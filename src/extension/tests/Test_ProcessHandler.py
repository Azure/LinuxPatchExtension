# Copyright 2020 Microsoft Corporation
#
# Licensed under the Apache License, Version 2.0 (the "License");
# you may not use this file except in compliance with the License.
# You may obtain a copy of the License at
#
#     http://www.apache.org/licenses/LICENSE-2.0
#
# Unless required by applicable law or agreed to in writing, software
# distributed under the License is distributed on an "AS IS" BASIS,
# WITHOUT WARRANTIES OR CONDITIONS OF ANY KIND, either express or implied.
# See the License for the specific language governing permissions and
# limitations under the License.
#
# Requires Python 2.7+

import os
import subprocess
import sys
import unittest
from extension.src.Constants import Constants
from extension.src.file_handlers.ExtOutputStatusHandler import ExtOutputStatusHandler
from extension.src.file_handlers.ExtConfigSettingsHandler import ExtConfigSettingsHandler
from extension.src.file_handlers.ExtEnvHandler import ExtEnvHandler
from extension.src.ProcessHandler import ProcessHandler
from extension.tests.helpers.RuntimeComposer import RuntimeComposer
from extension.tests.helpers.VirtualTerminal import VirtualTerminal


class TestProcessHandler(unittest.TestCase):

    def setUp(self):
        VirtualTerminal().print_lowlight("\n----------------- setup test runner -----------------")
        runtime = RuntimeComposer()
        self.logger = runtime.logger
        self.telemetry_writer = runtime.telemetry_writer
        self.logger.telemetry_writer = self.telemetry_writer
        self.utility = runtime.utility
        self.json_file_handler = runtime.json_file_handler
        self.env_layer = runtime.env_layer
        dir_path = os.path.join(os.path.pardir, "tests", "helpers")
        self.ext_output_status_handler = ExtOutputStatusHandler(self.logger, self.utility, self.json_file_handler, dir_path)
        self.process = subprocess.Popen(["echo", "Hello World!"], shell=True, stdout=subprocess.PIPE, stderr=subprocess.PIPE)

    def tearDown(self):
        VirtualTerminal().print_lowlight("\n----------------- tear down test runner -----------------")
        self.process.kill()

    def mock_is_process_running_to_return_true(self, pid):
        return True

    def mock_os_kill_to_raise_exception(self, pid, sig):
        raise OSError

    def mock_run_command_output_for_python_sys(self, cmd, no_output=False, chk_err=False):
        return 0, sys.executable

    def mock_run_command_output_for_python(self, cmd, no_output=False, chk_err=False):
        return 0, sys.executable

    def mock_run_command_output_for_python_not_found(self, cmd, no_output=False, chk_err=False):
        return 1, "which: no python in test"

    def mock_get_python_cmd(self):
        return "python"

    def mock_run_command_to_set_auto_assess_shell_file_permission(self, cmd, no_output=False, chk_err=False):
        return 0, "permissions set"

    def mock_subprocess_popen_process_not_running_after_launch(self, command, shell, stdout, stderr):
        self.process.pid = 1
        self.process.poll = self.mock_process_poll_return_Not_None
        return self.process

    def mock_subprocess_popen_process_not_launched(self, command, shell, stdout, stderr):
        self.process.pid = None
        self.process.poll = self.mock_process_poll_return_None
        return self.process

    def mock_subprocess_popen_process_launched_with_no_issues(self, command, shell, stdout, stderr):
        self.process.pid = 1
        self.process.poll = self.mock_process_poll_return_None
        return self.process

    def mock_process_poll_return_None(self):
        return None

    def mock_process_poll_return_Not_None(self):
        return 0

    def mock_get_temp_folder(self):
        return "testTempFolder"

    def test_get_public_config_settings(self):
        ext_config_settings_handler = ExtConfigSettingsHandler(self.logger, self.json_file_handler, os.path.join(os.path.pardir, "tests", "helpers"))
        seq_no = "1234"
        config_settings = ext_config_settings_handler.read_file(seq_no)
        process_handler = ProcessHandler(self.logger, self.env_layer, self.ext_output_status_handler)
        public_config_settings = process_handler.get_public_config_settings(config_settings)
        self.assertTrue(public_config_settings is not None)
        self.assertEqual(public_config_settings.get(Constants.ConfigPublicSettingsFields.operation), "Installation")
        self.assertEqual(public_config_settings.get(Constants.ConfigPublicSettingsFields.maintenance_run_id), "2019-07-20T12:12:14Z")
        self.assertEqual(public_config_settings.get(Constants.ConfigPublicSettingsFields.patch_mode), "AutomaticByPlatform")

    def test_get_env_settings(self):
        # Mock temp folder setup in ExtEnvHandler
        ext_env_handler_get_temp_folder_backup = ExtEnvHandler.get_temp_folder
        ExtEnvHandler.get_temp_folder = self.mock_get_temp_folder

        handler_env_file_path = os.path.join(os.path.pardir, "tests", "helpers")
        ext_env_handler = ExtEnvHandler(self.logger, self.env_layer, self.json_file_handler, handler_env_file_path=handler_env_file_path)
        process_handler = ProcessHandler(self.logger, self.env_layer, self.ext_output_status_handler)
        env_settings = process_handler.get_env_settings(ext_env_handler)
        self.assertTrue(env_settings is not None)
        self.assertEqual(env_settings.get(Constants.EnvSettingsFields.log_folder), "mockLog")

        # reset temp folder mock from ExtEnvHandler
        ExtEnvHandler.get_temp_folder = ext_env_handler_get_temp_folder_backup

    def test_kill_process(self):
        # setting mocks
        is_process_running_backup = ProcessHandler.is_process_running
        ProcessHandler.is_process_running = self.mock_is_process_running_to_return_true
        os_kill_backup = os.kill
        os.kill = self.mock_os_kill_to_raise_exception

        # error in terminating process
        pid = 123
        process_handler = ProcessHandler(self.logger, self.env_layer, self.ext_output_status_handler)
        self.assertRaises(OSError, process_handler.kill_process, pid)

        # reseting mocks
        ProcessHandler.is_process_running = is_process_running_backup
        os.kill = os_kill_backup

    def test_get_python_cmd(self):
        # setting mocks
        run_command_output_backup = self.env_layer.run_command_output
        process_handler = ProcessHandler(self.logger, self.env_layer, self.ext_output_status_handler)

        # testing for 'python' command
<<<<<<< HEAD
        self.env_layer.run_command_output = self.mock_run_command_output_for_python
        self.assertEqual(process_handler.get_python_cmd(), sys.executable)
=======
        EnvLayer.run_command_output = self.mock_run_command_output_for_python_sys
        self.assertEqual(process_handler.get_python_cmd(), sys.executable)

        # testing for 'python' command
        EnvLayer.run_command_output = self.mock_run_command_output_for_python
        self.assertEqual(process_handler.get_python_cmd(), "python")

        # testing for 'python3' command
        EnvLayer.run_command_output = self.mock_run_command_output_for_python3
        self.assertEqual(process_handler.get_python_cmd(), "python3")
>>>>>>> f67a65ae

        # testing when python is not found on machine
        self.env_layer.run_command_output = self.mock_run_command_output_for_python_not_found
        self.assertEqual(process_handler.get_python_cmd(), Constants.PYTHON_NOT_FOUND)

        # resetting mocks
        self.env_layer.run_command_output = run_command_output_backup

    def test_start_daemon(self):
        # setting mocks
        get_python_cmd_backup = ProcessHandler.get_python_cmd
        ProcessHandler.get_python_cmd = self.mock_get_python_cmd
        subprocess_popen_backup = subprocess.Popen
        ext_env_handler_get_temp_folder_backup = ExtEnvHandler.get_temp_folder
        ExtEnvHandler.get_temp_folder = self.mock_get_temp_folder

        # Initializing config env
        ext_config_settings_handler = ExtConfigSettingsHandler(self.logger, self.json_file_handler, os.path.join(os.path.pardir, "tests", "helpers"))
        seq_no = "1234"
        config_settings = ext_config_settings_handler.read_file(seq_no)
        handler_env_file_path = os.path.join(os.path.pardir, "tests", "helpers")
        ext_env_handler = ExtEnvHandler(self.logger, self.env_layer, self.json_file_handler, handler_env_file_path=handler_env_file_path)

        # process was not launched
        subprocess.Popen = self.mock_subprocess_popen_process_not_launched
        process_handler = ProcessHandler(self.logger, self.env_layer, self.ext_output_status_handler)
        process = process_handler.start_daemon(seq_no, config_settings, ext_env_handler)
        self.assertTrue(process is None)

        # process launched with no issues
        subprocess.Popen = self.mock_subprocess_popen_process_launched_with_no_issues
        process_handler = ProcessHandler(self.logger, self.env_layer, self.ext_output_status_handler)
        process = process_handler.start_daemon(seq_no, config_settings, ext_env_handler)
        self.assertTrue(process is not None)

        # process launched but is not running soon after
        subprocess.Popen = self.mock_subprocess_popen_process_not_running_after_launch
        process_handler = ProcessHandler(self.logger, self.env_layer, self.ext_output_status_handler)

        # todo mock auto assess run command the way core has, where individual commands and expected output for each
        # mock run command output for Auto Assess shell file permission change
        run_command_output_backup = process_handler.env_layer.run_command_output
        process_handler.env_layer.run_command_output = self.mock_run_command_to_set_auto_assess_shell_file_permission

        process = process_handler.start_daemon(seq_no, config_settings, ext_env_handler)
        self.assertTrue(process is None)

        # resetting mocks
        ProcessHandler.get_python_cmd = get_python_cmd_backup
        subprocess.Popen = subprocess_popen_backup
        process_handler.env_layer.run_command_output = run_command_output_backup
        ExtEnvHandler.get_temp_folder = ext_env_handler_get_temp_folder_backup


if __name__ == '__main__':
    SUITE = unittest.TestLoader().loadTestsFromTestCase(TestProcessHandler)
    unittest.TextTestRunner(verbosity=2).run(SUITE)
<|MERGE_RESOLUTION|>--- conflicted
+++ resolved
@@ -139,21 +139,8 @@
         process_handler = ProcessHandler(self.logger, self.env_layer, self.ext_output_status_handler)
 
         # testing for 'python' command
-<<<<<<< HEAD
         self.env_layer.run_command_output = self.mock_run_command_output_for_python
         self.assertEqual(process_handler.get_python_cmd(), sys.executable)
-=======
-        EnvLayer.run_command_output = self.mock_run_command_output_for_python_sys
-        self.assertEqual(process_handler.get_python_cmd(), sys.executable)
-
-        # testing for 'python' command
-        EnvLayer.run_command_output = self.mock_run_command_output_for_python
-        self.assertEqual(process_handler.get_python_cmd(), "python")
-
-        # testing for 'python3' command
-        EnvLayer.run_command_output = self.mock_run_command_output_for_python3
-        self.assertEqual(process_handler.get_python_cmd(), "python3")
->>>>>>> f67a65ae
 
         # testing when python is not found on machine
         self.env_layer.run_command_output = self.mock_run_command_output_for_python_not_found
