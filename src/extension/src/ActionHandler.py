# Copyright 2020 Microsoft Corporation
#
# Licensed under the Apache License, Version 2.0 (the "License");
# you may not use this file except in compliance with the License.
# You may obtain a copy of the License at
#
#     http://www.apache.org/licenses/LICENSE-2.0
#
# Unless required by applicable law or agreed to in writing, software
# distributed under the License is distributed on an "AS IS" BASIS,
# WITHOUT WARRANTIES OR CONDITIONS OF ANY KIND, either express or implied.
# See the License for the specific language governing permissions and
# limitations under the License.
#
# Requires Python 2.7+

import datetime
import glob
import os
import shutil
import time

from extension.src.Constants import Constants
from extension.src.EnableCommandHandler import EnableCommandHandler
from extension.src.InstallCommandHandler import InstallCommandHandler
from extension.src.Utility import Utility
<<<<<<< HEAD
=======
from extension.src.VersionComparatorHandler import VersionComparatorHandler
>>>>>>> c73dd2a8
from extension.src.local_loggers.StdOutFileMirror import StdOutFileMirror


class ActionHandler(object):
    """Responsible for identifying the action to perform based on the user input"""
    def __init__(self, logger, env_layer, telemetry_writer, utility, runtime_context_handler, json_file_handler, env_health_manager, ext_env_handler, ext_config_settings_handler, core_state_handler, ext_state_handler, ext_output_status_handler, process_handler, cmd_exec_start_time):
        self.logger = logger
        self.env_layer = env_layer
        self.telemetry_writer = telemetry_writer
        self.utility = utility
        self.runtime_context_handler = runtime_context_handler
        self.json_file_handler = json_file_handler
        self.env_health_manager = env_health_manager
        self.ext_env_handler = ext_env_handler
        self.ext_config_settings_handler = ext_config_settings_handler
        self.core_state_handler = core_state_handler
        self.ext_state_handler = ext_state_handler
        self.ext_output_status_handler = ext_output_status_handler
        self.process_handler = process_handler
        self.cmd_exec_start_time = cmd_exec_start_time
        self.stdout_file_mirror = None
        self.file_logger = None
        self.operation_id_substitute_for_all_actions_in_telemetry = str((datetime.datetime.utcnow()).strftime(Constants.UTC_DATETIME_FORMAT))
        self.seq_no = self.ext_config_settings_handler.get_seq_no_from_env_var()
        self.version_comparator_handler = VersionComparatorHandler()

    def determine_operation(self, command):
        switcher = {
            "-install": self.install,
            "-uninstall": self.uninstall,
            "-disable": self.disable,
            "-enable": self.enable,
            "-update": self.update,
            "-reset": self.reset
        }
        try:
            return switcher[command]()
        except KeyError as e:
            raise e

    def setup(self, action, log_message):
        try:
            self.setup_file_logger(action)
            self.validate_sudo()  # Validating sudo as early as possible and before it's use in setup_telemetry
            self.setup_telemetry()
            self.logger.log(log_message)
        except Exception:
            raise
        finally:
            self.write_basic_status(action)

    def validate_sudo(self):
        # Disable tty for sudo access, if required
        self.env_health_manager.ensure_tty_not_required()

        # Ensure sudo works in the environment
        sudo_check_result = self.env_health_manager.check_sudo_status()
        self.logger.log_debug("Sudo status check: " + str(sudo_check_result) + "\n")

    def write_basic_status(self, action):
        """ Writes a basic status file if one for the same sequence number does not exist """
        try:
            # read seq no, if not found, log error and return, as this code opportunistically tries to write status file as early as possible
            if self.seq_no is None:
                self.logger.log_error("Since sequence number for current operation was not found, handler could not write an initial/basic status file")
                return

            # check if a status file for this sequence exists, if yes, do nothing
            if os.path.exists(os.path.join(self.ext_env_handler.status_folder, str(self.seq_no) + Constants.STATUS_FILE_EXTENSION)):
                return

            # if status file for this sequence does not exist and enable is executed, read and use values from config setting file, else do not set those in status file
            operation = ""
            if action == Constants.ENABLE:
                config_settings = self.ext_config_settings_handler.read_file(self.seq_no)

                # set activity_id in telemetry
                if self.telemetry_writer is not None:
                    self.telemetry_writer.set_operation_id(config_settings.__getattribute__(Constants.ConfigPublicSettingsFields.activity_id))

                operation = config_settings.__getattribute__(Constants.ConfigPublicSettingsFields.operation)

            # create status file with basic status
            self.ext_output_status_handler.write_status_file(operation, self.seq_no)

        except Exception as error:
            self.logger.log_error("Exception occurred while writing basic status. [Exception={0}]".format(repr(error)))

    def setup_file_logger(self, action):
        if self.file_logger is not None or self.stdout_file_mirror is not None:
            self.logger.log_error("Log file handles from the previous operation were not closed correctly. Closing them and initializing new ones for this operation.")
            self.tear_down()

        log_file_name = datetime.datetime.utcnow().strftime("%Y-%m-%d_%H-%M-%S") + "_" + str(action)
        self.file_logger = self.utility.create_log_file(self.ext_env_handler.log_folder, log_file_name)
        if self.file_logger is not None:
            self.logger.file_logger = self.file_logger
            self.stdout_file_mirror = StdOutFileMirror(self.file_logger)

    def tear_down(self):
        if self.stdout_file_mirror is not None:
            self.stdout_file_mirror.stop()
        if self.file_logger is not None:
            self.file_logger.close()
            self.file_logger = None

    def setup_telemetry(self):
        """ Init telemetry if agent is compatible (events_folder is specified).
            Otherwise, error since guest agent does not support telemetry. """
        events_folder = self.ext_env_handler.events_folder
        self.telemetry_writer.events_folder_path = events_folder

        # If events folder is given but does not exist, create it before checking for is_telemetry_supported
        events_folder_previously_existed = True
        if events_folder is not None and not os.path.exists(events_folder):
            os.mkdir(events_folder)
            self.logger.log(
                "Events folder path found in HandlerEnvironment but does not exist on disk. Creating now. [Path={0}][AgentVersion={1}]".format(
                    str(events_folder), str(self.telemetry_writer.get_agent_version())))
            events_folder_previously_existed = False

        if self.telemetry_writer.is_telemetry_supported():
            # Guest agent fully supports telemetry

            # As this is a common function used by all handler actions, setting operation_id such that it will be the same timestamp for all handler actions, which can be used for identifying all events for an operation.
            # NOTE: Enable handler action will set operation_id to activity_id from config settings. And the same will be used in Core.
            self.telemetry_writer.set_operation_id(self.operation_id_substitute_for_all_actions_in_telemetry)
            self.ext_env_handler.telemetry_supported = True
            self.__log_telemetry_info(telemetry_supported=True, events_folder_previously_existed=events_folder_previously_existed)
        else:
            # This line only logs to file since events_folder_path is not set in telemetry_writer
            self.__log_telemetry_info(telemetry_supported=False)

    def __log_telemetry_info(self, telemetry_supported, events_folder_previously_existed=False):
        """ Logs detailed information about telemetry and logs an error if telemetry is not supported. """
        events_folder = self.ext_env_handler.events_folder
        events_folder_str = str(events_folder) if events_folder is not None else ""
        agent_env_var_code = self.telemetry_writer.agent_env_var_code
        telemetry_info = "[EventsFolder={0}][EventsFolderExistedPreviously={1}][EnvVarCode={2}]".format(
            events_folder_str, str(events_folder_previously_existed), str(agent_env_var_code))

        if agent_env_var_code == Constants.AgentEnvVarStatusCode.AGENT_ENABLED:
            telemetry_info += "[AgentVer={0}][GoalStateVer={1}]".format(self.telemetry_writer.get_agent_version(), self.telemetry_writer.get_goal_state_agent_version())
        else:
            telemetry_info += "[AgentVer=Unknown][GoalStateVer=Unknown]"

        if telemetry_supported is True:
            self.logger.log("{0} {1}".format(Constants.TELEMETRY_AT_AGENT_COMPATIBLE_MSG, telemetry_info))
        else:
            error_msg = "{0} {1}".format(Constants.TELEMETRY_AT_AGENT_NOT_COMPATIBLE_ERROR_MSG, telemetry_info)
            self.logger.log_error(error_msg)

    def install(self):
        try:
            self.setup(action=Constants.INSTALL, log_message="Extension installation started")
            install_command_handler = InstallCommandHandler(self.logger, self.ext_env_handler)
            exit_code_from_executing_install = install_command_handler.execute_handler_action()
            if exit_code_from_executing_install == Constants.ExitCode.Okay or exit_code_from_executing_install is None:
                self.ext_output_status_handler.write_status_file("", self.seq_no, status=Constants.Status.Success.lower())
            else:
                self.ext_output_status_handler.write_status_file("", self.seq_no, status=Constants.Status.Error.lower(), message="Error occurred during extension install", code=exit_code_from_executing_install)
            return exit_code_from_executing_install

        except Exception as error:
            self.logger.log_error("Error occurred during extension install. [Error={0}]".format(repr(error)))
            self.ext_output_status_handler.write_status_file("", self.seq_no, status=Constants.Status.Error.lower(), message="Error occurred during extension install", code=Constants.ExitCode.HandlerFailed)
            return Constants.ExitCode.HandlerFailed

        finally:
            self.tear_down()

    def update(self):
        """ as per the extension user guide, upon update request, Azure agent calls
         1. disable on the prev version
         2. update on the new version
         3. uninstall on the prev version
         4. install (if updateMode is UpdateWithInstall)
         5. enable on the new version
         on uninstall the agent deletes removes configuration files"""

        # config folder path is usually something like: /var/lib/waagent/Microsoft.CPlat.Core.LinuxPatchExtension-<version>/config
        try:
            self.setup(action=Constants.UPDATE, log_message="Extension is being updated to the latest version. Copying the required extension artifacts from preceding version to the current one")

            # fetch all earlier extension versions available on the machine
            new_version_config_folder = self.ext_env_handler.config_folder
            extension_pardir = os.path.abspath(os.path.join(new_version_config_folder, os.path.pardir, os.path.pardir))
            self.logger.log("Parent directory for all extension version artifacts [Directory={0}]".format(str(extension_pardir)))
            paths_to_all_versions = self.filter_files_from_versions(self.get_all_versions(extension_pardir))
            self.logger.log("List of all extension versions found on the machine. [All Versions={0}]".format(paths_to_all_versions))
            if len(paths_to_all_versions) <= 1:
                # Extension Update action called when
                # a) artifacts for the preceding version do not exist on the machine, or
                # b) after all artifacts from the preceding versions have been deleted
                error_msg = "No earlier versions for the extension found on the machine. So, could not copy any references to the current version."
                self.logger.log_error(error_msg)
                self.ext_output_status_handler.write_status_file("", self.seq_no, status=Constants.Status.Error.lower(), message=error_msg, code=Constants.ExitCode.HandlerFailed)
                return Constants.ExitCode.HandlerFailed

            # identify the version preceding current
            self.logger.log("Fetching the extension version preceding current from all available versions...")

            # use custom sort logic to sort path based on version numbers
<<<<<<< HEAD
            sorted_versions = Utility.sort_versions(paths_to_all_versions)
=======
            sorted_versions = self.version_comparator_handler.sort_versions_desc_order(paths_to_all_versions)
            self.logger.log_debug("List of extension versions in descending order: [SortedVersion={0}]".format(sorted_versions))

>>>>>>> c73dd2a8
            preceding_version_path = sorted_versions[1]

            if preceding_version_path is None or preceding_version_path == "" or not os.path.exists(preceding_version_path):
                error_msg = "Could not find path where preceding extension version artifacts are stored. Hence, cannot copy the required artifacts to the latest version. "\
                            "[Preceding extension version path={0}]".format(str(preceding_version_path))
                self.logger.log_error(error_msg)
                self.ext_output_status_handler.write_status_file("", self.seq_no, status=Constants.Status.Error.lower(), message=error_msg, code=Constants.ExitCode.HandlerFailed)
                return Constants.ExitCode.HandlerFailed

            self.logger.log("Preceding version path. [Path={0}]".format(str(preceding_version_path)))

            # copy all required files from preceding version to current
            self.copy_config_files(preceding_version_path, new_version_config_folder)

            # Delete temp_folder
            self.ext_env_handler.delete_temp_folder()

            self.logger.log("All update actions from extension handler completed.")
            self.ext_output_status_handler.write_status_file("", self.seq_no, status=Constants.Status.Success.lower())
            return Constants.ExitCode.Okay

        except Exception as error:
            self.logger.log_error("Error occurred during extension update. [Error={0}]".format(repr(error)))
            self.ext_output_status_handler.write_status_file("", self.seq_no, status=Constants.Status.Error.lower(), message="Error occurred during extension update", code=Constants.ExitCode.HandlerFailed)
            return Constants.ExitCode.HandlerFailed

        finally:
            self.tear_down()

    @staticmethod
    def get_all_versions(extension_pardir):
        return glob.glob(extension_pardir + '/*LinuxPatchExtension*')

    @staticmethod
    def filter_files_from_versions(paths_to_all_versions):
        return [p for p in paths_to_all_versions if os.path.isdir(p)]

    def copy_config_files(self, src, dst, raise_if_not_copied=False):
        """ Copies files, required by the extension, from the given config/src folder """
        self.logger.log("Copying only the files required by the extension for current and future operations. Any other files created by the Guest agent or extension, such as configuration settings, handlerstate, etc, that are not required in future, will not be copied.")

        # get all the required files to be copied from parent dir
        files_to_copy = []
        for root, dirs, files in os.walk(src):
            for file_name in files:
                if Constants.EXT_STATE_FILE not in file_name and Constants.CORE_STATE_FILE not in file_name and ".bak" not in file_name:
                    continue
                file_path = os.path.join(root, file_name)
                files_to_copy.append(file_path)
        self.logger.log("List of files to be copied from preceding extension version to the current: [Files to be copied={0}]".format(str(files_to_copy)))

        # copy each file
        for file_to_copy in files_to_copy:
            for i in range(0, Constants.MAX_IO_RETRIES):
                try:
                    self.logger.log("Copying file. [Source={0}] [Destination={1}]".format(str(file_to_copy), str(dst)))
                    shutil.copy(file_to_copy, dst)
                    break
                except Exception as error:
                    if i < Constants.MAX_IO_RETRIES - 1:
                        time.sleep(i + 1)
                    else:
                        error_msg = "Failed to copy file after {0} tries. [Source={1}] [Destination={2}] [Exception={3}]".format(Constants.MAX_IO_RETRIES, str(file_to_copy), str(dst), repr(error))
                        self.logger.log_error(error_msg)
                        if raise_if_not_copied:
                            raise Exception(error_msg)

        self.logger.log("All required files from the preceding extension version were copied to current one")

    def uninstall(self):
        try:
            self.setup(action=Constants.UNINSTALL, log_message="Extension uninstalled")

            # Delete temp_folder
            self.ext_env_handler.delete_temp_folder()

            self.ext_output_status_handler.write_status_file("", self.seq_no, status=Constants.Status.Success.lower())
            return Constants.ExitCode.Okay

        except Exception as error:
            self.logger.log_error("Error occurred during extension uninstall. [Error={0}]".format(repr(error)))
            self.ext_output_status_handler.write_status_file("", self.seq_no, status=Constants.Status.Error.lower(), message="Error occurred during extension uninstall", code=Constants.ExitCode.HandlerFailed)
            return Constants.ExitCode.HandlerFailed

        finally:
            self.tear_down()

    def enable(self):
        try:
            self.setup(action=Constants.ENABLE, log_message="Enable triggered on extension")
            enable_command_handler = EnableCommandHandler(self.logger, self.telemetry_writer, self.utility, self.env_health_manager, self.runtime_context_handler, self.ext_env_handler, self.ext_config_settings_handler, self.core_state_handler, self.ext_state_handler, self.ext_output_status_handler, self.process_handler, self.cmd_exec_start_time)
            exit_code_returned_from_executing_enable = enable_command_handler.execute_handler_action()
            if exit_code_returned_from_executing_enable is not None and exit_code_returned_from_executing_enable != Constants.ExitCode.Okay:
                self.ext_output_status_handler.write_status_file("", self.seq_no, status=Constants.Status.Error.lower(), message="Error occurred during extension enable", code=exit_code_returned_from_executing_enable)
            return Constants.ExitCode.Okay if exit_code_returned_from_executing_enable is None else exit_code_returned_from_executing_enable

        except Exception as error:
            self.logger.log_error("Error occurred during extension enable. [Error={0}]".format(repr(error)))
            self.ext_output_status_handler.write_status_file("", self.seq_no, status=Constants.Status.Error.lower(), message="Error occurred during extension enable", code=Constants.ExitCode.HandlerFailed)
            return Constants.ExitCode.HandlerFailed
        finally:
            self.tear_down()

    def disable(self):
        try:
            self.setup(action=Constants.DISABLE, log_message="Disable triggered on extension")
            prev_patch_max_end_time = self.cmd_exec_start_time + datetime.timedelta(hours=0, minutes=Constants.DISABLE_MAX_RUNTIME)
            self.runtime_context_handler.process_previous_patch_operation(self.core_state_handler, self.process_handler, prev_patch_max_end_time, core_state_content=None)

            # For the Linux Patch Extension lifecycle, disable comes in as a temporary part of the extension update flow. (Uninstall, with no further action, is not part of this extension's lifecycle)
            # In this flow, it's best to temporarily block Core invocation in auto-assessment while keeping the separation of concerns in place between Ext and Core.
            # The new extension version will take over the flow as needed, and lifecycle management has also blocked execution, so disablement here is best effort.
            try:
                exec_dir = os.path.dirname(os.path.realpath(__file__))
                auto_assess_sh_path = os.path.join(exec_dir, Constants.CORE_AUTO_ASSESS_SH_FILE_NAME)
                self.logger.log_debug("Discovered auto_assess_sh_path. [Path={0}]".format(auto_assess_sh_path))
                if os.path.exists(auto_assess_sh_path):
                    os.remove(auto_assess_sh_path)
                auto_assess_sh_data = "#!/usr/bin/env bash" + \
                                      "\r\n# Copyright 2021 Microsoft Corporation" + \
                                      "\r\n printf \"Auto-assessment was paused by the Azure Linux Patch Extension.\""
                self.env_layer.file_system.write_with_retry(auto_assess_sh_path, auto_assess_sh_data)
                self.env_layer.run_command_output("chmod a+x " + auto_assess_sh_path)

                # Clear temp folder
                self.ext_env_handler.delete_temp_folder_contents()

            except Exception as error:
                self.logger.log_error("Error occurred during auto-assessment disable. [Error={0}]".format(repr(error)))
            # End of temporary auto-assessment disablement

            self.logger.log("Extension disabled successfully")
            self.ext_output_status_handler.write_status_file("", self.seq_no, status=Constants.Status.Success.lower())
            return Constants.ExitCode.Okay

        except Exception as error:
            self.logger.log_error("Error occurred during extension disable. [Error={0}]".format(repr(error)))
            self.ext_output_status_handler.write_status_file("", self.seq_no, status=Constants.Status.Error.lower(), message="Error occurred during extension disable", code=Constants.ExitCode.HandlerFailed)
            return Constants.ExitCode.HandlerFailed
        finally:
            self.tear_down()

    def reset(self):
        try:
            self.setup(action=Constants.RESET, log_message="Reset triggered on extension, deleting CoreState and ExtState files")
            self.utility.delete_file(self.core_state_handler.dir_path, self.core_state_handler.file, raise_if_not_found=False)
            self.utility.delete_file(self.ext_state_handler.dir_path, self.ext_state_handler.file, raise_if_not_found=False)

            # Clear temp folder
            self.ext_env_handler.delete_temp_folder_contents()

            self.ext_output_status_handler.write_status_file("", self.seq_no, status=Constants.Status.Success.lower())
            return Constants.ExitCode.Okay

        except Exception as error:
            self.logger.log_error("Error occurred during extension reset. [Error={0}]".format(repr(error)))
            self.ext_output_status_handler.write_status_file("", self.seq_no, status=Constants.Status.Error.lower(), message="Error occurred during extension reset", code=Constants.ExitCode.HandlerFailed)
            return Constants.ExitCode.HandlerFailed
        finally:
            self.tear_down()
<|MERGE_RESOLUTION|>--- conflicted
+++ resolved
@@ -24,10 +24,7 @@
 from extension.src.EnableCommandHandler import EnableCommandHandler
 from extension.src.InstallCommandHandler import InstallCommandHandler
 from extension.src.Utility import Utility
-<<<<<<< HEAD
-=======
 from extension.src.VersionComparatorHandler import VersionComparatorHandler
->>>>>>> c73dd2a8
 from extension.src.local_loggers.StdOutFileMirror import StdOutFileMirror
 
 
@@ -231,13 +228,9 @@
             self.logger.log("Fetching the extension version preceding current from all available versions...")
 
             # use custom sort logic to sort path based on version numbers
-<<<<<<< HEAD
-            sorted_versions = Utility.sort_versions(paths_to_all_versions)
-=======
             sorted_versions = self.version_comparator_handler.sort_versions_desc_order(paths_to_all_versions)
             self.logger.log_debug("List of extension versions in descending order: [SortedVersion={0}]".format(sorted_versions))
 
->>>>>>> c73dd2a8
             preceding_version_path = sorted_versions[1]
 
             if preceding_version_path is None or preceding_version_path == "" or not os.path.exists(preceding_version_path):
