--- conflicted
+++ resolved
@@ -14,11 +14,9 @@
 #
 # Requires Python 2.7+
 import collections
-<<<<<<< HEAD
+import collections
 import copy
 import glob
-=======
->>>>>>> dc0a735d
 import json
 import os
 import re
@@ -35,11 +33,7 @@
         self.env_layer = env_layer
         self.execution_config = execution_config
         self.composite_logger = composite_logger
-<<<<<<< HEAD
-        self.telemetry_writer = telemetry_writer  # not used immediately but need to know if there are issues persisting status
-=======
         self.telemetry_writer = telemetry_writer    # not used immediately but need to know if there are issues persisting status
->>>>>>> dc0a735d
         self.complete_status_file_path = self.execution_config.complete_status_file_path
         self.status_file_path = self.execution_config.status_file_path
         self.__log_file_path = self.execution_config.log_file_path
@@ -57,12 +51,9 @@
         self.__maintenance_window_exceeded = False
         self.__installation_reboot_status = Constants.RebootStatus.NOT_NEEDED
         self.__installation_packages_map = collections.OrderedDict()
-<<<<<<< HEAD
         self.__installation_summary_json_truncated = None
         self.__installation_packages_truncated = []
         self.__installation_packages_removed = []
-=======
->>>>>>> dc0a735d
 
         # Internal in-memory representation of Patch Assessment data
         self.__assessment_substatus_json = None
@@ -71,12 +62,9 @@
         self.__assessment_errors = []
         self.__assessment_total_error_count = 0  # All errors during assess, includes errors not in error objects due to size limit
         self.__assessment_packages_map = collections.OrderedDict()
-<<<<<<< HEAD
         self.__assessment_summary_json_truncated = None
         self.__assessment_packages_truncated = []
         self.__assessment_packages_removed = []
-=======
->>>>>>> dc0a735d
 
         # Internal in-memory representation of Patch Metadata for HealthStore
         self.__metadata_for_healthstore_substatus_json = None
@@ -129,16 +117,14 @@
         self.__assessment_errors = []
         self.__assessment_total_error_count = 0
         self.__assessment_packages_map = collections.OrderedDict()
-<<<<<<< HEAD
         self.__assessment_packages_removed = []
         self.__assessment_packages_truncated = []
         self.__assessment_summary_json_truncated = None
-=======
->>>>>>> dc0a735d
 
     def set_package_assessment_status(self, package_names, package_versions, classification="Other", status="Available"):
         """ Externally available method to set assessment status for one or more packages of the **SAME classification and status** """
         self.composite_logger.log_debug("Setting package assessment status in bulk. [Count={0}]".format(str(len(package_names))))
+
         for package_name, package_version in zip(package_names, package_versions):
             patch_already_saved = False
             patch_id = self.__get_patch_id(package_name, package_version)
@@ -218,6 +204,7 @@
                 }
                 # Add new patch to ordered map
                 self.__installation_packages_map[patch_id] = record
+
             package_install_status_summary += "[P={0},V={1}] ".format(str(package_name), str(package_version))
 
         self.composite_logger.log_debug("Package install status summary [Status= " + status + "] : " + package_install_status_summary)
@@ -580,24 +567,18 @@
         self.__installation_packages = []
         self.__installation_errors = []
         self.__installation_packages_map = collections.OrderedDict()
-<<<<<<< HEAD
         self.__installation_summary_json_truncated = None
         self.__installation_packages_truncated = []
         self.__installation_packages_removed = []
-=======
->>>>>>> dc0a735d
 
         self.__assessment_substatus_json = None
         self.__assessment_summary_json = None
         self.__assessment_packages = []
         self.__assessment_errors = []
         self.__assessment_packages_map = collections.OrderedDict()
-<<<<<<< HEAD
         self.__assessment_summary_json_truncated = None
         self.__assessment_packages_truncated = []
         self.__assessment_packages_removed = []
-=======
->>>>>>> dc0a735d
 
         self.__metadata_for_healthstore_substatus_json = None
         self.__metadata_for_healthstore_summary_json = None
@@ -609,25 +590,15 @@
 
         self.composite_logger.log_debug("Loading status file components [InitialLoad={0}].".format(str(initial_load)))
 
-<<<<<<< HEAD
         # Remove older complete status files
         self.__removed_older_complete_status_files(self.execution_config.status_folder)
 
         # Verify the complete status file exists - if not, reset complete status file
-=======
-        # Verify the status file exists - if not, reset status file
->>>>>>> dc0a735d
         if not os.path.exists(self.complete_status_file_path) and initial_load:
             self.composite_logger.log_warning("Status file not found at initial load. Resetting status file to defaults.")
             self.__reset_status_file()
             return
 
-<<<<<<< HEAD
-        # Read the complete status file - raise exception on persistent failure
-        status_file_data_raw = self.__load_complete_status_file_data(self.complete_status_file_path)
-
-=======
->>>>>>> dc0a735d
         # Load status data and sanity check structure - raise exception if data loss risk is detected on corrupt data
         complete_status_file_data = self.__load_complete_status_file_data(self.complete_status_file_path)
         if 'status' not in complete_status_file_data or 'substatus' not in complete_status_file_data['status']:
@@ -644,13 +615,8 @@
                 if self.execution_config.exec_auto_assess_only:
                     self.__installation_substatus_json = complete_status_file_data['status']['substatus'][i]
                 else:
-<<<<<<< HEAD
-                    self.__installation_summary_json = self.__get_substatus_message(status_file_data, i)
+                    self.__installation_summary_json = self.__get_substatus_message(complete_status_file_data, i)
                     # Reload patches into installation ordered map for fast look up
-=======
-                    message = complete_status_file_data['status']['substatus'][i]['formattedMessage']['message']
-                    self.__installation_summary_json = json.loads(message)
->>>>>>> dc0a735d
                     self.__installation_packages_map = collections.OrderedDict((package["patchId"], package) for package in self.__installation_summary_json['patches'])
                     self.__installation_packages = list(self.__installation_packages_map.values())
                     self.__maintenance_window_exceeded = bool(self.__installation_summary_json['maintenanceWindowExceeded'])
@@ -660,13 +626,8 @@
                         self.__installation_errors = errors['details']
                         self.__installation_total_error_count = self.__get_total_error_count_from_prev_status(errors['message'])
             if name == Constants.PATCH_ASSESSMENT_SUMMARY:     # if it exists, it must be to spec, or an exception will get thrown
-<<<<<<< HEAD
-                self.__assessment_summary_json = self.__get_substatus_message(status_file_data, i)
+                self.__assessment_summary_json = self.__get_substatus_message(complete_status_file_data, i)
                 # Reload patches into assessment ordered map for fast look up
-=======
-                message = complete_status_file_data['status']['substatus'][i]['formattedMessage']['message']
-                self.__assessment_summary_json = json.loads(message)
->>>>>>> dc0a735d
                 self.__assessment_packages_map = collections.OrderedDict((package["patchId"], package) for package in self.__assessment_summary_json['patches'])
                 self.__assessment_packages = list(self.__assessment_packages_map.values())
                 errors = self.__assessment_summary_json['errors']
@@ -677,57 +638,33 @@
                 if self.execution_config.exec_auto_assess_only:
                     self.__metadata_for_healthstore_substatus_json = complete_status_file_data['status']['substatus'][i]
                 else:
-<<<<<<< HEAD
-                    self.__metadata_for_healthstore_summary_json = self.__get_substatus_message(status_file_data, i)
-=======
-                    message = complete_status_file_data['status']['substatus'][i]['formattedMessage']['message']
-                    self.__metadata_for_healthstore_summary_json = json.loads(message)
->>>>>>> dc0a735d
+                    self.__metadata_for_healthstore_summary_json = self.__get_substatus_message(complete_status_file_data, i)
             if name == Constants.CONFIGURE_PATCHING_SUMMARY:     # if it exists, it must be to spec, or an exception will get thrown
                 if self.execution_config.exec_auto_assess_only:
                     self.__configure_patching_substatus_json = complete_status_file_data['status']['substatus'][i]
                 else:
-<<<<<<< HEAD
-                    self.__configure_patching_summary_json = self.__get_substatus_message(status_file_data, i)
-=======
-                    message = complete_status_file_data['status']['substatus'][i]['formattedMessage']['message']
-                    self.__configure_patching_summary_json = json.loads(message)
->>>>>>> dc0a735d
+                    self.__configure_patching_summary_json = self.__get_substatus_message(complete_status_file_data, i)
                     errors = self.__configure_patching_summary_json['errors']
                     if errors is not None and errors['details'] is not None:
                         self.__configure_patching_errors = errors['details']
                         self.__configure_patching_top_level_error_count = self.__get_total_error_count_from_prev_status(errors['message'])
 
-<<<<<<< HEAD
     def __get_substatus_message(self, status_file_data, index):
         return json.loads(status_file_data['status']['substatus'][index]['formattedMessage']['message'])
+
     def __load_complete_status_file_data(self, file_path):
         for i in range(0, Constants.MAX_FILE_OPERATION_RETRY_COUNT):
             try:
                 with self.env_layer.file_system.open(file_path, 'r') as file_handle:
                     complete_status_file_file_data = json.load(file_handle)[0]  # structure is array of 1
-=======
-    def __load_complete_status_file_data(self, file_path):
-        # Read the status file - raise exception on persistent failure
-        for i in range(0, Constants.MAX_FILE_OPERATION_RETRY_COUNT):
-            try:
-                with self.env_layer.file_system.open(file_path, 'r') as file_handle:
-                    complete_status_file_data = json.load(file_handle)[0]    # structure is array of 1
->>>>>>> dc0a735d
             except Exception as error:
                 if i < Constants.MAX_FILE_OPERATION_RETRY_COUNT - 1:
                     time.sleep(i + 1)
                 else:
-<<<<<<< HEAD
                     self.composite_logger.log_error(
                         "Unable to read status file (retries exhausted). Error: {0}.".format(repr(error)))
                     raise
         return complete_status_file_file_data
-=======
-                    self.composite_logger.log_error("Unable to read status file (retries exhausted). Error: {0}.".format(repr(error)))
-                    raise
-        return complete_status_file_data
->>>>>>> dc0a735d
 
     def __write_complete_status_file(self):
         """ Composes and writes the status file from **already up-to-date** in-memory data.
@@ -776,30 +713,19 @@
         if self.__metadata_for_healthstore_substatus_json is not None:
             complete_status_payload['status']['substatus'].append(self.__metadata_for_healthstore_substatus_json)
         if self.__configure_patching_substatus_json is not None:
-<<<<<<< HEAD
-            status_file_payload['status']['substatus'].append(self.__configure_patching_substatus_json)
-=======
             complete_status_payload['status']['substatus'].append(self.__configure_patching_substatus_json)
->>>>>>> dc0a735d
         if os.path.isdir(self.complete_status_file_path):
             self.composite_logger.log_error("Core state file path returned a directory. Attempting to reset.")
             shutil.rmtree(self.complete_status_file_path)
-
-<<<<<<< HEAD
+            shutil.rmtree(self.complete_status_file_path)
+
         # Write complete status file <seq.no>.complete
-        self.env_layer.file_system.write_with_retry_using_temp_file(self.complete_status_file_path, '[{0}]'.format(json.dumps(status_file_payload)), mode='w+')
+        self.env_layer.file_system.write_with_retry_using_temp_file(self.complete_status_file_path, '[{0}]'.format(json.dumps(complete_status_payload)), mode='w+')
 
         complete_status_file = self.__load_complete_status_file_data(self.complete_status_file_path)    # avoid reference modification
 
         # Write truncated status file
         self.__write_status_file(complete_status_file)
-=======
-        # Write complete status file <seq.no>.complete.status
-        self.env_layer.file_system.write_with_retry_using_temp_file(self.complete_status_file_path, '[{0}]'.format(json.dumps(complete_status_payload)), mode='w+')
-
-        # Write agent status file
-        self.env_layer.file_system.write_with_retry_using_temp_file(self.status_file_path, '[{0}]'.format(json.dumps(complete_status_payload)), mode='w+')
->>>>>>> dc0a735d
     # endregion
 
     # region - Error objects
@@ -912,7 +838,6 @@
             "details": errors_by_operation,
             "message": message
         }
-<<<<<<< HEAD
 
     def __set_error_detail(self, error_code, message):
         formatted_message = self.__ensure_error_message_restriction_compliance(message)
@@ -1370,7 +1295,4 @@
             'classifications': ['Other'],
             'patchInstallationState': 'NotSelected'
         }
-    # endregion
-=======
-    # endregion
->>>>>>> dc0a735d
+    # endregion