--- conflicted
+++ resolved
@@ -817,18 +817,17 @@
         error_list.insert(0, detail)
         return True
 
-    def __set_errors_json(self, error_count_by_operation, errors_by_operation, truncated=False):
+    def __set_errors_json(self, error_count_by_operation, errors_by_operation, is_status_truncated=False):
         """ Compose the error object json to be added in 'errors' in given operation's summary """
         code = Constants.PatchOperationTopLevelErrorCode.SUCCESS if error_count_by_operation == 0 else Constants.PatchOperationTopLevelErrorCode.ERROR
 
         if error_count_by_operation == 1 and errors_by_operation[0]['code'] == Constants.PatchOperationErrorCodes.INFORMATIONAL:    # special-casing for single informational messages
             message = errors_by_operation[0]['message']
             errors_by_operation = []
-            error_count_by_operation = 0
         else:
-            # Update the errors json to include truncation detail
-            if truncated:
-                error_count_by_operation += 1  # add 1 because of truncation
+            # Update msg error code to warning for truncation
+            if is_status_truncated:
+                error_count_by_operation += 1  # add 1 because of truncation creates a new error detail object
                 code = Constants.PatchOperationTopLevelErrorCode.WARNING if code != Constants.PatchOperationTopLevelErrorCode.ERROR else Constants.PatchOperationTopLevelErrorCode.ERROR
 
             message = "{0} error/s reported.".format(error_count_by_operation)
@@ -860,6 +859,7 @@
         if status_file_size_in_bytes > Constants.StatusTruncationConfig.INTERNAL_FILE_SIZE_LIMIT_IN_BYTES:  # perform truncation complete_status_file byte size > 126kb
             truncated_status_file = self.__create_truncated_status_file(status_file_size_in_bytes, status_file_payload_json_dumps)
             status_file_payload_json_dumps = json.dumps(truncated_status_file)
+
         return status_file_payload_json_dumps
 
     def __create_truncated_status_file(self, status_file_size_in_bytes, complete_status_file_payload_json):
@@ -891,29 +891,17 @@
             patches_retained_in_assessment, self.__assessment_patches_removed, patches_retained_in_installation, self.__installation_patches_removed = \
                 self.__start_truncation_process(self.__assessment_patches_copy, self.__installation_patches_copy, max_allowed_patches_size_in_bytes, low_pri_index)
 
-<<<<<<< HEAD
-            if len(packages_removed_from_assessment) > 0:
-                self.__assessment_packages_removed = packages_removed_from_assessment
-                self.composite_logger.log_debug("Recomposing truncated status payload for [Substatus={0}]".format(Constants.PATCH_ASSESSMENT_SUMMARY))
-                truncated_status_file = self.__recompose_truncated_status_file(truncated_status_file=truncated_status_file, truncated_package_list=packages_retained_in_assessment,
-                    count_total_errors=self.__assessment_total_error_count, substatus_message=self.__assessment_substatus_msg_copy, substatus_index=assessment_substatus_index)
-
-            if len(packages_removed_from_installation) > 0:
-                self.__installation_packages_removed = packages_removed_from_installation
-                self.composite_logger.log_debug("Recomposing truncated status payload for [Substatus={0}]".format(Constants.PATCH_INSTALLATION_SUMMARY))
-                truncated_status_file = self.__recompose_truncated_status_file(truncated_status_file=truncated_status_file, truncated_package_list=packages_retained_in_installation,
-                    count_total_errors=self.__installation_total_error_count, substatus_message=self.__installation_substatus_msg_copy, substatus_index=installation_substatus_index)
-=======
             if len(self.__assessment_patches_removed) > 0:
                 self.composite_logger.log_debug("Recomposing truncated status payload: [Substatus={0}]".format(Constants.PATCH_ASSESSMENT_SUMMARY))
-                truncated_status_file = self.__recompose_truncated_status_file(truncated_status_file=truncated_status_file, truncated_patches=patches_retained_in_assessment, substatus_message=self.__assessment_substatus_msg_copy, substatus_index=assessment_substatus_index)
+                truncated_status_file = self.__recompose_truncated_status_file(truncated_status_file=truncated_status_file, truncated_patches=patches_retained_in_assessment, count_total_errors=self.__assessment_total_error_count, substatus_message=self.__assessment_substatus_msg_copy, substatus_index=assessment_substatus_index)
 
             if len(self.__installation_patches_removed) > 0:
                 self.composite_logger.log_debug("Recomposing truncated status payload: [Substatus={0}]".format(Constants.PATCH_INSTALLATION_SUMMARY))
-                truncated_status_file = self.__recompose_truncated_status_file(truncated_status_file=truncated_status_file, truncated_patches=patches_retained_in_installation, substatus_message=self.__installation_substatus_msg_copy, substatus_index=installation_substatus_index)
->>>>>>> b2e3cae0
+                truncated_status_file = self.__recompose_truncated_status_file(truncated_status_file=truncated_status_file, truncated_patches=patches_retained_in_installation, count_total_errors=self.__installation_total_error_count, substatus_message=self.__installation_substatus_msg_copy, substatus_index=installation_substatus_index)
 
             status_file_size_in_bytes = self.__calc_status_size_on_disk(json.dumps(truncated_status_file))
+            status_file_agent_size_diff = status_file_size_in_bytes - Constants.StatusTruncationConfig.INTERNAL_FILE_SIZE_LIMIT_IN_BYTES
+            max_allowed_patches_size_in_bytes -= status_file_agent_size_diff   # Reduce the max packages byte size by new error and new escape chars byte size
 
         self.composite_logger.log_debug("End patches truncation: [TruncatedStatusFileSizeInBytes={0}] [InternalFileSizeLimitInBytes={1}]".format(str(status_file_size_in_bytes), str(Constants.StatusTruncationConfig.INTERNAL_FILE_SIZE_LIMIT_IN_BYTES)))
         return truncated_status_file
@@ -1036,53 +1024,37 @@
                 return substatus_index
         return None
 
-<<<<<<< HEAD
-    def __recompose_truncated_status_file(self, truncated_status_file, truncated_package_list, count_total_errors, substatus_message, substatus_index):
-        """ Recompose final truncated status file version """
-        truncated_detail_list = []
-        code, errors_details  = self.__get_errors_from_substatus(substatus_msg=substatus_message)
-=======
-    def __recompose_truncated_status_file(self, truncated_status_file, truncated_patches, substatus_message, substatus_index):
+    def __recompose_truncated_status_file(self, truncated_status_file, truncated_patches, count_total_errors, substatus_message, substatus_index):
         """ Recompose status file with truncated patches """
-        error_code, _ = self.__get_errors_from_substatus(substatus_msg=substatus_message)
->>>>>>> b2e3cae0
+        error_code, errors_details_list = self.__get_errors_from_substatus(substatus_msg=substatus_message)
 
         # Check for existing errors before recompose
         if error_code != Constants.PatchOperationTopLevelErrorCode.ERROR:
             self.composite_logger.log_debug("Patches in substatus have been truncated hence updating status to [status={0}] [PreviousErrorCode={1}]".format(Constants.STATUS_WARNING, str(error_code)))
             truncated_status_file['status']['substatus'][substatus_index]['status'] = Constants.STATUS_WARNING.lower()      # Update substatus status to warning
-        else:
-            truncated_detail_list.extend(errors_details)
-
-        truncated_msg_errors = self.__recompose_substatus_msg_errors(truncated_detail_list, count_total_errors)
-
-<<<<<<< HEAD
-        self.composite_logger.log_debug("Recompose truncated substatus")
-        truncated_substatus_message = self.__update_substatus_msg(substatus_msg=substatus_message, substatus_msg_patches=truncated_package_list, substatus_msg_errors=truncated_msg_errors)
-=======
+
+        truncated_msg_errors = self.__recompose_substatus_msg_errors(errors_details_list, count_total_errors)
+
         self.composite_logger.log_verbose("Recompose truncated substatus")
-        truncated_substatus_message = self.__update_patches_in_substatus(substatus_msg=substatus_message, substatus_msg_patches=truncated_patches)
->>>>>>> b2e3cae0
+        truncated_substatus_message = self.__update_patches_in_substatus(substatus_msg=substatus_message, substatus_msg_patches=truncated_patches, substatus_msg_errors=truncated_msg_errors)
 
         truncated_status_file['status']['substatus'][substatus_index]['formattedMessage']['message'] = json.dumps(truncated_substatus_message)
         return truncated_status_file
 
-<<<<<<< HEAD
-    def __recompose_substatus_msg_errors(self, truncation_detail_list, count_total_errors):
-        """ Recompose truncated substatus errors json """
-        error_msg = Constants.StatusTruncationConfig.TRUNCATION_WARNING_MESSAGE
-        truncated_error_detail = self.__set_error_detail(Constants.PatchOperationErrorCodes.TRUNCATION, error_msg)  # Reuse the errors object set up
-        self.__try_add_error(truncation_detail_list, truncated_error_detail)
-        truncated_errors_json = self.__set_errors_json(count_total_errors, truncation_detail_list, True)    # True for truncated
+    def __recompose_substatus_msg_errors(self, errors_details_list, count_total_errors):
+        """ Recompose truncated substatus message errors json """
+        truncated_error_detail = self.__set_error_detail(Constants.PatchOperationErrorCodes.TRUNCATION, Constants.StatusTruncationConfig.TRUNCATION_WARNING_MESSAGE)  # Reuse the errors object set up
+        self.__try_add_error(errors_details_list, truncated_error_detail)  # add new truncated error detail to beginning in errors details list
+        truncated_errors_json = self.__set_errors_json(count_total_errors, errors_details_list, is_status_truncated=True)
 
         return truncated_errors_json
 
-    def __update_substatus_msg(self, substatus_msg, substatus_msg_patches, substatus_msg_errors=None):
-=======
-    def __update_patches_in_substatus(self, substatus_msg, substatus_msg_patches):
-        """ update the substatus message patches """
->>>>>>> b2e3cae0
+    def __update_patches_in_substatus(self, substatus_msg, substatus_msg_patches, substatus_msg_errors=None):
+        """ update the substatus message patches and errors """
         substatus_msg['patches'] = substatus_msg_patches
+        if substatus_msg_errors:
+            substatus_msg['errors'] = substatus_msg_errors
+
         return substatus_msg
 
     def __get_errors_from_substatus(self, substatus_msg):
