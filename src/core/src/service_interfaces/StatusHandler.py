--- conflicted
+++ resolved
@@ -49,6 +49,8 @@
         self.__installation_total_error_count = 0  # All errors during install, includes errors not in error objects due to size limit
         self.__maintenance_window_exceeded = False
         self.__installation_reboot_status = Constants.RebootStatus.NOT_NEEDED
+        self.__installation_packages_map = OrderedDict()
+        self.__installation_truncated_removed = []
 
         # Internal in-memory representation of Patch Assessment data
         self.__assessment_substatus_json = None
@@ -73,14 +75,9 @@
         self.__configure_patching_auto_assessment_errors = []
         self.__configure_patching_auto_assessment_error_count = 0  # All errors relating to auto-assessment configuration.
 
-<<<<<<< HEAD
         # Internal in-memory representation of Truncated Patching data
         self.__truncated_patches = []
-        self.__assessment_tmp_map = {}
-        self.__installation_ordered_map = None
-
-=======
->>>>>>> 0178e9dd
+
         # Load the currently persisted status file into memory
         self.load_status_file_components(initial_load=True)
 
@@ -89,7 +86,6 @@
 
         # Discovers OS name and version for package id composition
         self.__os_name_and_version = self.get_os_name_and_version()
-
         self.__current_operation = None
 
         # Update patch metadata summary in status for auto patching installation requests, to be reported to healthstore
@@ -120,21 +116,18 @@
     def set_package_assessment_status(self, package_names, package_versions, classification="Other", status="Available"):
         """ Externally available method to set assessment status for one or more packages of the **SAME classification and status** """
         self.composite_logger.log_debug("Setting package assessment status in bulk. [Count={0}]".format(str(len(package_names))))
+
+        # Lazy initialization, getting None when initialize in __init__
+        if self.__assessment_packages_map is None:
+            self.__assessment_packages_map = OrderedDict()
+
         for package_name, package_version in zip(package_names, package_versions):
             patch_already_saved = False
             patch_id = self.__get_patch_id(package_name, package_version)
 
-            # Lazy initialization, getting None when initialize in __init__
-            if self.__assessment_packages_map is None:
-                self.__assessment_packages_map = OrderedDict()
             # Match patch_id in map and update existing patch's classification i.e from other -> security
-<<<<<<< HEAD
-            if not len(self.__assessment_tmp_map) == 0 and patch_id in self.__assessment_tmp_map:
-                self.__assessment_tmp_map.setdefault(patch_id, {})['classifications'] = [classification]
-=======
-            if len(self.__assessment_packages_map) > 0 and patch_id in self.__assessment_packages_map:
+            if not len(self.__assessment_packages_map) == 0 and patch_id in self.__assessment_packages_map:
                 self.__assessment_packages_map.setdefault(patch_id, {})['classifications'] = [classification]
->>>>>>> 0178e9dd
                 patch_already_saved = True
 
             if patch_already_saved is False:
@@ -185,18 +178,18 @@
         package_install_status_summary = ""
 
         # lazy initialize OrderedMap, problem can't initialize any objects in __init__
-        if self.__installation_ordered_map is None:
-            self.__installation_ordered_map = OrderedDict()
+        if self.__installation_packages_map is None:
+            self.__installation_packages_map = OrderedDict()
 
         for package_name, package_version in zip(package_names, package_versions):
             patch_already_saved = False
             patch_id = self.__get_patch_id(package_name, package_version)
 
             # Match patch_id in map and update existing patch's classification i.e from None -> security and update pending status
-            if not len(self.__installation_ordered_map) == 0 and patch_id in self.__installation_ordered_map:
+            if not len(self.__installation_packages_map) == 0 and patch_id in self.__installation_packages_map:
                 if classification is not None:
-                    self.__installation_ordered_map.setdefault(patch_id, {})['classifications'] = [classification]
-                self.__installation_ordered_map.setdefault(patch_id, {})['patchInstallationState'] = status
+                    self.__installation_packages_map.setdefault(patch_id, {})['classifications'] = [classification]
+                self.__installation_packages_map.setdefault(patch_id, {})['patchInstallationState'] = status
                 patch_already_saved = True
 
             if patch_already_saved is False:
@@ -211,13 +204,12 @@
                 }
 
                 # Add new patch to ordered map
-                self.__installation_ordered_map[patch_id] = record
+                self.__installation_packages_map[patch_id] = record
                 # self.__installation_packages.append(record)
             package_install_status_summary += "[P={0},V={1}] ".format(str(package_name), str(package_version))
 
         self.composite_logger.log_debug("Package install status summary [Status= " + status + "] : " + package_install_status_summary)
-        self.__installation_packages = list(self.__installation_ordered_map.values())
-
+        self.__installation_packages = list(self.__installation_packages_map.values())
         self.__installation_packages = self.sort_packages_by_classification_and_state(self.__installation_packages)
         self.set_installation_substatus_json()
 
@@ -239,29 +231,26 @@
             return
 
         self.validate_packages_being_installed(package_names, package_versions)
-
-<<<<<<< HEAD
+        self.composite_logger.log_debug("Setting package installation classification in bulk. [Count={0}]".format(str(len(package_names))))
+
         # lazy initialize OrderedMap, problem can't initialize any objects in __init__
-        if self.__installation_ordered_map is None:
-            self.__installation_ordered_map = OrderedDict()
-
-=======
-        self.composite_logger.log_debug("Setting package installation classification in bulk. [Count={0}]".format(str(len(package_names))))
->>>>>>> 0178e9dd
+        if self.__installation_packages_map is None:
+            self.__installation_packages_map = OrderedDict()
+
         package_classification_summary = ""
         for package_name, package_version in zip(package_names, package_versions):
             classification_matching_package_found = False
             patch_id = self.__get_patch_id(package_name, package_version)
 
             # Match patch_id in map and update existing patch's classification i.e from None -> security
-            if not len(self.__installation_ordered_map) == 0 and patch_id in self.__installation_ordered_map:
-                self.__installation_ordered_map.setdefault(patch_id, {})['classifications'] = [classification]
+            if not len(self.__installation_packages_map) == 0 and patch_id in self.__installation_packages_map:
+                self.__installation_packages_map.setdefault(patch_id, {})['classifications'] = [classification]
                 classification_matching_package_found = True
 
             package_classification_summary += "[P={0},V={1},C={2}] ".format(str(package_name), str(package_version), str(classification if classification is not None and classification_matching_package_found else "-"))
 
         self.composite_logger.log_debug("Package install status summary (classification): " + package_classification_summary)
-        self.__installation_packages = list(self.__installation_ordered_map.values())
+        self.__installation_packages = list(self.__installation_packages_map.values())
         self.__installation_packages = self.sort_packages_by_classification_and_state(self.__installation_packages)
         self.set_installation_substatus_json()
 
@@ -354,13 +343,8 @@
         # Wrap assessment summary into assessment substatus
         self.__assessment_substatus_json = self.__new_substatus_json_for_operation(Constants.PATCH_ASSESSMENT_SUMMARY, status, code, json.dumps(self.__assessment_summary_json))
 
-<<<<<<< HEAD
-        # Update status complete on disk
-        self.__write_status_file()
-=======
         # Update complete status on disk
         self.__write_complete_status_file()
->>>>>>> 0178e9dd
 
     def __new_assessment_summary_json(self, assessment_packages_json, status, code):
         """ Called by: set_assessment_substatus_json
@@ -380,7 +364,7 @@
         # discern started by - either pure auto-assessment or assessment data being included with configure patching with assessmentMode set to AutomaticByPlatform
         started_by = Constants.PatchAssessmentSummaryStartedBy.PLATFORM if (self.execution_config.exec_auto_assess_only or self.execution_config.include_assessment_with_configure_patching) else Constants.PatchAssessmentSummaryStartedBy.USER
 
-        # Compose substatus assessment message
+        # Compose sub-status message
         substatus_message = {
             "assessmentActivityId": str(self.execution_config.activity_id),
             "rebootPending": self.is_reboot_pending,
@@ -409,11 +393,7 @@
         self.__installation_substatus_json = self.__new_substatus_json_for_operation(Constants.PATCH_INSTALLATION_SUMMARY, status, code, json.dumps(self.__installation_summary_json))
 
         # Update complete status on disk
-<<<<<<< HEAD
-        self.__write_status_file()
-=======
         self.__write_complete_status_file()
->>>>>>> 0178e9dd
 
     def __new_installation_summary_json(self, installation_packages_json):
         """ Called by: set_installation_substatus_json
@@ -444,7 +424,7 @@
         # Reboot status refresh
         self.__refresh_installation_reboot_status()
 
-        # Compose substatus installation message
+        # Compose substatus message
         return {
             "installationActivityId": str(self.execution_config.activity_id),
             "rebootStatus": str(self.__installation_reboot_status),
@@ -474,13 +454,8 @@
         # Wrap healthstore summary into healthstore substatus
         self.__metadata_for_healthstore_substatus_json = self.__new_substatus_json_for_operation(Constants.PATCH_METADATA_FOR_HEALTHSTORE, status, code, json.dumps(self.__metadata_for_healthstore_summary_json))
 
-<<<<<<< HEAD
-        # Update status complete on disk
-        self.__write_status_file()
-=======
         # Update complete status on disk
         self.__write_complete_status_file()
->>>>>>> 0178e9dd
 
         # wait period required in cases where we need to ensure HealthStore reads the status from GA
         if wait_after_update:
@@ -491,7 +466,7 @@
             Purpose: This composes the message inside the patch metadata for healthstore substatus:
                 Root --> Status --> Substatus [name: "PatchMetadataForHealthStore"] --> FormattedMessage --> **Message** """
 
-        # Compose substatus healthstore message
+        # Compose substatus message
         return {
             "patchVersion": str(patch_version),
             "shouldReportToHealthStore": report_to_healthstore
@@ -512,20 +487,15 @@
         # Wrap configure patching summary into configure patching substatus
         self.__configure_patching_substatus_json = self.__new_substatus_json_for_operation(Constants.CONFIGURE_PATCHING_SUMMARY, status, code, json.dumps(self.__configure_patching_summary_json))
 
-<<<<<<< HEAD
-        # Update status complete on disk
-        self.__write_status_file()
-=======
         # Update complete status on disk
         self.__write_complete_status_file()
->>>>>>> 0178e9dd
 
     def __new_configure_patching_summary_json(self, automatic_os_patch_state, auto_assessment_state, status, code):
         """ Called by: set_configure_patching_substatus_json
             Purpose: This composes the message inside the configure patching summary substatus:
                 Root --> Status --> Substatus [name: "ConfigurePatchingSummary"] --> FormattedMessage --> **Message** """
 
-        # Compose substatus configurePatching message
+        # Compose substatus message
         substatus_message = {
             "activityId": str(self.execution_config.activity_id),
             "startTime": str(self.execution_config.start_time),
@@ -602,6 +572,7 @@
         self.__installation_summary_json = None
         self.__installation_packages = []
         self.__installation_errors = []
+        self.__installation_packages_map = None
 
         self.__assessment_substatus_json = None
         self.__assessment_summary_json = None
@@ -618,9 +589,6 @@
         self.__configure_patching_auto_assessment_errors = []
 
         self.__truncated_patches = []
-        self.__assessment_tmp_map = {}
-        self.__installation_ordered_map = None
-
         self.composite_logger.log_debug("Loading status file components [InitialLoad={0}].".format(str(initial_load)))
 
         # Verify the complete status file exists - if not, reset complete status file
@@ -659,7 +627,9 @@
                 else:
                     message = status_file_data['status']['substatus'][i]['formattedMessage']['message']
                     self.__installation_summary_json = json.loads(message)
-                    self.__installation_packages = self.__installation_summary_json['patches']
+                    # Reload patches into installation ordered map for fast look up
+                    self.__installation_packages_map = OrderedDict((package["patchId"], package) for package in self.__installation_summary_json['patches'])
+                    self.__installation_packages = list(self.__installation_packages_map.values())
                     self.__maintenance_window_exceeded = bool(self.__installation_summary_json['maintenanceWindowExceeded'])
                     self.__installation_reboot_status = self.__installation_summary_json['rebootStatus']
                     errors = self.__installation_summary_json['errors']
@@ -693,11 +663,7 @@
                         self.__configure_patching_errors = errors['details']
                         self.__configure_patching_top_level_error_count = self.__get_total_error_count_from_prev_status(errors['message'])
 
-<<<<<<< HEAD
-    def __write_status_file(self):
-=======
     def __write_complete_status_file(self):
->>>>>>> 0178e9dd
         """ Composes and writes the status file from **already up-to-date** in-memory data.
             This is usually the final call to compose and persist after an in-memory data update in a specialized method.
             Pseudo-composition (including steps prior):
@@ -867,42 +833,57 @@
         if not len(self.__assessment_truncated_removed) == 0:
             self.composite_logger.log_debug("Assessment truncated removed packages : {0}".format(self.__assessment_truncated_removed))
             return True
+        if not len(self.__installation_truncated_removed) == 0:
+            self.composite_logger.log_debug("Installation truncated removed packages : {0}".format(self.__installation_truncated_removed))
+            return True
         return False
 
-    def __write_truncated_status_file(self, status_file_payload):
+    def __write_truncated_status_file(self, complete_status_file_payload):
         """ Truncate the substatus summary patch list when complete status file size is more than 126kb """
-        complete_status_byte_size = self.__get_byte_size(status_file_payload)
-        truncated_status_file = status_file_payload
+        complete_status_byte_size = self.__get_byte_size(complete_status_file_payload)
+        truncated_status_file = complete_status_file_payload
         tombstone_truncated_map = {}
 
-<<<<<<< HEAD
-        if complete_status_byte_size > Constants.MAX_STATUS_FILE_SIZE_IN_BYTES:
-            self.composite_logger.log("Begin Truncation")
-            assessment_patch = self.__assessment_packages
+        if complete_status_byte_size > Constants.StatusTruncationConfig.AGENT_STATUS_FILE_SIZE_LIMIT_IN_BYTES:
+            self.composite_logger.log_debug("Begin Truncation")
+            agent_size_limit = Constants.StatusTruncationConfig.AGENT_STATUS_FILE_SIZE_LIMIT_IN_BYTES
+            internal_file_limit = Constants.StatusTruncationConfig.INTERNAL_FILE_SIZE_LIMIT_IN_BYTES
             assessment_index = self.__get_index_name(Constants.PATCH_ASSESSMENT_SUMMARY, truncated_status_file['status']['substatus'])
             assessment_detail_list = []
+            # Reset to avoid duplicate when multiple write_status is called
             self.__truncated_patches = []
 
             # Truncated assessment patch when operation is not installation
-            if not self.execution_config.operation == Constants.INSTALLATION:
+            if not self.execution_config.operation == Constants.INSTALLATION and len(self.__assessment_packages) > 0:
                 # Perform assessment truncation
-                assessment_patch, assessment_truncated_packages = self.__assessment_truncate_helper_func(assessment_patch, Constants.STATUS_FILE_SIZE_LIMIT_IN_BYTES)
-
-                # self.__new_substatus_json_for_operation(Constants.PATCH_ASSESSMENT_SUMMARY, status, code, json.dumps(self.__assessment_summary_json))
-                # json.dumps(__assessment_summary_json) happens in multiple calls that creates escape \ for ", \ is an extra byte in the status file. it's unnecssary to perform json.dumps every time
-                # removing json.dumps will need to remove json.loads part in substatus_file_data["formattedMessage"]["message"] in entire codebase
-                # Reduce assement patch byte by quote size
-                assessment_quote_counts = self.__get_quote_count(assessment_patch)
-
-                if (assessment_quote_counts + self.__get_byte_size(assessment_patch) > Constants.MAX_STATUS_FILE_SIZE_IN_BYTES):
-                    assessment_patch, new_assessment_truncated_packages = self.__assessment_truncate_helper_func(assessment_patch, Constants.STATUS_FILE_SIZE_LIMIT_IN_BYTES - assessment_quote_counts)
-
-                    # Add more truncated patches when \ cause the file to be over size limit
-                    assessment_truncated_packages = assessment_truncated_packages + new_assessment_truncated_packages
-
-                # Keep track of truncated packages for log
-                self.__truncated_patches.append(self.__set_truncated_package_detail("Assessment", assessment_truncated_packages))
-                self.composite_logger.log("Truncated assessment patches: ", self.__truncated_patches[0])
+                assessment_truncated_packages, removed_packages = self.__assessment_truncation_helper(self.__assessment_packages, internal_file_limit)
+
+                # Reduce assessment patch byte by escape char (\) byte
+                assessment_quote_counts = self.__get_quote_count(assessment_truncated_packages)
+
+                if assessment_quote_counts + self.__get_byte_size(assessment_truncated_packages) > agent_size_limit:
+                    assessment_truncated_packages, additional_removed_packages = self.__assessment_truncation_helper(
+                        assessment_truncated_packages, internal_file_limit - assessment_quote_counts)
+                    removed_packages = removed_packages + additional_removed_packages
+
+                self.__assessment_truncated_removed.append(self.__create_removed_package_detail("Assessment", removed_packages))
+
+                # Populate assessment tombstone classifications map
+                for package in removed_packages:
+                    classifications = package['classifications'][0]
+                    tombstone_truncated_map[classifications] = tombstone_truncated_map.get(classifications, 0) + 1
+
+                # Add assessment tombstone record per classification except unclassified
+                for tombstone_classification, tombstone_package_count in tombstone_truncated_map.items():
+                    if not tombstone_classification == Constants.PackageClassification.UNCLASSIFIED:
+                        assessment_truncated_packages.append(self.__add_assessment_tombstone_record(tombstone_package_count, tombstone_classification))
+
+                # Check for existing assessment errors before recompose truncated status file payload
+                code = self.__assessment_summary_json['errors']['code']
+                assessment_errors_details = self.__assessment_summary_json['errors']['details']
+                truncated_status_file = self.__recompose_truncated_staus_file(truncated_status_file, assessment_truncated_packages,
+                    assessment_errors_details,
+                    assessment_detail_list, Constants.PATCH_ASSESSMENT_SUMMARY, assessment_index, code)
 
             # Perform installation truncation
             if self.execution_config.operation == Constants.INSTALLATION:
@@ -910,25 +891,28 @@
                 installation_index = self.__get_index_name(Constants.PATCH_INSTALLATION_SUMMARY, truncated_status_file['status']['substatus'])
                 installation_detail_list = []
 
-                assessment_patch, assessment_truncated_packages, installation_patch, installation_truncated_packages = self.__installation_truncate_helper_func(assessment_patch, installation_patch, Constants.STATUS_FILE_SIZE_LIMIT_IN_BYTES)
+                assessment_patch, assessment_truncated_packages, installation_patch, installation_truncated_packages = \
+                    self.__installation_truncation_helper_func(self.__assessment_packages, installation_patch, internal_file_limit)
 
                 # Get quote count for \ byte
                 installation_quote_counts = self.__get_quote_count(installation_patch)
                 assessment_quote_counts = self.__get_quote_count(assessment_patch)
 
-                if (assessment_quote_counts + self.__get_byte_size(assessment_patch) + installation_quote_counts + self.__get_byte_size(installation_patch) > Constants.MAX_STATUS_FILE_SIZE_IN_BYTES):
-                    assessment_patch, new_assessment_truncated_packages, installation_patch, new_installation_truncated_packages = self.__installation_truncate_helper_func(assessment_patch, installation_patch, Constants.STATUS_FILE_SIZE_LIMIT_IN_BYTES - (assessment_quote_counts + installation_quote_counts))
+                if (assessment_quote_counts + self.__get_byte_size(assessment_patch) + installation_quote_counts + self.__get_byte_size(installation_patch) > agent_size_limit):
+                    assessment_patch, new_assessment_truncated_packages, installation_patch, new_installation_truncated_packages = \
+                        self.__installation_truncation_helper_func(assessment_patch, installation_patch,
+                            internal_file_limit - (assessment_quote_counts + installation_quote_counts))
 
                     # Add more truncated patches when \ cause the file to be over size limit
                     assessment_truncated_packages = assessment_truncated_packages + new_assessment_truncated_packages
                     installation_truncated_packages = installation_truncated_packages + new_installation_truncated_packages
 
                 if len(assessment_truncated_packages) > 0:
-                    self.__truncated_patches.append(self.__set_truncated_package_detail("Assessment", assessment_truncated_packages))
+                    self.__truncated_patches.append(self.__create_removed_package_detail("Assessment", assessment_truncated_packages))
                     self.composite_logger.log("Truncated assessment patches: ", self.__truncated_patches[0])
 
                 if len(installation_truncated_packages) > 0:
-                    self.__truncated_patches.append(self.__set_truncated_package_detail("Installation", installation_truncated_packages))
+                    self.__truncated_patches.append(self.__create_removed_package_detail("Installation", installation_truncated_packages))
                     self.composite_logger.log("Truncated installation patches: ", self.__truncated_patches[0])
 
                     # Add installation tombstone record
@@ -941,101 +925,38 @@
                     truncated_status_file = self.__recompose_truncated_staus_file(truncated_status_file, installation_patch, installation_errors_details,
                         installation_detail_list, Constants.PATCH_INSTALLATION_SUMMARY, installation_index, code)
 
-            if len(assessment_truncated_packages) > 0:
-                # Add assessment tombstone record
-                assessment_patch.append(self.__add_assessment_tombstone_record())
-
-                # Check for existing assessment errors before recompose status file payload
-                code = self.__assessment_summary_json['errors']['code']
-                assessment_errors_details = self.__assessment_summary_json['errors']['details']
-                truncated_status_file = self.__recompose_truncated_staus_file(truncated_status_file, assessment_patch, assessment_errors_details,
-                    assessment_detail_list, Constants.PATCH_ASSESSMENT_SUMMARY, assessment_index, code)
-=======
-        if complete_status_byte_size > Constants.StatusTruncationConfig.AGENT_STATUS_FILE_SIZE_LIMIT_IN_BYTES:
-            self.composite_logger.log_debug("Begin Truncation")
-            errors_detail_list = []
-
-            # Truncated assessment patch when operation is not installation
-            if self.execution_config.operation != Constants.INSTALLATION and len(self.__assessment_packages) > 0:
-                # Perform assessment truncation
-                assessment_truncated_packages, truncated_packages_removed = self.__assessment_truncation_helper_func(self.__assessment_packages, Constants.StatusTruncationConfig.INTERNAL_FILE_SIZE_LIMIT_IN_BYTES)
-
-                # Reduce assessment patch byte by escape char (\) byte
-                assessment_quote_counts = self.__get_quote_count(assessment_truncated_packages)
-
-                if (assessment_quote_counts + self.__get_byte_size(assessment_truncated_packages) > Constants.StatusTruncationConfig.AGENT_STATUS_FILE_SIZE_LIMIT_IN_BYTES):
-                    assessment_truncated_packages, truncated_packages_quotes_removed = self.__assessment_truncation_helper_func(assessment_truncated_packages, Constants.StatusTruncationConfig.INTERNAL_FILE_SIZE_LIMIT_IN_BYTES - assessment_quote_counts)
-                    truncated_packages_removed = truncated_packages_removed + truncated_packages_quotes_removed
-
-                self.__assessment_truncated_removed.append(self.__set_truncated_package_detail("Assessment", truncated_packages_removed))
-
-            # Populate tombstone classifications map
-            for package in truncated_packages_removed:
-                classifications = package['classifications'][0]
-                tombstone_truncated_map[classifications] = tombstone_truncated_map.get(classifications, 0) + 1
-
-            # Add assessment tombstone record per classification except unclassified
-            for tombstone_classification, tombstone_package_count in tombstone_truncated_map.items():
-                if not tombstone_classification == Constants.PackageClassification.UNCLASSIFIED:
-                    assessment_truncated_packages.append(self.__add_assessment_tombstone_record(tombstone_package_count, tombstone_classification))
-
-            # Check for existing errors before recompose status file payload
-            code = self.__assessment_summary_json['errors']['code']
-            if code == Constants.PatchOperationTopLevelErrorCode.SUCCESS or code == Constants.PatchOperationTopLevelErrorCode.WARNING:
-                truncated_status_file = self.__recompose_truncated_status_payload(truncated_status_file, assessment_truncated_packages, code, errors_detail_list)
-                # Update operation status to warning
-                truncated_status_file['status']['substatus'][0]['status'] = Constants.STATUS_WARNING.lower()
-            else:
-                # code == 1 (Error), add everything in the errors['detail'] to errors_detail_list
-                errors_detail_list.extend(self.__assessment_summary_json['errors']['details'])
-                truncated_status_file = self.__recompose_truncated_status_payload(truncated_status_file, assessment_truncated_packages, code, errors_detail_list)
->>>>>>> 0178e9dd
-
             self.composite_logger.log_debug("Complete Truncation")
 
-        # Write to status file
+        # Write to truncated status file
         self.env_layer.file_system.write_with_retry_using_temp_file(self.status_file_path, '[{0}]'.format(json.dumps(truncated_status_file)), mode='w+')
 
-<<<<<<< HEAD
-    def __assessment_truncate_helper_func(self, assessment_patches, size_limit, ):
-        patches_first_half, patches_second_half = (assessment_patches[:5], assessment_patches[5:]) if len(assessment_patches) > 5 else (assessment_patches, [])
-        capacity = size_limit - self.__get_byte_size(patches_first_half)
-
-        # Check if the first 5 elements in the list are greater than the size limit
-        assert capacity >= 0, "There are element(s) greater than the size limit"
+    def __split_package_list_helper_func(self, package_list, size_limit):
+        """ Helper function to split package list, keep 5 minimum (assessment) """
+        min_packages_count = Constants.StatusTruncationConfig.MIN_TRUNCATED_PACKAGE_COUNT
+        package_list_first_half, package_list_second_half = (package_list[:min_packages_count], package_list[min_packages_count]) \
+            if len(package_list) > min_packages_count else (package_list, [])
+        remain_capacity = size_limit - self.__get_byte_size(package_list_first_half)
+        return package_list_first_half, package_list_second_half, remain_capacity
+
+    def __assessment_truncation_helper(self, assessment_packages, size_limit):
+        """ Helper function call split patch list method then apply truncation """
+        assessment_first_half, assessment_second_half, remain_capacity = self.__split_package_list_helper_func(assessment_packages, size_limit)
+        assessment_truncated_list, truncated_packages, _ = self.__apply_truncation(assessment_second_half, remain_capacity)
+        return assessment_first_half + assessment_truncated_list, truncated_packages
+
+    def __installation_truncation_helper_func(self, assessment_packages, installation_packages, size_limit, ):
+        """ Helper function call split patch list method then apply truncation on assessment and installation """
+        assessment_first_half, assessment_second_half, remain_capacity = self.__split_package_list_helper_func(assessment_packages, size_limit)
+
+        # Perform installation truncations
+        new_installation_list, installation_removed_packages, capacity = self.__apply_truncation(installation_packages, remain_capacity)
 
         # Perform assessment truncation
-        new_assessment_list, assessment_truncated_packages, _ = self.__apply_truncation(patches_second_half, capacity)
-
-        return patches_first_half + new_assessment_list, assessment_truncated_packages
-
-    def __installation_truncate_helper_func(self, assessment_patches, installation_patches, size_limit, ):
-        patches_first_half, patches_second_half = (assessment_patches[:5], assessment_patches[5:]) if len(assessment_patches) > 5 else (assessment_patches, [])
-        capacity = size_limit - self.__get_byte_size(patches_first_half)
-
-        # Check if the first 5 elements in the list are greater than the size limit
-        assert capacity >= 0, "There are element(s) greater than the size limit"
-
-        # Perform assessment and installation truncation
-        new_installation_list, installation_truncated_packages, capacity = self.__apply_truncation(installation_patches, capacity)
-
-        # Perform assessment truncation
-        new_assessment_list, assessment_truncated_packages, _ = self.__apply_truncation(patches_second_half, capacity)
-
-        return patches_first_half + new_assessment_list, assessment_truncated_packages, new_installation_list, installation_truncated_packages
-
-    def __apply_truncation(self, patch_list, capacity):
-=======
-    def __assessment_truncation_helper_func(self, package_list, size_limit):
-        """ Helper function to split patch list into two, then apply truncation """
-        package_list_first_half, package_list_second_half = (package_list[:Constants.StatusTruncationConfig.MIN_TRUNCATED_PACKAGE_COUNT], package_list[Constants.StatusTruncationConfig.MIN_TRUNCATED_PACKAGE_COUNT:]) if len(package_list) > 5 else (package_list, [])
-        capacity = size_limit - self.__get_byte_size(package_list_first_half)
-        assessment_truncated_list, truncated_packages, _ = self.__apply_truncation(package_list_second_half, capacity)
-
-        return package_list_first_half + assessment_truncated_list, truncated_packages
+        new_assessment_list, assessment_removed_packages, _ = self.__apply_truncation(assessment_second_half, capacity)
+
+        return assessment_first_half + new_assessment_list, assessment_removed_packages, new_installation_list, installation_removed_packages
 
     def __apply_truncation(self, package_list, capacity):
->>>>>>> 0178e9dd
         """ Binary search
         Instead of checking list[middel_index] >= target, check byte_size(list[:middle_index]),
         as byte_size[list[:i]] is monotonically increasing, i.e.
@@ -1045,36 +966,19 @@
         left_index = 0
         right_index = len(package_list) - 1
 
-<<<<<<< HEAD
-        if self.__get_byte_size(patch_list) <= capacity:
-            return patch_list, [], capacity - self.__get_byte_size(patch_list)
-        elif self.__get_byte_size(patch_list[0]) > capacity:
-            return [], patch_list, capacity
-
-        while left_index < right_index:
-            mid_index = left_index + int((right_index - left_index) / 2)
-            if self.__get_byte_size(patch_list[:mid_index]) >= capacity:
-=======
         if self.__get_byte_size(package_list) <= capacity:
             return package_list, [], capacity - self.__get_byte_size(package_list)
 
         while left_index < right_index:
             mid_index = left_index + int((right_index - left_index) / 2)
             if self.__get_byte_size(package_list[:mid_index]) >= capacity:
->>>>>>> 0178e9dd
                 right_index = mid_index
             else:
                 left_index = mid_index + 1
 
-<<<<<<< HEAD
-        new_list = patch_list[:left_index - 1]
-        truncated_packages = patch_list[left_index - 1:]
-        return new_list, truncated_packages, capacity - self.__get_byte_size(new_list)
-=======
         truncated_list = package_list[:left_index - 1]
         truncated_packages_removed = package_list[left_index - 1:]
         return truncated_list, truncated_packages_removed, capacity - self.__get_byte_size(truncated_list)
->>>>>>> 0178e9dd
 
     def __read_complete_status_file_raw_data(self, file_path):
         for i in range(0, Constants.MAX_FILE_OPERATION_RETRY_COUNT):
@@ -1090,9 +994,9 @@
                     raise
         return status_file_data_raw
 
-    def __get_latest_complete_status_file_path(self, status_folder_path):
+    def __get_latest_complete_status_file_path(self, complete_status_folder_path):
         """ Get the latest status complete file and remove other .complete.status files """
-        list_of_files = glob.glob(status_folder_path + '\\' + '*.complete.status')
+        list_of_files = glob.glob(complete_status_folder_path + '\\' + '*.complete.status')
         latest_file = max(list_of_files, key=lambda x: (os.path.getmtime(x), int(re.search(r'(\d+)\.complete.status', x).group(1)), x))
         self.composite_logger.log_debug("list of complete status files: {0}".format(list_of_files))
 
@@ -1103,21 +1007,17 @@
 
         return os.path.realpath(latest_file)
 
-<<<<<<< HEAD
-=======
-    def __set_truncated_package_detail(self, name, truncated_package_list):
+    def __create_removed_package_detail(self, name, truncated_package_list):
         """ Compose truncated packages for logging """
         return {
             "name": str.capitalize(name),
             "truncated_packages": truncated_package_list
         }
 
->>>>>>> 0178e9dd
     def __get_byte_size(self, val):
         """ Get the current byte size of val """
         return len(json.dumps(val).encode("utf-8"))
 
-<<<<<<< HEAD
     def __get_quote_count(self, patch_list):
         return sum(char == '"' for char in json.dumps(patch_list)) if not len(patch_list) == 0 else 0
 
@@ -1127,30 +1027,21 @@
             if item['name'] == summary_name:
                 return index
 
-    def __recompose_truncated_summary(self, truncated_status_file, new_patches, code, errors_detail_list, summary = Constants.PATCH_ASSESSMENT_SUMMARY, index=0):
+    def __recompose_truncated_summary(self, truncated_status_file, new_patches, code, errors_detail_list, summary, index):
         """ Recompose status file with new errors detail list, new errors message, and truncated patches  """
-        error_message = "Results were truncated because too many patches were present, Check log for truncated packages"
-=======
-    def __get_quote_count(self, package_list):
-        return sum(char == '"' for char in json.dumps(package_list)) if not len(package_list) == 0 else 0
->>>>>>> 0178e9dd
-
-    def __recompose_truncated_status_payload(self, truncated_status_file, new_patches, code, errors_detail_list):
-        """ Recompose complete status file payload with new errors detail list, new errors message, new truncated patches, and Warning status  """
         error_message = Constants.StatusTruncationConfig.TRUNCATION_ERROR_MESSAGE
+
         truncated_error_detail = self.__set_error_detail(Constants.PatchOperationErrorCodes.TRUNCATION, error_message)
         errors_detail_list.insert(0, truncated_error_detail)
 
         # Max length of error details is set to 5
         if len(errors_detail_list) > Constants.STATUS_ERROR_LIMIT:
             errors_detail_list = errors_detail_list[:Constants.STATUS_ERROR_LIMIT]
-
         truncated_errors_json = self.__set_truncation_errors_json(code, errors_detail_list)
 
-<<<<<<< HEAD
         # Update summary message
         if not summary == Constants.PATCH_INSTALLATION_SUMMARY:
-            message = self.__truncated_assessment_message(self.__assessment_summary_json, new_patches, truncated_errors_json)
+            message = self.__assessment_truncated_message(self.__assessment_summary_json, new_patches, truncated_errors_json)
         else:
             message = self.__truncated_installation_message(self.__installation_summary_json, new_patches, truncated_errors_json)
 
@@ -1160,7 +1051,10 @@
 
     def __recompose_truncated_staus_file(self, truncated_status_file, new_patch_list, errors_details, new_detail_list, summary, index, code):
         """ Recompose final truncated status file version """
-        if code == 0 or code == 2:
+        success_code = Constants.PatchOperationTopLevelErrorCode.SUCCESS
+        warning_code = Constants.PatchOperationTopLevelErrorCode.WARNING
+
+        if code == success_code or code == warning_code:
             final_truncated_status_file = self.__recompose_truncated_summary(truncated_status_file, new_patch_list, code, new_detail_list, summary, index)
             # Update summary status to warning
             final_truncated_status_file['status']['substatus'][index]['status'] = Constants.STATUS_WARNING.lower()
@@ -1171,23 +1065,7 @@
 
         return final_truncated_status_file
 
-    def __set_truncated_package_detail(self, name, truncated_packages):
-        """ Compose truncated packages for logging """
-        return {
-            "name": str.capitalize(name),
-            "truncated_packages": truncated_packages
-        }
-
-    def __truncated_assessment_message(self, assessment_message, new_patches, new_error):
-=======
-        # Update operation summary message
-        message = self.__assessment_truncated_message(self.__assessment_summary_json, new_patches, truncated_errors_json)
-        truncated_status_file['status']['substatus'][0]['formattedMessage']['message'] = json.dumps(message)
-
-        return truncated_status_file
-
     def __assessment_truncated_message(self, assessment_message, assessment_truncated_list, truncated_error):
->>>>>>> 0178e9dd
         """ Recompose truncated assessment substatus """
         return {
             "assessmentActivityId": assessment_message["assessmentActivityId"],
@@ -1201,7 +1079,7 @@
             "errors": truncated_error
         }
 
-    def __truncated_installation_message(self, installation_message, new_patches, new_error):
+    def __truncated_installation_message(self, installation_message, installation_truncated_list, truncated_error):
         """ Recompose truncated installation substatus """
         return {
             "installationActivityId": installation_message['installationActivityId'],
@@ -1212,36 +1090,18 @@
             "pendingPatchCount": installation_message['pendingPatchCount'],
             "installedPatchCount": installation_message['installedPatchCount'],
             "failedPatchCount": installation_message['failedPatchCount'],
-            "patches": new_patches,
+            "patches": installation_truncated_list,
             "startTime": installation_message['startTime'],
             "lastModifiedTime": installation_message['lastModifiedTime'],
             "maintenanceRunId": installation_message['maintenanceRunId'],
-            "errors": new_error
-        }
-
-    def __set_truncation_errors_json(self, code, summary_errors):
-        """ Compose the error object json to be added in 'errors' in a given summary """
-        message = "{0} error/s reported.".format(len(summary_errors))
-        message += " The latest {0} error/s are shared in detail. To view all errors, review this log file on the machine: {1}".format(len(summary_errors), self.__log_file_path)
+            "errors": truncated_error
+        }
+
+    def __set_truncation_errors_json(self, code, errors_by_operation):
+        """ Compose the error object json to be added in 'errors' in given operation's summary """
+        message = "{0} error/s reported.".format(len(errors_by_operation))
+        message += " The latest {0} error/s are shared in detail. To view all errors, review this log file on the machine: {1}".format(len(errors_by_operation), self.__log_file_path)
         return {
-<<<<<<< HEAD
-            'code': Constants.PatchOperationTopLevelErrorCode.WARNING if code != 1 else code,
-            'details': summary_errors,
-            'message': message
-        }
-
-    def __add_assessment_tombstone_record(self):
-        """ Tombstone record for truncated assessment """
-        return {
-            'patchId': 'Truncated patch list record',
-            'name': 'Truncated patch list record',
-            'version': '',
-            'classifications': ['Other']
-        }
-
-    def __add_installation_tombstone_record(self):
-        """ Tombstone record for truncated installation """
-=======
             'code': Constants.PatchOperationTopLevelErrorCode.WARNING if not code == Constants.PatchOperationTopLevelErrorCode.ERROR else code,
             'details': errors_by_operation,
             'message': message
@@ -1253,11 +1113,20 @@
             Patch Name: “20 additional updates of classification ‘Classification’ reported.”
         """
         tombstone_name = str(tombstone_packages_count) + ' additional updates of classification ' + tombstone_classification + ' reported',
->>>>>>> 0178e9dd
         return {
             'patchId': 'Truncated_patch_list_id',
             'name': tombstone_name,
             'version': '',
             'classifications': [tombstone_classification]
         }
+
+    def __add_installation_tombstone_record(self):
+        """ Tombstone record for truncated installation """
+        return {
+            'patchId': 'Truncated Patch List',
+            'name': 'Truncated Patch List',
+            'version': '',
+            'classifications': ['Other'],
+            'patchInstallationState': 'NotSelected'
+        }
     # endregion