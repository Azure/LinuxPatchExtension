--- conflicted
+++ resolved
@@ -276,17 +276,10 @@
                 other_patch_count += 1
 
         # discern started by
-<<<<<<< HEAD
-        started_by = Constants.PatchAssessmentSummaryStartedBy.PLATFORM if self.execution_config.operation == Constants.AUTO_ASSESSMENT else Constants.PatchAssessmentSummaryStartedBy.USER
-
-        # Compose sub-status message
-        return {
-=======
         started_by = Constants.PatchAssessmentSummaryStartedBy.PLATFORM if self.execution_config.exec_auto_assess_only else Constants.PatchAssessmentSummaryStartedBy.USER
 
         # Compose sub-status message
         substatus_message = {
->>>>>>> 63576667
             "assessmentActivityId": str(self.execution_config.activity_id),
             "rebootPending": self.is_reboot_pending,
             "criticalAndSecurityPatchCount": critsec_patch_count,
