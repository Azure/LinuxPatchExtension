# Copyright 2020 Microsoft Corporation
#
# Licensed under the Apache License, Version 2.0 (the "License");
# you may not use this file except in compliance with the License.
# You may obtain a copy of the License at
#
#     http://www.apache.org/licenses/LICENSE-2.0
#
# Unless required by applicable law or agreed to in writing, software
# distributed under the License is distributed on an "AS IS" BASIS,
# WITHOUT WARRANTIES OR CONDITIONS OF ANY KIND, either express or implied.
# See the License for the specific language governing permissions and
# limitations under the License.
#
# Requires Python 2.7+

import glob
import json
import os
import re
import shutil
import time
from core.src.bootstrap.Constants import Constants
from collections import OrderedDict


class StatusHandler(object):
    """Class for managing the core code's lifecycle within the extension wrapper"""

    def __init__(self, env_layer, execution_config, composite_logger, telemetry_writer, vm_cloud_type):
        # Map supporting components for operation
        self.env_layer = env_layer
        self.execution_config = execution_config
        self.composite_logger = composite_logger
        self.telemetry_writer = telemetry_writer  # not used immediately but need to know if there are issues persisting status
        self.complete_status_file_path = self.execution_config.complete_status_file_path
        self.status_file_path = self.execution_config.status_file_path
        self.__log_file_path = self.execution_config.log_file_path
        self.vm_cloud_type = vm_cloud_type

        # Status components
        self.__high_level_status_message = ""

        # Internal in-memory representation of Patch Installation data
        self.__installation_substatus_json = None
        self.__installation_summary_json = None
        self.__installation_packages = []
        self.__installation_errors = []
        self.__installation_total_error_count = 0  # All errors during install, includes errors not in error objects due to size limit
        self.__maintenance_window_exceeded = False
        self.__installation_reboot_status = Constants.RebootStatus.NOT_NEEDED
        self.__installation_packages_map = OrderedDict()
<<<<<<< HEAD
        self.__installation_truncated_packages = []
        self.__installation_removed_packages = []
=======
>>>>>>> 3184c6d6

        # Internal in-memory representation of Patch Assessment data
        self.__assessment_substatus_json = None
        self.__assessment_summary_json = None
        self.__assessment_packages = []
        self.__assessment_errors = []
        self.__assessment_total_error_count = 0  # All errors during assess, includes errors not in error objects due to size limit
        self.__assessment_packages_map = OrderedDict()
<<<<<<< HEAD
        self.__assessment_truncated_packages = []
        self.__assessment_removed_packages = []
=======
>>>>>>> 3184c6d6

        # Internal in-memory representation of Patch Metadata for HealthStore
        self.__metadata_for_healthstore_substatus_json = None
        self.__metadata_for_healthstore_summary_json = None
        self.__report_to_healthstore = False
        self.__patch_version = Constants.PATCH_VERSION_UNKNOWN

        # Internal in-memory representation of Configure Patching data
        self.__configure_patching_substatus_json = None
        self.__configure_patching_summary_json = None
        self.__configure_patching_errors = []
        self.__configure_patching_top_level_error_count = 0  # All errors during configure patching (excluding auto-assessment), includes errors not in error objects due to size limit
        self.__configure_patching_auto_assessment_errors = []
        self.__configure_patching_auto_assessment_error_count = 0  # All errors relating to auto-assessment configuration.

        # Internal in-memory representation of Truncated Patching data
        self.__agent_size_limit = Constants.StatusTruncationConfig.AGENT_STATUS_FILE_SIZE_LIMIT_IN_BYTES
        self.__internal_file_limit = Constants.StatusTruncationConfig.INTERNAL_FILE_SIZE_LIMIT_IN_BYTES

        # Load the currently persisted status file into memory
        self.load_status_file_components(initial_load=True)

        # Tracker for reboot pending status, the value is updated externally(PatchInstaller.py) whenever package is installed. As this var is directly written in status file, setting the default to False, instead of Empty/Unknown, to maintain a true bool field as per Agent team's architecture
        self.is_reboot_pending = False

        # Discovers OS name and version for package id composition
        self.__os_name_and_version = self.get_os_name_and_version()
        self.__current_operation = None

        # Update patch metadata summary in status for auto patching installation requests, to be reported to healthstore
        if (execution_config.maintenance_run_id is not None or execution_config.health_store_id is not None) and execution_config.operation.lower() == Constants.INSTALLATION.lower():
            if self.__installation_reboot_status != Constants.RebootStatus.STARTED:
                self.set_patch_metadata_for_healthstore_substatus_json(report_to_healthstore=True, wait_after_update=True)
                # updating metadata summary again with reporting to healthstore turned off
                self.set_patch_metadata_for_healthstore_substatus_json(report_to_healthstore=False, wait_after_update=False)
            else:
                self.composite_logger.log_debug("Since this is the previous patch operation re-triggered after a reboot, healthstore has the operation commencement details. "
                                                "So, not sending another report to healthstore")

        # Enable reboot completion status capture
        if self.__installation_reboot_status == Constants.RebootStatus.STARTED:
            self.set_installation_reboot_status(Constants.RebootStatus.COMPLETED)  # switching to completed after the reboot

    # region - Package Data
    def reset_assessment_data(self):
        """ Externally available method to wipe out any assessment package records in memory. """
        self.__assessment_substatus_json = None
        self.__assessment_summary_json = None
        self.__assessment_packages = []
        self.__assessment_errors = []
        self.__assessment_total_error_count = 0
<<<<<<< HEAD
        self.__assessment_removed_packages = []
=======
>>>>>>> 3184c6d6
        self.__assessment_packages_map = OrderedDict()

    def set_package_assessment_status(self, package_names, package_versions, classification="Other", status="Available"):
        """ Externally available method to set assessment status for one or more packages of the **SAME classification and status** """
        self.composite_logger.log_debug("Setting package assessment status in bulk. [Count={0}]".format(str(len(package_names))))

        for package_name, package_version in zip(package_names, package_versions):
            patch_already_saved = False
            patch_id = self.__get_patch_id(package_name, package_version)

            # Match patch_id in map and update existing patch's classification i.e from other -> security
<<<<<<< HEAD
            if not len(self.__assessment_packages_map) == 0 and patch_id in self.__assessment_packages_map:
                self.__assessment_packages_map.setdefault(patch_id, {})['classifications'] = [classification]
=======
            if len(self.__assessment_packages_map) > 0 and patch_id in self.__assessment_packages_map:
                self.__assessment_packages_map.setdefault(patch_id, {})['classifications'] = [classification]
                # self.__assessment_packages_map.setdefault(patch_id, {})['patchState'] = status
>>>>>>> 3184c6d6
                patch_already_saved = True

            if patch_already_saved is False:
                record = {
                    "patchId": str(patch_id),
                    "name": str(package_name),
                    "version": str(package_version),
                    "classifications": [classification]
                    # "patchState": str(status) # Allows for capturing 'Installed' packages in addition to 'Available', when commented out, if spec changes
                }
                # Add new patch to map
                self.__assessment_packages_map[patch_id] = record

        self.__assessment_packages = list(self.__assessment_packages_map.values())
        self.__assessment_packages = self.sort_packages_by_classification_and_state(self.__assessment_packages)
        self.set_assessment_substatus_json()

    def sort_packages_by_classification_and_state(self, packages_list):
        """ Sorts a list of packages (usually either self.__assessment_packages or self.__installation_packages) by classification and patchState properties.
            (sorting order from highest priority to lowest):
            1. Classification: Critical, Security, Other, Unclassified
            2. Patch Installation State: Failed, Installed, Available, Pending, Excluded, NotSelected
        """
        def sort_patch_state_key(x):
            # Only for installation result packages
            if "patchInstallationState" in x.keys():
                return Constants.PatchStateOrderInStatusReporting[x["patchInstallationState"]]
            else:
                return 0

        def sort_classification_key(x):
            lowest_classification = Constants.PackageClassificationOrderInStatusReporting[x["classifications"][0]]
            for i in range(1, len(x["classifications"])):
                lowest_classification = min(lowest_classification, Constants.PackageClassificationOrderInStatusReporting[x["classifications"][i]])
            return lowest_classification

        # Sort by patch state first then sort by classification so each type of classification is already sorted at the end
        list_sorted_by_patch_state = sorted(packages_list, key=sort_patch_state_key)
        list_sorted_by_classification = sorted(list_sorted_by_patch_state, key=sort_classification_key)
        # COMMENT: these sort calls can be combined into one by separating the value ranges in the tables above, such as classification_order to 100, 200, 300, etc
        # and having one key function that combines the result of classification_order and patch_state_order
        return list_sorted_by_classification

    def set_package_install_status(self, package_names, package_versions, status="Pending", classification=None):
        """ Externally available method to set installation status for one or more packages of the **SAME classification and status** """
        self.composite_logger.log_debug("Setting package installation status in bulk. [Count={0}]".format(str(len(package_names))))
        package_names, package_versions = self.validate_packages_being_installed(package_names, package_versions)
        package_install_status_summary = ""

        for package_name, package_version in zip(package_names, package_versions):
            patch_already_saved = False
            patch_id = self.__get_patch_id(package_name, package_version)
<<<<<<< HEAD

            # Match patch_id in map and update existing patch's classification i.e from None -> security and update pending status
            if not len(self.__installation_packages_map) == 0 and patch_id in self.__installation_packages_map:
=======
            # Match patch_id in map and update existing patch's classification i.e from None -> security and update pending status
            if len(self.__installation_packages_map) > 0 and patch_id in self.__installation_packages_map:
>>>>>>> 3184c6d6
                if classification is not None:
                    self.__installation_packages_map.setdefault(patch_id, {})['classifications'] = [classification]
                self.__installation_packages_map.setdefault(patch_id, {})['patchInstallationState'] = status
                patch_already_saved = True

            if patch_already_saved is False:
                if classification is None:
                    classification = Constants.PackageClassification.OTHER
                record = {
                    "patchId": str(patch_id),
                    "name": str(package_name),
                    "version": str(package_version),
                    "classifications": [classification],
                    "patchInstallationState": str(status)
                }
<<<<<<< HEAD
=======
                # Add new patch to ordered map
                self.__installation_packages_map[patch_id] = record
>>>>>>> 3184c6d6

                # Add new patch to ordered map
                self.__installation_packages_map[patch_id] = record
            package_install_status_summary += "[P={0},V={1}] ".format(str(package_name), str(package_version))

        self.composite_logger.log_debug("Package install status summary [Status= " + status + "] : " + package_install_status_summary)
        self.__installation_packages = list(self.__installation_packages_map.values())
        self.__installation_packages = self.sort_packages_by_classification_and_state(self.__installation_packages)
        self.set_installation_substatus_json()

    @staticmethod
    def validate_packages_being_installed(package_names, package_versions):
        # Data normalization and corruption guards - if these exceptions hit, a bug has been introduced elsewhere
        if isinstance(package_names, str) != isinstance(package_versions, str):
            raise Exception("Internal error: Package name and version data corruption detected.")
        if isinstance(package_names, str):
            package_names, package_versions = [package_names], [package_versions]
        if len(package_names) != len(package_versions):
            raise Exception("Internal error: Bad package name and version data received for status reporting. [Names={0}][Versions={1}]".format(str(len(package_names)), str(len(package_versions))))
        return package_names, package_versions

    def set_package_install_status_classification(self, package_names, package_versions, classification=None):
        """ Externally available method to set classification for one or more packages being installed """
        if classification is None:
            self.composite_logger.log_debug("Classification not provided for the set of packages being installed. [Package Count={0}]".format(str(len(package_names))))
            return

        self.validate_packages_being_installed(package_names, package_versions)
        self.composite_logger.log_debug("Setting package installation classification in bulk. [Count={0}]".format(str(len(package_names))))

        package_classification_summary = ""
        for package_name, package_version in zip(package_names, package_versions):
            classification_matching_package_found = False
            patch_id = self.__get_patch_id(package_name, package_version)
<<<<<<< HEAD

            # Match patch_id in map and update existing patch's classification i.e from None -> security
            if not len(self.__installation_packages_map) == 0 and patch_id in self.__installation_packages_map:
=======
            # Match patch_id in map and update existing patch's classification i.e from None -> security
            if len(self.__installation_packages_map) > 0 and patch_id in self.__installation_packages_map:
>>>>>>> 3184c6d6
                self.__installation_packages_map.setdefault(patch_id, {})['classifications'] = [classification]
                classification_matching_package_found = True

            package_classification_summary += "[P={0},V={1},C={2}] ".format(str(package_name), str(package_version), str(classification if classification is not None and classification_matching_package_found else "-"))

        self.composite_logger.log_debug("Package install status summary (classification): " + package_classification_summary)
        self.__installation_packages = list(self.__installation_packages_map.values())
        self.__installation_packages = self.sort_packages_by_classification_and_state(self.__installation_packages)
        self.set_installation_substatus_json()

    def __get_patch_id(self, package_name, package_version):
        """ Returns normalized patch id """
        return "{0}_{1}_{2}".format(str(package_name), str(package_version), self.__os_name_and_version)

    def get_os_name_and_version(self):
        try:
            if self.env_layer.platform.system() != "Linux":
                raise Exception("Unsupported OS type: {0}.".format(self.env_layer.platform.system()))
            platform_info = self.env_layer.platform.linux_distribution()
            return "{0}_{1}".format(platform_info[0], platform_info[1])
        except Exception as error:
            self.composite_logger.log_error("Unable to determine platform information: {0}".format(repr(error)))
            return "unknownDist_unknownVer"
    # endregion

    # region - Installation Reboot Status
    def get_installation_reboot_status(self):
        """ Safe retrieval of currently stored reboot status (stateful) """
        return self.__installation_reboot_status

    def set_installation_reboot_status(self, new_reboot_status):
        """ Valid reboot statuses: NotNeeded, Required, Started, Failed, Completed """
        if new_reboot_status not in [Constants.RebootStatus.NOT_NEEDED, Constants.RebootStatus.REQUIRED, Constants.RebootStatus.STARTED, Constants.RebootStatus.FAILED, Constants.RebootStatus.COMPLETED]:
            raise "Invalid reboot status specified. [Status={0}]".format(str(new_reboot_status))

        # State transition validation
        if (new_reboot_status == Constants.RebootStatus.NOT_NEEDED and self.__installation_reboot_status not in [Constants.RebootStatus.NOT_NEEDED])\
                or (new_reboot_status == Constants.RebootStatus.REQUIRED and self.__installation_reboot_status not in [Constants.RebootStatus.NOT_NEEDED, Constants.RebootStatus.REQUIRED, Constants.RebootStatus.COMPLETED])\
                or (new_reboot_status == Constants.RebootStatus.STARTED and self.__installation_reboot_status not in [Constants.RebootStatus.NOT_NEEDED, Constants.RebootStatus.REQUIRED, Constants.RebootStatus.STARTED])\
                or (new_reboot_status == Constants.RebootStatus.FAILED and self.__installation_reboot_status not in [Constants.RebootStatus.STARTED, Constants.RebootStatus.FAILED])\
                or (new_reboot_status == Constants.RebootStatus.COMPLETED and self.__installation_reboot_status not in [Constants.RebootStatus.STARTED, Constants.RebootStatus.COMPLETED]):
            self.composite_logger.log_error("Invalid reboot status transition attempted. [CurrentRebootStatus={0}] [NewRebootStatus={1}]".format(self.__installation_reboot_status, str(new_reboot_status)))
            return

        # Persisting new reboot status (with machine state incorporation)
        self.composite_logger.log_debug("Setting new installation reboot status. [NewRebootStatus={0}] [CurrentRebootStatus={1}]".format(str(new_reboot_status), self.__installation_reboot_status))
        self.__installation_reboot_status = new_reboot_status
        self.set_installation_substatus_json()

    def __refresh_installation_reboot_status(self):
        """ Discovers if the system needs a reboot. Never allows going back to NotNeeded (deliberate). ONLY called internally. """
        self.composite_logger.log_debug("Checking if reboot status needs to reflect machine reboot status.")
        if self.__installation_reboot_status in [Constants.RebootStatus.NOT_NEEDED, Constants.RebootStatus.COMPLETED]:
            # Checks only if it's a state transition we allow
            reboot_needed = self.is_reboot_pending
            if reboot_needed:
                self.composite_logger.log_debug("Machine reboot status has changed to 'Required'.")
                self.__installation_reboot_status = Constants.RebootStatus.REQUIRED

    def set_reboot_pending(self, is_reboot_pending):
        log_message = "Setting reboot pending status. [RebootPendingStatus={0}]".format(str(is_reboot_pending))
        self.composite_logger.log_debug(log_message)
        self.is_reboot_pending = is_reboot_pending
    # endregion

    # region - Terminal state management
    def report_sequence_number_changed_termination(self):
        """ Based on the current operation, adds an error status and sets the substatus to error """
        current_operation = self.execution_config.operation.lower()
        error_code = Constants.PatchOperationErrorCodes.NEWER_OPERATION_SUPERSEDED
        message = "Execution was stopped due to a newer operation taking precedence."

        if current_operation == Constants.ASSESSMENT.lower() or self.execution_config.exec_auto_assess_only:
            self.add_error_to_status(message, error_code, current_operation_override_for_error=Constants.ASSESSMENT)
            self.set_assessment_substatus_json(status=Constants.STATUS_ERROR)
        elif current_operation == Constants.CONFIGURE_PATCHING.lower() or current_operation == Constants.CONFIGURE_PATCHING_AUTO_ASSESSMENT.lower():
            self.add_error_to_status(message, error_code, current_operation_override_for_error=Constants.CONFIGURE_PATCHING)
            self.add_error_to_status(message, error_code, current_operation_override_for_error=Constants.CONFIGURE_PATCHING_AUTO_ASSESSMENT)
            self.set_configure_patching_substatus_json(status=Constants.STATUS_ERROR)
        elif current_operation == Constants.INSTALLATION.lower():
            self.add_error_to_status(message, error_code, current_operation_override_for_error=Constants.INSTALLATION)
            self.set_installation_substatus_json(status=Constants.STATUS_ERROR)
    # endregion - Terminal state management

    # region - Substatus generation
    def set_maintenance_window_exceeded(self, maintenance_windows_exceeded):
        self.__maintenance_window_exceeded = maintenance_windows_exceeded
        self.set_installation_substatus_json()

    def set_assessment_substatus_json(self, status=Constants.STATUS_TRANSITIONING, code=0):
        """ Prepare the assessment substatus json including the message containing assessment summary """
        self.composite_logger.log_debug("Setting assessment substatus. [Substatus={0}]".format(str(status)))

        # Wrap patches into assessment summary
        self.__assessment_summary_json = self.__new_assessment_summary_json(self.__assessment_packages, status, code)

        # Wrap assessment summary into assessment substatus
        self.__assessment_substatus_json = self.__new_substatus_json_for_operation(Constants.PATCH_ASSESSMENT_SUMMARY, status, code, json.dumps(self.__assessment_summary_json))

        # Update complete status on disk
        self.__write_complete_status_file()

    def __new_assessment_summary_json(self, assessment_packages_json, status, code):
        """ Called by: set_assessment_substatus_json
            Purpose: This composes the message inside the patch assessment summary substatus:
                Root --> Status --> Substatus [name: "PatchAssessmentSummary"] --> FormattedMessage --> **Message** """

        # Calculate summary
        critsec_patch_count = 0
        other_patch_count = 0
        for i in range(0, len(assessment_packages_json)):
            classifications = assessment_packages_json[i]['classifications']
            if "Critical" in classifications or "Security" in classifications or "Security-ESM" in classifications:
                critsec_patch_count += 1
            else:
                other_patch_count += 1

        # discern started by - either pure auto-assessment or assessment data being included with configure patching with assessmentMode set to AutomaticByPlatform
        started_by = Constants.PatchAssessmentSummaryStartedBy.PLATFORM if (self.execution_config.exec_auto_assess_only or self.execution_config.include_assessment_with_configure_patching) else Constants.PatchAssessmentSummaryStartedBy.USER

        # Compose sub-status message
        substatus_message = {
            "assessmentActivityId": str(self.execution_config.activity_id),
            "rebootPending": self.is_reboot_pending,
            "criticalAndSecurityPatchCount": critsec_patch_count,
            "otherPatchCount": other_patch_count,
            "patches": assessment_packages_json,
            "startTime": str(self.execution_config.start_time),
            "lastModifiedTime": str(self.env_layer.datetime.timestamp()),
            "startedBy": str(started_by),
            "errors": self.__set_errors_json(self.__assessment_total_error_count, self.__assessment_errors)
        }

        if self.vm_cloud_type == Constants.VMCloudType.ARC:
            substatus_message["patchAssessmentStatus"] = code
            substatus_message["patchAssessmentStatusString"] = status
        return substatus_message

    def set_installation_substatus_json(self, status=Constants.STATUS_TRANSITIONING, code=0):
        """ Prepare the deployment substatus json including the message containing deployment summary """
        self.composite_logger.log_debug("Setting installation substatus. [Substatus={0}]".format(str(status)))

        # Wrap patches into installation summary
        self.__installation_summary_json = self.__new_installation_summary_json(self.__installation_packages)

        # Wrap deployment summary into installation substatus
        self.__installation_substatus_json = self.__new_substatus_json_for_operation(Constants.PATCH_INSTALLATION_SUMMARY, status, code, json.dumps(self.__installation_summary_json))

        # Update complete status on disk
        self.__write_complete_status_file()

    def __new_installation_summary_json(self, installation_packages_json):
        """ Called by: set_installation_substatus_json
            Purpose: This composes the message inside the patch installation summary substatus:
                Root --> Status --> Substatus [name: "PatchInstallationSummary"] --> FormattedMessage --> **Message** """

        # Calculate summary
        not_selected_patch_count = 0
        excluded_patch_count = 0
        pending_patch_count = 0
        installed_patch_count = 0
        failed_patch_count = 0
        for i in range(0, len(installation_packages_json)):
            patch_installation_state = installation_packages_json[i]['patchInstallationState']
            if patch_installation_state == Constants.NOT_SELECTED:
                not_selected_patch_count += 1
            elif patch_installation_state == Constants.EXCLUDED:
                excluded_patch_count += 1
            elif patch_installation_state == Constants.PENDING:
                pending_patch_count += 1
            elif patch_installation_state == Constants.INSTALLED:
                installed_patch_count += 1
            elif patch_installation_state == Constants.FAILED:
                failed_patch_count += 1
            else:
                self.composite_logger.log_error("Unknown patch state recorded: {0}".format(str(patch_installation_state)))

        # Reboot status refresh
        self.__refresh_installation_reboot_status()

        # Compose substatus message
        return {
            "installationActivityId": str(self.execution_config.activity_id),
            "rebootStatus": str(self.__installation_reboot_status),
            "maintenanceWindowExceeded": self.__maintenance_window_exceeded,
            "notSelectedPatchCount": not_selected_patch_count,
            "excludedPatchCount": excluded_patch_count,
            "pendingPatchCount": pending_patch_count,
            "installedPatchCount": installed_patch_count,
            "failedPatchCount": failed_patch_count,
            "patches": installation_packages_json,
            "startTime": str(self.execution_config.start_time),
            "lastModifiedTime": str(self.env_layer.datetime.timestamp()),
            "maintenanceRunId": str(self.execution_config.maintenance_run_id) if self.execution_config.maintenance_run_id is not None else '',
            "errors": self.__set_errors_json(self.__installation_total_error_count, self.__installation_errors)
        }

    def set_patch_metadata_for_healthstore_substatus_json(self, status=Constants.STATUS_SUCCESS, code=0, patch_version=Constants.PATCH_VERSION_UNKNOWN, report_to_healthstore=False, wait_after_update=False):
        """ Prepare the healthstore substatus json including message containing summary to be sent to healthstore """
        if self.execution_config.exec_auto_assess_only:
            raise Exception("Auto-assessment mode. Unexpected attempt to update healthstore status.")

        self.composite_logger.log_debug("Setting patch metadata for healthstore substatus. [Substatus={0}] [Report to HealthStore={1}]".format(str(status), str(report_to_healthstore)))

        # Wrap patch metadata into healthstore summary
        self.__metadata_for_healthstore_summary_json = self.__new_patch_metadata_for_healthstore_json(patch_version, report_to_healthstore)

        # Wrap healthstore summary into healthstore substatus
        self.__metadata_for_healthstore_substatus_json = self.__new_substatus_json_for_operation(Constants.PATCH_METADATA_FOR_HEALTHSTORE, status, code, json.dumps(self.__metadata_for_healthstore_summary_json))

        # Update complete status on disk
        self.__write_complete_status_file()

        # wait period required in cases where we need to ensure HealthStore reads the status from GA
        if wait_after_update:
            time.sleep(Constants.WAIT_TIME_AFTER_HEALTHSTORE_STATUS_UPDATE_IN_SECS)

    def __new_patch_metadata_for_healthstore_json(self, patch_version=Constants.PATCH_VERSION_UNKNOWN, report_to_healthstore=False):
        """ Called by: set_patch_metadata_for_healthstore_substatus_json
            Purpose: This composes the message inside the patch metadata for healthstore substatus:
                Root --> Status --> Substatus [name: "PatchMetadataForHealthStore"] --> FormattedMessage --> **Message** """

        # Compose substatus message
        return {
            "patchVersion": str(patch_version),
            "shouldReportToHealthStore": report_to_healthstore
        }

    def set_configure_patching_substatus_json(self, status=Constants.STATUS_TRANSITIONING, code=0,
                                              automatic_os_patch_state=Constants.AutomaticOSPatchStates.UNKNOWN,
                                              auto_assessment_state=Constants.AutoAssessmentStates.UNKNOWN):
        """ Prepare the configure patching substatus json including the message containing configure patching summary """
        if self.execution_config.exec_auto_assess_only:
            raise Exception("Auto-assessment mode. Unexpected attempt to update configure patching status.")

        self.composite_logger.log_debug("Setting configure patching substatus. [Substatus={0}]".format(str(status)))

        # Wrap default automatic OS patch state on the machine, at the time of this request, into configure patching summary
        self.__configure_patching_summary_json = self.__new_configure_patching_summary_json(automatic_os_patch_state, auto_assessment_state, status, code)

        # Wrap configure patching summary into configure patching substatus
        self.__configure_patching_substatus_json = self.__new_substatus_json_for_operation(Constants.CONFIGURE_PATCHING_SUMMARY, status, code, json.dumps(self.__configure_patching_summary_json))

        # Update complete status on disk
        self.__write_complete_status_file()

    def __new_configure_patching_summary_json(self, automatic_os_patch_state, auto_assessment_state, status, code):
        """ Called by: set_configure_patching_substatus_json
            Purpose: This composes the message inside the configure patching summary substatus:
                Root --> Status --> Substatus [name: "ConfigurePatchingSummary"] --> FormattedMessage --> **Message** """

        # Compose substatus message
        substatus_message = {
            "activityId": str(self.execution_config.activity_id),
            "startTime": str(self.execution_config.start_time),
            "lastModifiedTime": str(self.env_layer.datetime.timestamp()),
            "automaticOSPatchState": automatic_os_patch_state,
            "autoAssessmentStatus": {
                "autoAssessmentState": auto_assessment_state,
                "errors": self.__set_errors_json(self.__configure_patching_auto_assessment_error_count, self.__configure_patching_auto_assessment_errors)
            },
            "errors": self.__set_errors_json(self.__configure_patching_top_level_error_count, self.__configure_patching_errors)
        }
        if self.vm_cloud_type == Constants.VMCloudType.ARC:
            substatus_message["configurePatchStatus"] = code
            substatus_message["configurePatchStatusString"] = status
        return substatus_message

    @staticmethod
    def __new_substatus_json_for_operation(operation_name, status="Transitioning", code=0, message=json.dumps("{}")):
        """ Generic substatus for assessment, installation, configurepatching and healthstore metadata """
        return {
            "name": str(operation_name),
            "status": str(status).lower(),
            "code": code,
            "formattedMessage": {
                "lang": "en-US",
                "message": str(message)
            }
        }
    # endregion

    # region - Status generation
    def __reset_status_file(self):
        status_file_reset_content = json.dumps(self.__new_basic_status_json())
        # Create complete status template
        self.env_layer.file_system.write_with_retry(self.complete_status_file_path, '[{0}]'.format(status_file_reset_content), mode='w+')
        # Create agent-facing status template
        self.env_layer.file_system.write_with_retry(self.status_file_path, '[{0}]'.format(status_file_reset_content), mode='w+')

    def __new_basic_status_json(self):
        return {
            "version": 1.0,
            "timestampUTC": str(self.env_layer.datetime.timestamp()),
            "status": {
                "name": "Azure Patch Management",
                "operation": str(self.execution_config.operation),
                "status": "success",
                "code": 0,
                "formattedMessage": {
                    "lang": "en-US",
                    "message": ""
                },
                "substatus": []
            }
        }
    # endregion

    # region - Status file read/write
    @staticmethod
    def __json_try_get_key_value(json_body, key, default_value=""):
        """ Returns the value associated with the specified key in the json passed in. If not found, the specified default is returned. """
        try:
            return json.loads(json_body)[key]
        except KeyError:
            return default_value

    def load_status_file_components(self, initial_load=False):
        """ Loads currently persisted status data into memory.
        :param initial_load: If no status file exists AND initial_load is true, a default initial status file is created.
        :return: None
        """

        # Initializing records safely
        self.__installation_substatus_json = None
        self.__installation_summary_json = None
        self.__installation_packages = []
        self.__installation_errors = []
        self.__installation_packages_map = OrderedDict()
<<<<<<< HEAD
        self.__installation_truncated_packages = []
        self.__installation_removed_packages = []
=======
>>>>>>> 3184c6d6

        self.__assessment_substatus_json = None
        self.__assessment_summary_json = None
        self.__assessment_packages = []
        self.__assessment_errors = []
        self.__assessment_packages_map = OrderedDict()
<<<<<<< HEAD
        self.__assessment_truncated_packages = []
        self.__assessment_removed_packages = []
=======
>>>>>>> 3184c6d6

        self.__metadata_for_healthstore_substatus_json = None
        self.__metadata_for_healthstore_summary_json = None

        self.__configure_patching_substatus_json = None
        self.__configure_patching_summary_json = None
        self.__configure_patching_errors = []
        self.__configure_patching_auto_assessment_errors = []

        self.composite_logger.log_debug("Loading status file components [InitialLoad={0}].".format(str(initial_load)))

        # Verify the complete status file exists - if not, reset complete status file
        if os.path.isdir(self.complete_status_file_path):
            self.composite_logger.log_error("Core state file path returned a directory. Attempting to reset.")
            shutil.rmtree(self.complete_status_file_path)
        if not os.path.exists(self.complete_status_file_path) and initial_load:
            self.composite_logger.log_warning("Status file not found at initial load. Resetting status file to defaults.")
            self.__reset_status_file()
            return

        # Read the complete status file - raise exception on persistent failure
        # Remove old complete status files and retain latest version
        latest_complete_status_file_path = self.__get_latest_complete_status_file_path(self.execution_config.status_folder)
        status_file_data_raw = self.__load_complete_status_file_data(latest_complete_status_file_path)

        # Load status data and sanity check structure - raise exception if data loss risk is detected on corrupt data
        try:
            status_file_data = status_file_data_raw
            if 'status' not in status_file_data or 'substatus' not in status_file_data['status']:
                self.composite_logger.log_error("Malformed status file. Resetting status file for safety.")
                self.__reset_status_file()
                return
        except Exception as error:
            self.composite_logger.log_error("Unable to load status file json. Error: {0}; Data: {1}".format(repr(error), str(status_file_data_raw)))
            raise

        # Load portions of data that need to be built on for next write - raise exception if corrupt data is encountered
        # todo: refactor
        self.__high_level_status_message = status_file_data['status']['formattedMessage']['message']
        for i in range(0, len(status_file_data['status']['substatus'])):
            name = status_file_data['status']['substatus'][i]['name']
            if name == Constants.PATCH_INSTALLATION_SUMMARY:     # if it exists, it must be to spec, or an exception will get thrown
                if self.execution_config.exec_auto_assess_only:
                    self.__installation_substatus_json = status_file_data['status']['substatus'][i]
                else:
                    message = status_file_data['status']['substatus'][i]['formattedMessage']['message']
                    self.__installation_summary_json = json.loads(message)
<<<<<<< HEAD
                    # Reload patches into installation ordered map for fast look up
=======
>>>>>>> 3184c6d6
                    self.__installation_packages_map = OrderedDict((package["patchId"], package) for package in self.__installation_summary_json['patches'])
                    self.__installation_packages = list(self.__installation_packages_map.values())
                    self.__maintenance_window_exceeded = bool(self.__installation_summary_json['maintenanceWindowExceeded'])
                    self.__installation_reboot_status = self.__installation_summary_json['rebootStatus']
                    errors = self.__installation_summary_json['errors']
                    if errors is not None and errors['details'] is not None:
                        self.__installation_errors = errors['details']
                        self.__installation_total_error_count = self.__get_total_error_count_from_prev_status(errors['message'])
            if name == Constants.PATCH_ASSESSMENT_SUMMARY:     # if it exists, it must be to spec, or an exception will get thrown
                message = status_file_data['status']['substatus'][i]['formattedMessage']['message']
                self.__assessment_summary_json = json.loads(message)
<<<<<<< HEAD
                # Reload patches into assessment ordered map for fast look up
=======
>>>>>>> 3184c6d6
                self.__assessment_packages_map = OrderedDict((package["patchId"], package) for package in self.__assessment_summary_json['patches'])
                self.__assessment_packages = list(self.__assessment_packages_map.values())
                errors = self.__assessment_summary_json['errors']
                if errors is not None and errors['details'] is not None:
                    self.__assessment_errors = errors['details']
                    self.__assessment_total_error_count = self.__get_total_error_count_from_prev_status(errors['message'])
            if name == Constants.PATCH_METADATA_FOR_HEALTHSTORE:     # if it exists, it must be to spec, or an exception will get thrown
                if self.execution_config.exec_auto_assess_only:
                    self.__metadata_for_healthstore_substatus_json = status_file_data['status']['substatus'][i]
                else:
                    message = status_file_data['status']['substatus'][i]['formattedMessage']['message']
                    self.__metadata_for_healthstore_summary_json = json.loads(message)
            if name == Constants.CONFIGURE_PATCHING_SUMMARY:     # if it exists, it must be to spec, or an exception will get thrown
                if self.execution_config.exec_auto_assess_only:
                    self.__configure_patching_substatus_json = status_file_data['status']['substatus'][i]
                else:
                    message = status_file_data['status']['substatus'][i]['formattedMessage']['message']
                    self.__configure_patching_summary_json = json.loads(message)
                    errors = self.__configure_patching_summary_json['errors']
                    if errors is not None and errors['details'] is not None:
                        self.__configure_patching_errors = errors['details']
                        self.__configure_patching_top_level_error_count = self.__get_total_error_count_from_prev_status(errors['message'])

    def __load_complete_status_file_data(self, file_path):
        for i in range(0, Constants.MAX_FILE_OPERATION_RETRY_COUNT):
            try:
                with self.env_layer.file_system.open(file_path, 'r') as file_handle:
                    complete_status_file_file_data = json.load(file_handle)[0]  # structure is array of 1
            except Exception as error:
                if i < Constants.MAX_FILE_OPERATION_RETRY_COUNT - 1:
                    time.sleep(i + 1)
                else:
                    self.composite_logger.log_error(
                        "Unable to read status file (retries exhausted). Error: {0}.".format(repr(error)))
                    raise
        return complete_status_file_file_data

    def __write_complete_status_file(self):
        """ Composes and writes the status file from **already up-to-date** in-memory data.
            This is usually the final call to compose and persist after an in-memory data update in a specialized method.
            Pseudo-composition (including steps prior):
            [__new_basic_status_json()]
                assessment_substatus_json == set_assessment_substatus_json()
                    __new_substatus_json_for_operation()
                    __new_assessment_summary_json() with external data --
                        assessment_packages
                        errors
                installation_substatus_json == set_installation_substatus_json
                    __new_substatus_json_for_operation
                    __new_installation_summary_json with external data --
                        installation_packages
                        maintenance_window_exceeded
                        __refresh_installation_reboot_status
                        errors
                patch_metadata_for_healthstore_json = set_patch_metadata_for_healthstore_substatus_json
                    __new_substatus_json_for_operation
                    __metadata_for_healthstore_summary_json with external data --
                        patchVersion
                        shouldReportToHealthStore
                configure_patching_substatus_json == set_configure_patching_substatus_json
                    __new_substatus_json_for_operation
                    __new_configure_patching_summary_json with external data --
                        automatic_os_patch_state
                        auto_assessment_status
                            auto_assessment_state
                            errors
                        errors
        :return: None
        """
        status_file_payload = self.__new_basic_status_json()
        status_file_payload['status']['formattedMessage']['message'] = str(self.__high_level_status_message)

        if self.__assessment_substatus_json is not None:
            status_file_payload['status']['substatus'].append(self.__assessment_substatus_json)
        if self.__installation_substatus_json is not None:
            status_file_payload['status']['substatus'].append(self.__installation_substatus_json)
        if self.__metadata_for_healthstore_substatus_json is not None:
            status_file_payload['status']['substatus'].append(self.__metadata_for_healthstore_substatus_json)
        if self.__configure_patching_substatus_json is not None:
            status_file_payload['status']['substatus'].append(self.__configure_patching_substatus_json)
        if os.path.isdir(self.complete_status_file_path):
            self.composite_logger.log_error("Core state file path returned a directory. Attempting to reset.")
            shutil.rmtree(self.complete_status_file_path)

        # Write complete status file <seq.no>.complete
        self.env_layer.file_system.write_with_retry_using_temp_file(self.complete_status_file_path, '[{0}]'.format(json.dumps(status_file_payload)), mode='w+')

        complete_status_file = self.__load_complete_status_file_data(self.complete_status_file_path)

        # Write truncated status file
        self.__write_status_file(complete_status_file)
    # endregion

    # region - Error objects
    def set_current_operation(self, operation):
        if self.execution_config.exec_auto_assess_only and operation != Constants.ASSESSMENT:
            raise Exception("Status reporting for a non-assessment operation was attempted when executing in auto-assessment mode. [Operation={0}]".format(str(operation)))
        self.__current_operation = operation

    def get_current_operation(self):
        return self.__current_operation

    def __get_total_error_count_from_prev_status(self, error_message):
        try:
            return int(re.search('(.+?) error/s reported.', error_message).group(1))
        except AttributeError:
            self.composite_logger.log("Unable to fetch error count from error message reported in status. Attempted to read [Message={0}]".format(error_message))
            return 0

    def add_error_to_status(self, message, error_code=Constants.PatchOperationErrorCodes.DEFAULT_ERROR, current_operation_override_for_error=Constants.DEFAULT_UNSPECIFIED_VALUE):
        """ Add error to the respective error objects """
        if not message or Constants.ERROR_ADDED_TO_STATUS in message:
            return

        # Compose error detail
        error_detail = self.__set_error_detail(error_code, message)

        # determine if a current operation override has been requested
        current_operation = self.__current_operation if current_operation_override_for_error == Constants.DEFAULT_UNSPECIFIED_VALUE else current_operation_override_for_error

        if current_operation == Constants.ASSESSMENT:
            if self.__try_add_error(self.__assessment_errors, error_detail):
                self.__assessment_total_error_count += 1
                # retain previously set status and code for assessment substatus
                if self.__assessment_substatus_json is not None:
                    self.set_assessment_substatus_json(status=self.__assessment_substatus_json["status"], code=self.__assessment_substatus_json["code"])
                else:
                    self.set_assessment_substatus_json()
        elif current_operation == Constants.INSTALLATION:
            if self.__try_add_error(self.__installation_errors, error_detail):
                self.__installation_total_error_count += 1
                # retain previously set status and code for installation substatus
                if self.__installation_substatus_json is not None:
                    self.set_installation_substatus_json(status=self.__installation_substatus_json["status"], code=self.__installation_substatus_json["code"])
                else:
                    self.set_installation_substatus_json()
        elif current_operation == Constants.CONFIGURE_PATCHING or current_operation == Constants.CONFIGURE_PATCHING_AUTO_ASSESSMENT:
            if current_operation == Constants.CONFIGURE_PATCHING_AUTO_ASSESSMENT:
                if self.__try_add_error(self.__configure_patching_auto_assessment_errors, error_detail):
                    self.__configure_patching_auto_assessment_error_count += 1
            else:
                if self.__try_add_error(self.__configure_patching_errors, error_detail):
                    self.__configure_patching_top_level_error_count += 1

            # retain previously set status, code, patchMode and assessmentMode for configure patching substatus
            if self.__configure_patching_substatus_json is not None:
                automatic_os_patch_state = json.loads(self.__configure_patching_substatus_json["formattedMessage"]["message"])["automaticOSPatchState"]
                auto_assessment_status = self.__json_try_get_key_value(self.__configure_patching_substatus_json["formattedMessage"]["message"],"autoAssessmentStatus","{}")
                auto_assessment_state = self.__json_try_get_key_value(json.dumps(auto_assessment_status), "autoAssessmentState", Constants.AutoAssessmentStates.UNKNOWN)
                self.set_configure_patching_substatus_json(status=self.__configure_patching_substatus_json["status"], code=self.__configure_patching_substatus_json["code"],
                                                           automatic_os_patch_state=automatic_os_patch_state, auto_assessment_state=auto_assessment_state)
            else:
                self.set_configure_patching_substatus_json()
        else:
            return

    def __ensure_error_message_restriction_compliance(self, full_message):
        """ Removes line breaks, tabs and restricts message to a character limit """
        message_size_limit = Constants.STATUS_ERROR_MSG_SIZE_LIMIT_IN_CHARACTERS
        formatted_message = re.sub(r"\s+", " ", str(full_message))
        return formatted_message[:message_size_limit - 3] + '...' if len(formatted_message) > message_size_limit else formatted_message

    @staticmethod
    def __try_add_error(error_list, detail):
        """ Add formatted error object to given errors list.
            Returns True if a new error was added, False if an error was only updated or not added. """
        for error_detail in error_list:
            if error_detail["message"] in detail["message"]:
                # New error has more details than the existing error of same type
                # Remove existing error and add new one with more details to front of list
                error_list.remove(error_detail)
                error_list.insert(0, detail)
                return False
            elif detail["message"] in error_detail["message"]:
                # All details contained from new message in an existing message already
                return False

        if len(error_list) >= Constants.STATUS_ERROR_LIMIT:
            errors_to_remove = len(error_list) - Constants.STATUS_ERROR_LIMIT + 1
            for x in range(0, errors_to_remove):
                error_list.pop()
        error_list.insert(0, detail)
        return True

    def __set_errors_json(self, error_count_by_operation, errors_by_operation, truncated=False):
        """ Compose the error object json to be added in 'errors' in given operation's summary """
        success_code = Constants.PatchOperationTopLevelErrorCode.SUCCESS
        error_code = Constants.PatchOperationTopLevelErrorCode.ERROR
        error_count = error_count_by_operation
        code = success_code if error_count_by_operation == 0 else error_code

        # Update the errors json to include truncation detail
        if truncated:
            error_count += 1    # add 1 because of truncation
            code = Constants.PatchOperationTopLevelErrorCode.WARNING if code != error_code else error_code

        message = "{0} error/s reported.".format(error_count)
        message += " The latest {0} error/s are shared in detail. To view all errors, review this log file on the machine: {1}".format(len(errors_by_operation), self.__log_file_path) if error_count > 0 else ""
        return {
            "code": code,
            "details": errors_by_operation,
            "message": message
        }

    def __set_error_detail(self, error_code, message):
        formatted_message = self.__ensure_error_message_restriction_compliance(message)
        return {
            "code": str(error_code),
            "message": str(formatted_message)
        }
    # endregion

    # region - Patch Truncation
    def log_truncated_removed_packages_if_any(self):
        if not len(self.__assessment_removed_packages) == 0:
            self.composite_logger.log_debug("Assessment truncated removed packages : {0}".format(self.__assessment_removed_packages))
        if not len(self.__installation_removed_packages) == 0:
            self.composite_logger.log_debug("Installation truncated removed packages : {0}".format(self.__installation_removed_packages))

    def __write_status_file(self, complete_status_file_payload):
        """ Truncate the substatus summary patch list when complete status file size is more than 126kb """
        complete_status_byte_size = self.__get_byte_size(complete_status_file_payload)
        truncated_status_file = complete_status_file_payload

        if complete_status_byte_size > self.__agent_size_limit:
            self.composite_logger.log_debug("Begin Truncation")
            self.__assessment_truncated_packages = []   # reset for multiple write_status_calls()
            assessment_detail_list = []                 # reset for multiple write_status_calls()
            assessment_index = self.__get_index_name(Constants.PATCH_ASSESSMENT_SUMMARY, truncated_status_file['status']['substatus'])

            # Truncated assessment patch when operation is not installation
            if len(self.__assessment_packages) > 0 and len(self.__installation_packages) == 0:

                # Perform assessment truncation
                packages_truncated_in_assessment, packages_removed_from_assessment = self.__assessment_truncation_helper(self.__assessment_packages, self.__internal_file_limit)

                # Reduce assessment patch byte by escape char (\) byte
                assessment_quotes = self.__get_quote_count(packages_truncated_in_assessment)

                # Apply Truncation 2nd times
                if assessment_quotes + self.__get_byte_size(packages_truncated_in_assessment) > self.__agent_size_limit:
                    packages_truncated_in_assessment, additional_removed_packages = self.__assessment_truncation_helper(packages_truncated_in_assessment, self.__internal_file_limit - assessment_quotes)
                    packages_removed_from_assessment = packages_removed_from_assessment + additional_removed_packages

                self.__assessment_removed_packages.append(self.__create_removed_package_detail("Assessment", packages_removed_from_assessment))

                # add all assessment tombstones per classifications into packages_in_assessment
                packages_truncated_in_assessment.extend(self.__create_assessment_tombstone_list(packages_removed_from_assessment))

                # add all packages_truncated_in_assessment to a global var
                self.__assessment_truncated_packages = packages_truncated_in_assessment

                # Check for existing assessment errors before recompose truncated status file payload
                code, assessment_errors_details = self.__get_complete_status_errors(self.__assessment_summary_json)
                truncated_status_file = self.__recompose_truncated_status_file(truncated_status_file, self.__assessment_truncated_packages, assessment_errors_details,
                    assessment_detail_list, self.__assessment_total_error_count, Constants.PATCH_ASSESSMENT_SUMMARY, assessment_index, code)

            # Perform installation truncation
            if self.execution_config.operation == Constants.INSTALLATION:
                installation_index = self.__get_index_name(Constants.PATCH_INSTALLATION_SUMMARY, truncated_status_file['status']['substatus'])
                installation_detail_list = []
                # Reset installation lists to avoid duplicates
                self.__installation_removed_packages = []

                # Apply Truncation
                packages_truncated_in_assessment, packages_removed_from_assessment, packages_truncated_in_installation, removed_packages_from_installation = \
                    self.__installation_truncation_helper(self.__assessment_packages, self.__installation_packages, self.__internal_file_limit)

                # Get quote count for \ byte
                installation_quotes = self.__get_quote_count(packages_truncated_in_installation)
                assessment_quotes = self.__get_quote_count(packages_truncated_in_assessment)

                if assessment_quotes + self.__get_byte_size(packages_truncated_in_assessment) + installation_quotes + self.__get_byte_size(packages_truncated_in_installation) > self.__agent_size_limit:
                    # Apply Truncation 2nd times
                    packages_truncated_in_assessment, additional_packages_removed_from_assessment, packages_truncated_in_installation, additional_packages_removed_from_installation = \
                        self.__installation_truncation_helper(packages_truncated_in_assessment, packages_truncated_in_installation,
                            self.__internal_file_limit - (assessment_quotes + installation_quotes))

                    # Add more truncated patches when \ cause the file to be over size limit
                    packages_removed_from_assessment = packages_removed_from_assessment + additional_packages_removed_from_assessment
                    removed_packages_from_installation = removed_packages_from_installation + additional_packages_removed_from_installation

                # Add packages removed from assessment
                if len(packages_truncated_in_assessment) > 0 or len(packages_removed_from_assessment) > 0:
                    self.__installation_removed_packages.append(self.__create_removed_package_detail("Assessment", packages_removed_from_assessment))

                    # add all assessment tombstones per classifications into packages_in_assessment
                    packages_truncated_in_assessment.extend(self.__create_assessment_tombstone_list(packages_removed_from_assessment))

                    # Get the truncated assessment packages to a global variable
                    assessment_truncated_list = packages_truncated_in_assessment

                    # Check for existing assessment errors before recompose truncated status file payload
                    code, assessment_errors_details = self.__get_complete_status_errors(self.__assessment_summary_json)
                    truncated_status_file = self.__recompose_truncated_status_file(truncated_status_file, assessment_truncated_list, assessment_errors_details,
                        assessment_detail_list, self.__assessment_total_error_count, Constants.PATCH_ASSESSMENT_SUMMARY, assessment_index, code)

                # Add packages removed from installation
                if len(removed_packages_from_installation) > 0:
                    self.__installation_removed_packages.append(self.__create_removed_package_detail("Installation", removed_packages_from_installation))

                    # Add installation tombstone record
                    packages_truncated_in_installation.append(self.__add_installation_tombstone_record())

                    # Update the truncated list for installation and assessment
                    installation_truncated_list = packages_truncated_in_installation
                    assessment_truncated_list = packages_truncated_in_assessment

                    # Check for existing installation errors before recompose status file payload
                    code, installation_errors_details = self.__get_complete_status_errors(self.__installation_summary_json)
                    truncated_status_file = self.__recompose_truncated_status_file(truncated_status_file, installation_truncated_list, installation_errors_details,
                        installation_detail_list, self.__installation_total_error_count, Constants.PATCH_INSTALLATION_SUMMARY, installation_index, code)

            self.composite_logger.log_debug("Complete Truncation")

        # Write status file
        self.env_layer.file_system.write_with_retry_using_temp_file(self.status_file_path, '[{0}]'.format(json.dumps(truncated_status_file)), mode='w+')

    def __split_package_list_helper_func(self, package_list, size_limit):
        """ Helper function to split package list, keep 5 minimum (assessment) """
        min_packages_count = Constants.StatusTruncationConfig.MIN_TRUNCATED_PACKAGE_COUNT
        package_list_first_half, package_list_second_half = (package_list[:min_packages_count], package_list[min_packages_count:]) \
            if len(package_list) > min_packages_count else (package_list, [])
        remain_capacity = size_limit - self.__get_byte_size(package_list_first_half)
        return package_list_first_half, package_list_second_half, remain_capacity

    def __assessment_truncation_helper(self, assessment_packages, size_limit):
        """ Helper function call split patch list method then apply truncation """
        assessment_first_half, assessment_second_half, remain_capacity = self.__split_package_list_helper_func(assessment_packages, size_limit)
        assessment_truncated_list, truncated_packages, _ = self.__apply_truncation(assessment_second_half, remain_capacity)
        return assessment_first_half + assessment_truncated_list, truncated_packages

    def __installation_truncation_helper(self, assessment_packages, installation_packages, size_limit, ):
        """ Helper function call split patch list method then apply truncation on assessment and installation """
        assessment_first_half, assessment_second_half, remain_capacity = self.__split_package_list_helper_func(assessment_packages, size_limit)

        # Perform installation truncations
        new_installation_list, installation_removed_packages, remain_capacity = self.__apply_truncation(installation_packages, remain_capacity)

        # Perform assessment truncation
        new_assessment_list, assessment_removed_packages, _ = self.__apply_truncation(assessment_second_half, remain_capacity)

        return assessment_first_half + new_assessment_list, assessment_removed_packages, new_installation_list, installation_removed_packages

    def __get_installation_packages_index(self, installation_packages):
        """" Get the first index of Pending, Excluded, or Not_Selected installation packages """
        low_pri_index = -999
        for index, package in enumerate(installation_packages):
            package_state = package['patchInstallationState']
            if Constants.PENDING in package_state or Constants.EXCLUDED in package_state or Constants.NOT_SELECTED in package_state:
                low_pri_index = index
                return low_pri_index
        return low_pri_index

    def __apply_truncation(self, package_list, capacity):
        """ Binary search
        Instead of checking list[middel_index] >= target, check byte_size(list[:middle_index]),
        as byte_size[list[:i]] is monotonically increasing, i.e.
        byte_size[list[:1]] < byte_size[list[:2]] < byte_size[list[:3]] ...
        return truncated_list, truncated_packages_removed, and remaining size_limit
        """
        left_index = 0
        right_index = len(package_list) - 1

        if self.__get_byte_size(package_list) <= capacity:
            return package_list, [], capacity - self.__get_byte_size(package_list)
        elif self.__get_byte_size(package_list[0]) > capacity:
            return [], package_list, capacity

        while left_index < right_index:
            mid_index = left_index + int((right_index - left_index) / 2)
            if self.__get_byte_size(package_list[:mid_index]) >= capacity:
                right_index = mid_index
            else:
                left_index = mid_index + 1

        truncated_list = package_list[:left_index - 1]
        truncated_packages_removed = package_list[left_index - 1:]
        return truncated_list, truncated_packages_removed, capacity - self.__get_byte_size(truncated_list)

    def __get_latest_complete_status_file_path(self, complete_status_folder_path):
        """ Get the latest status complete file and remove other .complete.status files """
        list_of_files = glob.glob(complete_status_folder_path + '\\' + '*.complete.status')
        latest_file = max(list_of_files, key=lambda x: (os.path.getmtime(x), int(re.search(r'(\d+)\.complete.status', x).group(1)), x))
        self.composite_logger.log_debug("list of complete status files: {0}".format(list_of_files))

        # Remove older complete.status files
        for file in list_of_files:
            if file != latest_file:
                self.env_layer.file_system.delete_files_from_dir(file, '*.complete.status')

        return os.path.realpath(latest_file)

    def __create_removed_package_detail(self, name, removed_packages):
        """ Compose truncated packages for logging """
        return {
            "name": str.capitalize(name),
            "removed_packages": removed_packages
        }

    def __get_byte_size(self, val):
        """ Get the current byte size of val """
        return len(json.dumps(val).encode("utf-8"))

    def __get_twice_byte_size(self, val):
        """ Get the 2x current byte size of val because of escape chars """
        first_byte_size_dump = json.dumps(val)
        return len(json.dumps(first_byte_size_dump).encode("utf-8"))

    def __get_quote_count(self, patch_list):
        return sum(char == '"' for char in json.dumps(patch_list)) if not len(patch_list) == 0 else 0

    def __get_index_name(self, summary_name, substatus):
        """" Retrieve index from the current substatus list for summary """
        for index, item in enumerate(substatus):
            if item['name'] == summary_name:
                return index

    def __recompose_truncated_summary(self, truncated_status_file, truncated_patches, errors_detail_list, count_total_errors, summary, index):
        """ Recompose status file with new errors detail list, new errors message, and truncated patches  """
        error_message = Constants.StatusTruncationConfig.TRUNCATION_WARNING_MESSAGE

        # Reuse the errors object set up
        truncated_error_detail = self.__set_error_detail(Constants.PatchOperationErrorCodes.TRUNCATION, error_message)
        self.__try_add_error(errors_detail_list, truncated_error_detail)
        truncated_errors_json = self.__set_errors_json(count_total_errors, errors_detail_list, True)

        # Update summary message
        if not summary == Constants.PATCH_INSTALLATION_SUMMARY:
            message = self.__assessment_truncated_message(self.__assessment_summary_json, truncated_patches, truncated_errors_json)
        else:
            message = self.__truncated_installation_message(self.__installation_summary_json, truncated_patches, truncated_errors_json)

        truncated_status_file['status']['substatus'][index]['formattedMessage']['message'] = json.dumps(message)

        return truncated_status_file

    def __recompose_truncated_status_file(self, truncated_status_file, new_patch_list, errors_details, truncation_detail_list, count_total_errors, summary, index, code):
        """ Recompose final truncated status file version """
        error_code = Constants.PatchOperationTopLevelErrorCode.ERROR

        if code != error_code:
            final_truncated_status_file = self.__recompose_truncated_summary(truncated_status_file, new_patch_list, truncation_detail_list, count_total_errors, summary, index)
            # Update summary status to warning
            final_truncated_status_file['status']['substatus'][index]['status'] = Constants.STATUS_WARNING.lower()
        else:
            # code == 1 (Error), add everything in the errors['details'] to truncation_detail_list
            truncation_detail_list.extend(errors_details)
            final_truncated_status_file = self.__recompose_truncated_summary(truncated_status_file, new_patch_list, truncation_detail_list, count_total_errors, summary, index)

        return final_truncated_status_file

    def __assessment_truncated_message(self, assessment_message, assessment_truncated_list, truncated_error):
        """ Recompose truncated assessment substatus """
        return {
            "assessmentActivityId": assessment_message["assessmentActivityId"],
            "rebootPending": assessment_message["rebootPending"],
            "criticalAndSecurityPatchCount": assessment_message["criticalAndSecurityPatchCount"],
            "otherPatchCount": assessment_message["otherPatchCount"],
            "patches": assessment_truncated_list,
            "startTime": assessment_message["startTime"],
            "lastModifiedTime": assessment_message["lastModifiedTime"],
            "startedBy": assessment_message["startedBy"],
            "errors": truncated_error
        }

    def __truncated_installation_message(self, installation_message, installation_truncated_list, truncated_error):
        """ Recompose truncated installation substatus """
        return {
            "installationActivityId": installation_message['installationActivityId'],
            "rebootStatus": installation_message['rebootStatus'],
            "maintenanceWindowExceeded": installation_message['maintenanceWindowExceeded'],
            "notSelectedPatchCount": installation_message['notSelectedPatchCount'],
            "excludedPatchCount": installation_message['excludedPatchCount'],
            "pendingPatchCount": installation_message['pendingPatchCount'],
            "installedPatchCount": installation_message['installedPatchCount'],
            "failedPatchCount": installation_message['failedPatchCount'],
            "patches": installation_truncated_list,
            "startTime": installation_message['startTime'],
            "lastModifiedTime": installation_message['lastModifiedTime'],
            "maintenanceRunId": installation_message['maintenanceRunId'],
            "errors": truncated_error
        }

    def __get_complete_status_errors(self, summary_json):
        """ Get the complete status file errors code and errors details """
        return summary_json['errors']['code'], summary_json['errors']['details']

    def __create_assessment_tombstone_list(self, removed_assessment_packages):
        assessment_tombstone_map = {}
        tombstone_record_list = []
        for package in removed_assessment_packages:
            classifications = package['classifications'][0]
            assessment_tombstone_map[classifications] = assessment_tombstone_map.get(classifications, 0) + 1

        # Add assessment tombstone record per classifications except unclassified
        for tombstone_classification, tombstone_package_count in assessment_tombstone_map.items():
            if not tombstone_classification == Constants.PackageClassification.UNCLASSIFIED:
                tombstone_record_list.append(self.__add_assessment_tombstone_record(tombstone_package_count, tombstone_classification))

        return tombstone_record_list

    def __add_assessment_tombstone_record(self, tombstone_packages_count, tombstone_classification):
        """ Tombstone record for truncated assessment
            Patch Name: 20 additional updates of classification <Classification> reported.
            Classification: [Critical, Security, Other]
        """
        tombstone_name = str(tombstone_packages_count) + ' additional updates of classification ' + tombstone_classification + ' reported',
        return {
            'patchId': 'Truncated_patch_list_id',
            'name': tombstone_name,
            'version': '',
            'classifications': [tombstone_classification]
        }

    def __add_installation_tombstone_record(self):
        """ Tombstone record for truncated installation """
        return {
            'patchId': 'Truncated_patch_list_id',
            'name': 'Truncated_patch_list',
            'version': '',
            'classifications': ['Other'],
            'patchInstallationState': 'NotSelected'
        }
    # endregion<|MERGE_RESOLUTION|>--- conflicted
+++ resolved
@@ -50,11 +50,8 @@
         self.__maintenance_window_exceeded = False
         self.__installation_reboot_status = Constants.RebootStatus.NOT_NEEDED
         self.__installation_packages_map = OrderedDict()
-<<<<<<< HEAD
         self.__installation_truncated_packages = []
         self.__installation_removed_packages = []
-=======
->>>>>>> 3184c6d6
 
         # Internal in-memory representation of Patch Assessment data
         self.__assessment_substatus_json = None
@@ -63,11 +60,8 @@
         self.__assessment_errors = []
         self.__assessment_total_error_count = 0  # All errors during assess, includes errors not in error objects due to size limit
         self.__assessment_packages_map = OrderedDict()
-<<<<<<< HEAD
         self.__assessment_truncated_packages = []
         self.__assessment_removed_packages = []
-=======
->>>>>>> 3184c6d6
 
         # Internal in-memory representation of Patch Metadata for HealthStore
         self.__metadata_for_healthstore_substatus_json = None
@@ -95,6 +89,7 @@
 
         # Discovers OS name and version for package id composition
         self.__os_name_and_version = self.get_os_name_and_version()
+
         self.__current_operation = None
 
         # Update patch metadata summary in status for auto patching installation requests, to be reported to healthstore
@@ -119,29 +114,20 @@
         self.__assessment_packages = []
         self.__assessment_errors = []
         self.__assessment_total_error_count = 0
-<<<<<<< HEAD
         self.__assessment_removed_packages = []
-=======
->>>>>>> 3184c6d6
         self.__assessment_packages_map = OrderedDict()
 
     def set_package_assessment_status(self, package_names, package_versions, classification="Other", status="Available"):
         """ Externally available method to set assessment status for one or more packages of the **SAME classification and status** """
         self.composite_logger.log_debug("Setting package assessment status in bulk. [Count={0}]".format(str(len(package_names))))
-
         for package_name, package_version in zip(package_names, package_versions):
             patch_already_saved = False
             patch_id = self.__get_patch_id(package_name, package_version)
 
             # Match patch_id in map and update existing patch's classification i.e from other -> security
-<<<<<<< HEAD
-            if not len(self.__assessment_packages_map) == 0 and patch_id in self.__assessment_packages_map:
-                self.__assessment_packages_map.setdefault(patch_id, {})['classifications'] = [classification]
-=======
             if len(self.__assessment_packages_map) > 0 and patch_id in self.__assessment_packages_map:
                 self.__assessment_packages_map.setdefault(patch_id, {})['classifications'] = [classification]
                 # self.__assessment_packages_map.setdefault(patch_id, {})['patchState'] = status
->>>>>>> 3184c6d6
                 patch_already_saved = True
 
             if patch_already_saved is False:
@@ -194,14 +180,8 @@
         for package_name, package_version in zip(package_names, package_versions):
             patch_already_saved = False
             patch_id = self.__get_patch_id(package_name, package_version)
-<<<<<<< HEAD
-
-            # Match patch_id in map and update existing patch's classification i.e from None -> security and update pending status
-            if not len(self.__installation_packages_map) == 0 and patch_id in self.__installation_packages_map:
-=======
             # Match patch_id in map and update existing patch's classification i.e from None -> security and update pending status
             if len(self.__installation_packages_map) > 0 and patch_id in self.__installation_packages_map:
->>>>>>> 3184c6d6
                 if classification is not None:
                     self.__installation_packages_map.setdefault(patch_id, {})['classifications'] = [classification]
                 self.__installation_packages_map.setdefault(patch_id, {})['patchInstallationState'] = status
@@ -217,12 +197,6 @@
                     "classifications": [classification],
                     "patchInstallationState": str(status)
                 }
-<<<<<<< HEAD
-=======
-                # Add new patch to ordered map
-                self.__installation_packages_map[patch_id] = record
->>>>>>> 3184c6d6
-
                 # Add new patch to ordered map
                 self.__installation_packages_map[patch_id] = record
             package_install_status_summary += "[P={0},V={1}] ".format(str(package_name), str(package_version))
@@ -250,20 +224,14 @@
             return
 
         self.validate_packages_being_installed(package_names, package_versions)
+
         self.composite_logger.log_debug("Setting package installation classification in bulk. [Count={0}]".format(str(len(package_names))))
-
         package_classification_summary = ""
         for package_name, package_version in zip(package_names, package_versions):
             classification_matching_package_found = False
             patch_id = self.__get_patch_id(package_name, package_version)
-<<<<<<< HEAD
-
-            # Match patch_id in map and update existing patch's classification i.e from None -> security
-            if not len(self.__installation_packages_map) == 0 and patch_id in self.__installation_packages_map:
-=======
             # Match patch_id in map and update existing patch's classification i.e from None -> security
             if len(self.__installation_packages_map) > 0 and patch_id in self.__installation_packages_map:
->>>>>>> 3184c6d6
                 self.__installation_packages_map.setdefault(patch_id, {})['classifications'] = [classification]
                 classification_matching_package_found = True
 
@@ -593,22 +561,16 @@
         self.__installation_packages = []
         self.__installation_errors = []
         self.__installation_packages_map = OrderedDict()
-<<<<<<< HEAD
         self.__installation_truncated_packages = []
         self.__installation_removed_packages = []
-=======
->>>>>>> 3184c6d6
 
         self.__assessment_substatus_json = None
         self.__assessment_summary_json = None
         self.__assessment_packages = []
         self.__assessment_errors = []
         self.__assessment_packages_map = OrderedDict()
-<<<<<<< HEAD
         self.__assessment_truncated_packages = []
         self.__assessment_removed_packages = []
-=======
->>>>>>> 3184c6d6
 
         self.__metadata_for_healthstore_substatus_json = None
         self.__metadata_for_healthstore_summary_json = None
@@ -656,10 +618,7 @@
                 else:
                     message = status_file_data['status']['substatus'][i]['formattedMessage']['message']
                     self.__installation_summary_json = json.loads(message)
-<<<<<<< HEAD
                     # Reload patches into installation ordered map for fast look up
-=======
->>>>>>> 3184c6d6
                     self.__installation_packages_map = OrderedDict((package["patchId"], package) for package in self.__installation_summary_json['patches'])
                     self.__installation_packages = list(self.__installation_packages_map.values())
                     self.__maintenance_window_exceeded = bool(self.__installation_summary_json['maintenanceWindowExceeded'])
@@ -671,10 +630,7 @@
             if name == Constants.PATCH_ASSESSMENT_SUMMARY:     # if it exists, it must be to spec, or an exception will get thrown
                 message = status_file_data['status']['substatus'][i]['formattedMessage']['message']
                 self.__assessment_summary_json = json.loads(message)
-<<<<<<< HEAD
                 # Reload patches into assessment ordered map for fast look up
-=======
->>>>>>> 3184c6d6
                 self.__assessment_packages_map = OrderedDict((package["patchId"], package) for package in self.__assessment_summary_json['patches'])
                 self.__assessment_packages = list(self.__assessment_packages_map.values())
                 errors = self.__assessment_summary_json['errors']
@@ -715,6 +671,7 @@
     def __write_complete_status_file(self):
         """ Composes and writes the status file from **already up-to-date** in-memory data.
             This is usually the final call to compose and persist after an in-memory data update in a specialized method.
+
             Pseudo-composition (including steps prior):
             [__new_basic_status_json()]
                 assessment_substatus_json == set_assessment_substatus_json()
@@ -722,6 +679,7 @@
                     __new_assessment_summary_json() with external data --
                         assessment_packages
                         errors
+
                 installation_substatus_json == set_installation_substatus_json
                     __new_substatus_json_for_operation
                     __new_installation_summary_json with external data --
@@ -729,11 +687,13 @@
                         maintenance_window_exceeded
                         __refresh_installation_reboot_status
                         errors
+
                 patch_metadata_for_healthstore_json = set_patch_metadata_for_healthstore_substatus_json
                     __new_substatus_json_for_operation
                     __metadata_for_healthstore_summary_json with external data --
                         patchVersion
                         shouldReportToHealthStore
+
                 configure_patching_substatus_json == set_configure_patching_substatus_json
                     __new_substatus_json_for_operation
                     __new_configure_patching_summary_json with external data --
@@ -742,6 +702,7 @@
                             auto_assessment_state
                             errors
                         errors
+
         :return: None
         """
         status_file_payload = self.__new_basic_status_json()
