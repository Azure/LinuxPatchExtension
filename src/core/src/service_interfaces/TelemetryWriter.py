# Copyright 2020 Microsoft Corporation
#
# Licensed under the Apache License, Version 2.0 (the "License");
# you may not use this file except in compliance with the License.
# You may obtain a copy of the License at
#
#     http://www.apache.org/licenses/LICENSE-2.0
#
# Unless required by applicable law or agreed to in writing, software
# distributed under the License is distributed on an "AS IS" BASIS,
# WITHOUT WARRANTIES OR CONDITIONS OF ANY KIND, either express or implied.
# See the License for the specific language governing permissions and
# limitations under the License.
#
# Requires Python 2.7+
import datetime
import errno
import json
import os
import re
import shutil
import tempfile
import time

from core.src.bootstrap.Constants import Constants


class TelemetryWriter(object):
    """Class for writing telemetry data to data transports"""

    def __init__(self, env_layer, composite_logger, events_folder_path, telemetry_supported):
        self.env_layer = env_layer
        self.composite_logger = composite_logger
        self.__operation_id = str(datetime.datetime.utcnow())
        self.__task_name_watermark = "." + str(datetime.datetime.utcnow().hour) + "." + str(datetime.datetime.utcnow().minute) + "." + str(datetime.datetime.utcnow().second) + "." + str(os.getpid())
        self.__task_name = Constants.TelemetryTaskName.STARTUP + self.__task_name_watermark
        self.events_folder_path = None
        self.__telemetry_event_counter = 1  # will be added at the end of each event sent to telemetry to assist in tracing and identifying event/message loss in telemetry
        self.start_time_for_event_count_throttle_check = datetime.datetime.utcnow()
        self.event_count = 1

        if self.__get_events_folder_path_exists(events_folder_path):
            self.events_folder_path = events_folder_path

        self.__is_telemetry_supported = telemetry_supported and self.events_folder_path is not None

        self.write_event('Started Linux patch core operation.', Constants.TelemetryEventLevel.Informational)
        self.write_machine_config_info()

    def write_config_info(self, config_info, config_type='unknown'):
        # Configuration info
        payload_json = {
            'config_type': config_type,
            'config_value': config_info
        }
        return self.write_event(payload_json, Constants.TelemetryEventLevel.Informational)

    def write_package_info(self, package_name, package_ver, package_size, install_dur, install_result, code_path, install_cmd, output=''):
        # Package information compiled after the package is attempted to be installed
        max_output_length = 1024

        # primary payload
        message = {'package_name': str(package_name), 'package_version': str(package_ver),
                   'package_size': str(package_size), 'install_duration': str(install_dur),
                   'install_result': str(install_result), 'code_path': code_path,
                   'install_cmd': str(install_cmd), 'output': str(output)[0:max_output_length]}
        self.write_event(message, Constants.TelemetryEventLevel.Informational)

        # additional message payloads for output continuation only if we need it for specific troubleshooting
        if len(output) > max_output_length:
            for i in range(1, int(len(output)/max_output_length) + 1):
                message = {'install_cmd': str(install_cmd), 'output_continuation': str(output)[(max_output_length*i):(max_output_length*(i+1))]}
                self.write_event(message, Constants.TelemetryEventLevel.Informational)

    # Composed payload
    def write_machine_config_info(self):
        # Machine info - sent only once at the start of the run
        machine_info = {
            'platform_name': str(self.env_layer.platform.linux_distribution()[0]),
            'platform_version': str(self.env_layer.platform.linux_distribution()[1]),
            'machine_cpu': self.get_machine_processor(),
            'machine_arch': str(self.env_layer.platform.machine()),
            'disk_type': self.get_disk_type()
        }
        return self.write_config_info(machine_info, 'machine_config')

    def write_execution_error(self, cmd, code, output):
        # Expected to log any errors from a cmd execution, including package manager execution errors
        error_payload = {
            'cmd': str(cmd),
            'code': str(code),
            'output': str(output)
        }
        return self.write_event(error_payload, Constants.TelemetryEventLevel.Error)
    # endregion

    # region Machine config retrieval methods
    def get_machine_processor(self):
        """Retrieve machine processor info"""
        cmd = "cat /proc/cpuinfo | grep name"
        code, out = self.env_layer.run_command_output(cmd, False, False)

        if out == "" or "not recognized as an internal or external command" in out:
            return "No information found"
        # Example output:
        # model name	: Intel(R) Core(TM) i7-6700 CPU @ 3.40GHz
        lines = out.split("\n")
        return lines[0].split(":")[1].lstrip()

    def get_disk_type(self):
        """ Retrieve disk info """
        cmd = "cat /sys/block/sda/queue/rotational"
        code, out = self.env_layer.run_command_output(cmd, False, False)
        if "1" in out:
            return "Hard drive"
        elif "0" in out:
            return "SSD"
        else:
            return "Unknown"
    # end region

    @staticmethod
    def __get_events_folder_path_exists(events_folder_path):
        """ Returns True if the events folder path passed in is not None and exists on disk """
        return events_folder_path is not None and os.path.exists(events_folder_path)

    def __new_event_json(self, event_level, message, task_name):
        return {
            "Version": Constants.EXT_VERSION,
            "Timestamp": str(datetime.datetime.utcnow()),
            "TaskName": task_name,
            "EventLevel": event_level,
            "Message": self.__ensure_message_restriction_compliance(message),
            "EventPid": "",
            "EventTid": "",
            "OperationId": self.__operation_id  # activity id from from config settings
        }

    def __ensure_message_restriction_compliance(self, full_message):
        """ Removes line breaks, tabs and restricts message to a char limit.
        In case a message is truncated due to size restrictions, adds the count of chars dropped at the end.
        Adds a telemetry event counter at the end of every event, irrespective of truncation, which can be used in debugging operation flow. """

        try:
            message_size_limit_in_chars = Constants.TELEMETRY_MSG_SIZE_LIMIT_IN_CHARS
            formatted_message = re.sub(r"\s+", " ", str(full_message))

            if len(formatted_message.encode('utf-8')) + Constants.TELEMETRY_EVENT_COUNTER_MSG_SIZE_LIMIT_IN_CHARS > message_size_limit_in_chars:
                self.composite_logger.log_telemetry_module("Data sent to telemetry will be truncated as it exceeds size limit. [Message={0}]".format(str(formatted_message)))
                formatted_message = formatted_message.encode('utf-8')
                chars_dropped = len(formatted_message) - message_size_limit_in_chars + Constants.TELEMETRY_BUFFER_FOR_DROPPED_COUNT_MSG_IN_CHARS + Constants.TELEMETRY_EVENT_COUNTER_MSG_SIZE_LIMIT_IN_CHARS
                formatted_message = formatted_message[:message_size_limit_in_chars - Constants.TELEMETRY_BUFFER_FOR_DROPPED_COUNT_MSG_IN_CHARS - Constants.TELEMETRY_EVENT_COUNTER_MSG_SIZE_LIMIT_IN_CHARS].decode('utf-8') + '. [{0} chars dropped]'.format(chars_dropped)

            formatted_message += " [TC={0}]".format(self.__telemetry_event_counter)
            return formatted_message

        except Exception as e:
            self.composite_logger.log_telemetry_module_error("Error occurred while formatting message for a telemetry event. [Error={0}]".format(repr(e)))
            raise

    def write_event(self, message, event_level=Constants.TelemetryEventLevel.Informational, task_name=Constants.TelemetryTaskName.UNKNOWN, is_event_file_throttling_needed=True):
        """ Creates and writes event to event file after validating none of the telemetry size restrictions are breached
        NOTE: is_event_file_throttling_needed is used to determine if event file throttling is required and as such should always be True.
        The only scenario where this is False is when throttling is taking place and we write to telemetry about it. i.e. only from within __throttle_telemetry_writes_if_required()"""
        try:
            if not self.is_telemetry_supported() or not Constants.TELEMETRY_ENABLED_AT_EXTENSION:
                return

            # ensure file throttle limit is reached
            self.__throttle_telemetry_writes_if_required(is_event_file_throttling_needed)

            self.__delete_older_events_if_dir_size_limit_not_met()

            event = self.__new_event_json(event_level, message, task_name)
            if len(json.dumps(event)) > Constants.TELEMETRY_EVENT_SIZE_LIMIT_IN_CHARS:
                self.composite_logger.log_telemetry_module_error("Cannot send data to telemetry as it exceeded the acceptable data size. [Data not sent={0}]".format(json.dumps(message)))
            else:
                file_path, all_events = self.__get_file_and_content_to_write(self.events_folder_path, event)
                self.__write_event_using_temp_file(file_path, all_events)

        except Exception as e:
            self.composite_logger.log_telemetry_module_error("Error occurred while writing telemetry events. [Error={0}]".format(repr(e)))
            raise Exception("Internal reporting error. Execution could not complete.")

    def __delete_older_events_if_dir_size_limit_not_met(self):
        """ Delete older events until the at least one new event file can be added as per the size restrictions """
        try:
            if self.__get_events_dir_size() < Constants.TELEMETRY_DIR_SIZE_LIMIT_IN_CHARS - Constants.TELEMETRY_EVENT_FILE_SIZE_LIMIT_IN_CHARS:
                # Not deleting any existing event files as the event directory does not exceed max limit. At least one new event file can be added. Not printing this statement as it will add repetitive logs
                return

            self.composite_logger.log_telemetry_module("Events directory size exceeds maximum limit. Deleting older event files until at least one new event file can be added.")
            event_files = [os.path.join(self.events_folder_path, event_file) for event_file in os.listdir(self.events_folder_path) if (event_file.lower().endswith(".json"))]
            event_files.sort(key=os.path.getmtime, reverse=True)

            for event_file in event_files:
                try:
                    if self.__get_events_dir_size() < Constants.TELEMETRY_DIR_SIZE_LIMIT_IN_CHARS - Constants.TELEMETRY_EVENT_FILE_SIZE_LIMIT_IN_CHARS:
                        # Not deleting any more event files as the event directory has sufficient space to add at least one new event file. Not printing this statement as it will add repetitive logs
                        break

                    if os.path.exists(event_file):
                        os.remove(event_file)
                        self.composite_logger.log_telemetry_module("Deleted event file. [File={0}]".format(repr(event_file)))
                except Exception as e:
                    self.composite_logger.log_telemetry_module_error("Error deleting event file. [File={0}] [Exception={1}]".format(repr(event_file), repr(e)))

            if self.__get_events_dir_size() >= Constants.TELEMETRY_DIR_SIZE_LIMIT_IN_CHARS:
                self.composite_logger.log_telemetry_module_error("Older event files were not deleted. Current event will not be sent to telemetry as events directory size exceeds maximum limit")
                raise

        except Exception as e:
            self.composite_logger.log_telemetry_module_error("Error occurred while deleting older telemetry events. [Error={0}]".format(repr(e)))
            raise

    def __get_file_and_content_to_write(self, folder_path, data):
        """ Identifies the file where the event is to be written. Can be an existing event file or a new one depending upon the size restrictions. If event is to be written to an existing file, fetches retains it's content """
        try:
            file_path = self.__get_event_file_path(folder_path)
            all_events = []
            if os.path.exists(file_path):
                file_size = self.get_file_size(file_path)
                # if file_size exceeds max limit, sleep for 1 second, so the event can be written to a new file since the event file name is a timestamp
                if file_size >= Constants.TELEMETRY_EVENT_FILE_SIZE_LIMIT_IN_CHARS:
                    time.sleep(1)
                    file_path = self.__get_event_file_path(folder_path)
                else:
                    all_events = self.__fetch_events_from_previous_file(file_path)  # fetches existing content within the file
            all_events.append(data)
            return file_path, all_events
        except Exception as e:
            self.composite_logger.log_telemetry_module_error("Error occurred while fetching event file to write the event to. [Error={0}]")
            raise

    def __throttle_telemetry_writes_if_required(self, is_event_file_throttling_needed=True):
        """ Ensures the # of event files that can be written per time unit restriction is met. Returns False if the any updates are required after the restriction enforcement. For eg: file_name is a timestamp and should be modified if a wait is added here.
        NOTE: is_event_file_throttling_needed is used to determine if event file throttling is required and as such should always be True.
        The only scenario where this is False is when throttling is taking place and we write to telemetry about it. i.e. while writing event_write_throttled_msg """
        try:
            if not is_event_file_throttling_needed:
                return

            time_from_event_count_throttle_check_start = (datetime.datetime.utcnow() - self.start_time_for_event_count_throttle_check)
            # Computing seconds as per: https://docs.python.org/2/library/datetime.html#datetime.timedelta.total_seconds, since total_seconds() is not supported in python 2.6
            time_from_throttle_start_check_total_seconds = ((time_from_event_count_throttle_check_start.microseconds + (time_from_event_count_throttle_check_start.seconds + time_from_event_count_throttle_check_start.days * 24 * 3600) * 10 ** 6) / 10 ** 6)

            if time_from_throttle_start_check_total_seconds < Constants.TELEMETRY_MAX_TIME_IN_SECONDS_FOR_EVENT_COUNT_THROTTLE:
                # If event count limit reached before time period, wait out the remaining time. Checking against one less than max limit to allow room for writing a throttling msg to telemetry
                if self.event_count >= Constants.TELEMETRY_MAX_EVENT_COUNT_THROTTLE - 1:
                    end_time_for_event_count_throttle_check = self.start_time_for_event_count_throttle_check + datetime.timedelta(seconds=Constants.TELEMETRY_MAX_TIME_IN_SECONDS_FOR_EVENT_COUNT_THROTTLE)
                    time_to_wait = (end_time_for_event_count_throttle_check - datetime.datetime.utcnow())
                    time_to_wait_in_secs = ((time_to_wait.microseconds + (time_to_wait.seconds + time_to_wait.days * 24 * 3600) * 10 ** 6) / 10 ** 6)  # Computing seconds as per: https://docs.python.org/2/library/datetime.html#datetime.timedelta.total_seconds, since total_seconds() is not supported in python 2.6
                    event_write_throttled_msg = "Max telemetry event file limit reached. Extension will wait until a telemetry event file can be written again. [WaitTimeInSecs={0}]".format(str(time_to_wait_in_secs))
                    self.composite_logger.log_telemetry_module(event_write_throttled_msg)
                    self.write_event(message=event_write_throttled_msg, event_level=Constants.TelemetryEventLevel.Informational, is_event_file_throttling_needed=False)
                    time.sleep(time_to_wait_in_secs)
                    self.start_time_for_event_count_throttle_check = datetime.datetime.utcnow()
                    self.event_count = 1

            else:
                self.start_time_for_event_count_throttle_check = datetime.datetime.utcnow()
                self.event_count = 1
        except Exception as e:
            self.composite_logger.log_telemetry_module_error("Error occurred while throttling telemetry events. [Error={0}]".format(repr(e)))
            raise

    def __write_event_using_temp_file(self, file_path, all_events, mode='w'):
        """ Writes to a temp file in a single operation and then moves/overrides the original file with the temp """
        try:
            with tempfile.NamedTemporaryFile(mode, dir=os.path.dirname(file_path), delete=False) as tf:
                json.dump(all_events, tf, default=all_events.__str__())
                tempname = tf.name
            shutil.move(tempname, file_path)
            self.__telemetry_event_counter += 1
            self.event_count += 1
        except Exception as error:
            self.composite_logger.log_telemetry_module_error("Unable to write to telemetry. [Event File={0}] [Error={1}].".format(str(file_path), repr(error)))
            raise

    def __get_events_dir_size(self):
        """ Returns total size, in bytes, of the events folder """
        total_dir_size = 0
        for f in os.listdir(self.events_folder_path):
            try:
                file_path = os.path.join(self.events_folder_path, f)
                total_dir_size += os.path.getsize(file_path)
            except OSError as error:
                # ENOENT is for 'No such file or directory' error. Ignore if exception is raised for file not found, since Guest Agent can delete the file any time
                if error.errno == errno.ENOENT:
                    continue
                else:
                    self.composite_logger.log_telemetry_module_error("Error occurred while fetching event directory size. [Error={0}].".format(repr(error)))
                    raise
        return total_dir_size

    @staticmethod
    def __get_event_file_path(folder_path):
        """ Returns the filename, generated from current timestamp in seconds, to be used to write an event. Eg: 1614111606855.json"""
        return os.path.join(folder_path, str(int(round(time.time() * 1000))) + ".json")

    @staticmethod
    def get_file_size(file_path):
        """ Returns the size of a file. Extracted out for mocking in unit test """
        return os.path.getsize(file_path)

    def __fetch_events_from_previous_file(self, file_path):
        """ Fetch contents from the file, return empty if file doesn't exist """
        try:
            with open(file_path, 'r') as file_handle:
                file_contents = file_handle.read()
                return json.loads(file_contents)
        except OSError as error:
            if error.errno == errno.ENOENT:
                return []
            else:
                self.composite_logger.log_telemetry_module_error("Error occurred while fetching contents from existing event file. [File={0}] [Error={1}].".format(repr(file_path), repr(error)))
                raise

    def set_operation_id(self, operation_id):
        self.__operation_id = operation_id

<<<<<<< HEAD
    def is_telemetry_supported(self):
=======
    def set_task_name(self, task_name):
        # sets a disambiguating task name and watermark (timestamp and process id)
        self.__task_name = task_name + self.__task_name_watermark

    def is_agent_compatible(self):
>>>>>>> bd98341b
        """ Verifies if telemetry is available. Stops execution if not available. """
        return self.__is_telemetry_supported
<|MERGE_RESOLUTION|>--- conflicted
+++ resolved
@@ -319,14 +319,10 @@
     def set_operation_id(self, operation_id):
         self.__operation_id = operation_id
 
-<<<<<<< HEAD
-    def is_telemetry_supported(self):
-=======
     def set_task_name(self, task_name):
         # sets a disambiguating task name and watermark (timestamp and process id)
         self.__task_name = task_name + self.__task_name_watermark
 
-    def is_agent_compatible(self):
->>>>>>> bd98341b
+    def is_telemetry_supported(self):
         """ Verifies if telemetry is available. Stops execution if not available. """
         return self.__is_telemetry_supported
