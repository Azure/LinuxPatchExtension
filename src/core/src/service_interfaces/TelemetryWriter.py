# Copyright 2020 Microsoft Corporation
#
# Licensed under the Apache License, Version 2.0 (the "License");
# you may not use this file except in compliance with the License.
# You may obtain a copy of the License at
#
#     http://www.apache.org/licenses/LICENSE-2.0
#
# Unless required by applicable law or agreed to in writing, software
# distributed under the License is distributed on an "AS IS" BASIS,
# WITHOUT WARRANTIES OR CONDITIONS OF ANY KIND, either express or implied.
# See the License for the specific language governing permissions and
# limitations under the License.
#
# Requires Python 2.7+
import datetime
import json
import os
import re
import shutil
import tempfile
import time

from core.src.bootstrap.Constants import Constants


class TelemetryWriter(object):
    """Class for writing telemetry data to data transports"""

    def __init__(self, env_layer, composite_logger, events_folder_path):
        self.env_layer = env_layer
        self.composite_logger = composite_logger
        self.__is_agent_compatible = False
        self.__operation_id = str(datetime.datetime.utcnow())
        self.events_folder_path = None
<<<<<<< HEAD
        self.start_time_for_event_file_throttle_check = datetime.datetime.utcnow()
        self.event_file_count = 0

        # self.__is_telemetry_startup = False  # to avoid re-sending startup events to telemetry
=======
        self.__telemetry_event_counter = 0  # will be added at the end of each event sent to telemetry to assist in tracing and identifying event/message loss in telemetry
>>>>>>> 264017ed

        if events_folder_path is not None and os.path.exists(events_folder_path):
            self.events_folder_path = events_folder_path
            self.__is_agent_compatible = True

        self.write_event('Started Linux patch core operation.', Constants.TelemetryEventLevel.Informational)
        self.write_machine_config_info()

    def write_config_info(self, config_info, config_type='unknown'):
        # Configuration info
        payload_json = {
            'config_type': config_type,
            'config_value': config_info
        }
        return self.write_event(payload_json, Constants.TelemetryEventLevel.Informational)

    def write_package_info(self, package_name, package_ver, package_size, install_dur, install_result, code_path, install_cmd, output=''):
        # Package information compiled after the package is attempted to be installed
        max_output_length = 1024

        # primary payload
        message = {'package_name': str(package_name), 'package_version': str(package_ver),
                   'package_size': str(package_size), 'install_duration': str(install_dur),
                   'install_result': str(install_result), 'code_path': code_path,
                   'install_cmd': str(install_cmd), 'output': str(output)[0:max_output_length]}
        self.write_event(message, Constants.TelemetryEventLevel.Informational)

        # additional message payloads for output continuation only if we need it for specific troubleshooting
        if len(output) > max_output_length:
            for i in range(1, int(len(output)/max_output_length) + 1):
                message = {'install_cmd': str(install_cmd), 'output_continuation': str(output)[(max_output_length*i):(max_output_length*(i+1))]}
                self.write_event(message, Constants.TelemetryEventLevel.Informational)

    # Composed payload
    def write_machine_config_info(self):
        # Machine info - sent only once at the start of the run
        machine_info = {
            'platform_name': str(self.env_layer.platform.linux_distribution()[0]),
            'platform_version': str(self.env_layer.platform.linux_distribution()[1]),
            'machine_cpu': self.get_machine_processor(),
            'machine_arch': str(self.env_layer.platform.machine()),
            'disk_type': self.get_disk_type()
        }
        return self.write_config_info(machine_info, 'machine_config')

    def write_execution_error(self, cmd, code, output):
        # Expected to log any errors from a cmd execution, including package manager execution errors
        error_payload = {
            'cmd': str(cmd),
            'code': str(code),
            'output': str(output)
        }
        return self.write_event(error_payload, Constants.TelemetryEventLevel.Error)
    # endregion

    # region Machine config retrieval methods
    def get_machine_processor(self):
        """Retrieve machine processor info"""
        cmd = "cat /proc/cpuinfo | grep name"
        code, out = self.env_layer.run_command_output(cmd, False, False)

        if out == "" or "not recognized as an internal or external command" in out:
            return "No information found"
        # Example output:
        # model name	: Intel(R) Core(TM) i7-6700 CPU @ 3.40GHz
        lines = out.split("\n")
        return lines[0].split(":")[1].lstrip()

    def get_disk_type(self):
        """ Retrieve disk info """
        cmd = "cat /sys/block/sda/queue/rotational"
        code, out = self.env_layer.run_command_output(cmd, False, False)
        if "1" in out:
            return "Hard drive"
        elif "0" in out:
            return "SSD"
        else:
            return "Unknown"
    # end region

    def __new_event_json(self, event_level, message, task_name):
        return {
            "Version": Constants.EXT_VERSION,
            "Timestamp": str(datetime.datetime.utcnow()),
            "TaskName": task_name,
            "EventLevel": event_level,
            "Message": self.__ensure_message_restriction_compliance(message),
            "EventPid": "",
            "EventTid": "",
            "OperationId": self.__operation_id  # activity id from from config settings
        }

    def __ensure_message_restriction_compliance(self, full_message):
        """ Removes line breaks, tabs and restricts message to a byte limit.
        In case a message is truncated due to size restrictions, adds the count of bytes dropped at the end.
        Adds a telemetry event counter at the end of every event, irrespective of truncation, which can be used in debugging operation flow. """

        message_size_limit_in_bytes = Constants.TELEMETRY_MSG_SIZE_LIMIT_IN_BYTES
        formatted_message = re.sub(r"\s+", " ", str(full_message))

        if len(formatted_message.encode('utf-8')) + Constants.TELEMETRY_EVENT_COUNTER_MSG_SIZE_LIMIT_IN_BYTES > message_size_limit_in_bytes:
            self.composite_logger.log_telemetry_module("Data sent to telemetry will be truncated as it exceeds size limit. [Message={0}]".format(str(formatted_message)))
            formatted_message = formatted_message.encode('utf-8')
            bytes_dropped = len(formatted_message) - message_size_limit_in_bytes + Constants.TELEMETRY_BUFFER_FOR_DROPPED_COUNT_MSG_IN_BYTES + Constants.TELEMETRY_EVENT_COUNTER_MSG_SIZE_LIMIT_IN_BYTES
            return formatted_message[:message_size_limit_in_bytes - Constants.TELEMETRY_BUFFER_FOR_DROPPED_COUNT_MSG_IN_BYTES - Constants.TELEMETRY_EVENT_COUNTER_MSG_SIZE_LIMIT_IN_BYTES].decode('utf-8') + '. [{0} bytes dropped]'.format(bytes_dropped)

        formatted_message += " [TC={0}]".format(self.__telemetry_event_counter)
        return formatted_message

    def write_event(self, message, event_level=Constants.TelemetryEventLevel.Informational, task_name=Constants.TELEMETRY_TASK_NAME):
        """ Creates and writes event to event file after validating none of the telemetry size restrictions are breached """
<<<<<<< HEAD
        if not self.__is_agent_compatible or not Constants.TELEMETRY_ENABLED_AT_EXTENSION:
            return

        self.__delete_older_events_if_dir_size_limit_not_met()

        # ensure file throttle limit is reached
        self.ensure_event_file_max_count_is_met()

        event = self.__new_event_json(event_level, message, task_name)
        if len(json.dumps(event)) > Constants.TELEMETRY_EVENT_SIZE_LIMIT_IN_BYTES:
            self.composite_logger.log_telemetry_module_error("Cannot send data to telemetry as it exceeded the acceptable data size. [Data not sent={0}]".format(json.dumps(message)))
        else:
            file_path, all_events = self.get_file_and_content_to_write(self.events_folder_path, event)
            self.write_event_using_temp_file(file_path, all_events)
=======
        try:
            if not self.__is_agent_compatible or not Constants.TELEMETRY_ENABLED_AT_EXTENSION:
                return

            self.__delete_older_events()

            event = self.__new_event_json(event_level, message, task_name)
            if len(json.dumps(event)) > Constants.TELEMETRY_EVENT_SIZE_LIMIT_IN_BYTES:
                self.composite_logger.log_telemetry_module_error("Cannot send data to telemetry as it exceeded the acceptable data size. [Data not sent={0}]".format(json.dumps(message)))
            else:
                self.__write_event_using_temp_file(self.events_folder_path, event)
        except Exception:
            raise Exception("Internal reporting error. Execution could not complete.")
>>>>>>> 264017ed

    def __delete_older_events_if_dir_size_limit_not_met(self):
        """ Delete older events until the at least one new event file can be added as per the size restrictions """
        if self.__get_events_dir_size() < Constants.TELEMETRY_DIR_SIZE_LIMIT_IN_BYTES - Constants.TELEMETRY_EVENT_FILE_SIZE_LIMIT_IN_BYTES:
            # Not deleting any existing event files as the event directory does not exceed max limit. At least one new event file can be added. Not printing this statement as it will add repetitive logs
            return

        self.composite_logger.log_telemetry_module("Events directory size exceeds maximum limit. Deleting older event files until at least one new event file can be added.")
        event_files = [os.path.join(self.events_folder_path, event_file) for event_file in os.listdir(self.events_folder_path) if (event_file.lower().endswith(".json"))]
        event_files.sort(key=os.path.getmtime, reverse=True)

        for event_file in event_files:
            try:
                if self.__get_events_dir_size() < Constants.TELEMETRY_DIR_SIZE_LIMIT_IN_BYTES - Constants.TELEMETRY_EVENT_FILE_SIZE_LIMIT_IN_BYTES:
                    # Not deleting any more event files as the event directory has sufficient space to add at least one new event file. Not printing this statement as it will add repetitive logs
                    break

                if os.path.exists(event_file):
                    os.remove(event_file)
                    self.composite_logger.log_telemetry_module("Deleted event file. [File={0}]".format(repr(event_file)))
            except Exception as e:
                self.composite_logger.log_telemetry_module_error("Error deleting event file. [File={0}] [Exception={1}]".format(repr(event_file), repr(e)))

        if self.__get_events_dir_size() >= Constants.TELEMETRY_DIR_SIZE_LIMIT_IN_BYTES:
            self.composite_logger.log_telemetry_module_error("Older event files were not deleted. Current event will not be sent to telemetry as events directory size exceeds maximum limit")
            raise

<<<<<<< HEAD
    def get_file_and_content_to_write(self, folder_path, data):
        """ Identifies the file where the event is to be written can be an existing event file or a new one depending upon the size restrictions. If event is to be written to an existing file, fetches retains it's content """
=======
    def __write_event_using_temp_file(self, folder_path, data, mode='w'):
        """ Writes to a temp file in a single operation and then moves/overrides the original file with the temp """
>>>>>>> 264017ed
        file_path = self.__get_event_file_path(folder_path)
        all_events = []
        if os.path.exists(file_path):
            file_size = self.get_file_size(file_path)
            # if file_size exceeds max limit, sleep for 1 second, so the event can be written to a new file since the event file name is a timestamp
            if file_size >= Constants.TELEMETRY_EVENT_FILE_SIZE_LIMIT_IN_BYTES:
                time.sleep(1)
                file_path = self.__get_event_file_path(folder_path)
            else:
                all_events = self.__fetch_events_from_previous_file(file_path)  # fetches existing content within the file
        all_events.append(data)
        return file_path, all_events

    def ensure_event_file_max_count_is_met(self):
        """ Ensures the # of event files that can be written per time unit restriction is met. Returns False if the any updates are required after the restriction enforcement. For eg: file_name is a timestamp and should be modified if a wait is added here """
        if (datetime.datetime.utcnow() - self.start_time_for_event_file_throttle_check).total_seconds() < Constants.TELEMETRY_MAX_TIME_FOR_EVENT_FILE_THROTTLE:
            # If event file count limit reached before time period, wait out the remaining time
            if self.event_file_count >= Constants.TELEMETRY_MAX_EVENT_FILE_THROTTLE_COUNT:
                time.sleep((datetime.datetime.utcnow() - self.start_time_for_event_file_throttle_check).total_seconds())
                self.start_time_for_event_file_throttle_check = datetime.datetime.utcnow()
                self.event_file_count = 0
        else:
            self.start_time_for_event_file_throttle_check = datetime.datetime.utcnow()
            self.event_file_count = 0

    def write_event_using_temp_file(self, file_path, all_events, mode='w'):
        """ Writes to a temp file in a single operation and then moves/overrides the original file with the temp """
        try:
            with tempfile.NamedTemporaryFile(mode, dir=os.path.dirname(file_path), delete=False) as tf:
                json.dump(all_events, tf, default=all_events.__str__())
                tempname = tf.name
            shutil.move(tempname, file_path)
<<<<<<< HEAD
            self.event_file_count += 1
=======
            self.__telemetry_event_counter += 1
>>>>>>> 264017ed
        except Exception as error:
            self.composite_logger.log_telemetry_module_error("Unable to write to telemetry. [Event File={0}] [Error={1}].".format(str(file_path), repr(error)))
            raise

    def __get_events_dir_size(self):
        """ Returns total size, in bytes, of the events folder """
        total_dir_size = 0
        for f in os.listdir(self.events_folder_path):
            if os.path.isfile(os.path.join(self.events_folder_path, f)):
                total_dir_size += os.path.getsize(os.path.join(self.events_folder_path, f))
        return total_dir_size

    @staticmethod
    def __get_event_file_path(folder_path):
        """ Returns the filename, generated from current timestamp in seconds, to be used to write an event. Eg: 1614111606855.json"""
        return os.path.join(folder_path, str(int(round(time.time() * 1000))) + ".json")

    @staticmethod
    def get_file_size(file_path):
        """ Returns the size of a file. Extracted out for mocking in unit test """
        return os.path.getsize(file_path)

    @staticmethod
    def __fetch_events_from_previous_file(file_path):
        """ Fetch contents from the file """
        with open(file_path, 'r') as file_handle:
            file_contents = file_handle.read()
            return json.loads(file_contents)

    def set_operation_id(self, operation_id):
        self.__operation_id = operation_id

    def is_agent_compatible(self):
        """ Verifies if telemetry is available. Stops execution if not available. """
        return self.__is_agent_compatible
<|MERGE_RESOLUTION|>--- conflicted
+++ resolved
@@ -33,14 +33,9 @@
         self.__is_agent_compatible = False
         self.__operation_id = str(datetime.datetime.utcnow())
         self.events_folder_path = None
-<<<<<<< HEAD
+        self.__telemetry_event_counter = 0  # will be added at the end of each event sent to telemetry to assist in tracing and identifying event/message loss in telemetry
         self.start_time_for_event_file_throttle_check = datetime.datetime.utcnow()
         self.event_file_count = 0
-
-        # self.__is_telemetry_startup = False  # to avoid re-sending startup events to telemetry
-=======
-        self.__telemetry_event_counter = 0  # will be added at the end of each event sent to telemetry to assist in tracing and identifying event/message loss in telemetry
->>>>>>> 264017ed
 
         if events_folder_path is not None and os.path.exists(events_folder_path):
             self.events_folder_path = events_folder_path
@@ -152,36 +147,23 @@
 
     def write_event(self, message, event_level=Constants.TelemetryEventLevel.Informational, task_name=Constants.TELEMETRY_TASK_NAME):
         """ Creates and writes event to event file after validating none of the telemetry size restrictions are breached """
-<<<<<<< HEAD
-        if not self.__is_agent_compatible or not Constants.TELEMETRY_ENABLED_AT_EXTENSION:
-            return
-
-        self.__delete_older_events_if_dir_size_limit_not_met()
-
-        # ensure file throttle limit is reached
-        self.ensure_event_file_max_count_is_met()
-
-        event = self.__new_event_json(event_level, message, task_name)
-        if len(json.dumps(event)) > Constants.TELEMETRY_EVENT_SIZE_LIMIT_IN_BYTES:
-            self.composite_logger.log_telemetry_module_error("Cannot send data to telemetry as it exceeded the acceptable data size. [Data not sent={0}]".format(json.dumps(message)))
-        else:
-            file_path, all_events = self.get_file_and_content_to_write(self.events_folder_path, event)
-            self.write_event_using_temp_file(file_path, all_events)
-=======
         try:
             if not self.__is_agent_compatible or not Constants.TELEMETRY_ENABLED_AT_EXTENSION:
                 return
 
-            self.__delete_older_events()
+            self.__delete_older_events_if_dir_size_limit_not_met()
+
+            # ensure file throttle limit is reached
+            self.__ensure_event_file_max_count_is_met()
 
             event = self.__new_event_json(event_level, message, task_name)
             if len(json.dumps(event)) > Constants.TELEMETRY_EVENT_SIZE_LIMIT_IN_BYTES:
                 self.composite_logger.log_telemetry_module_error("Cannot send data to telemetry as it exceeded the acceptable data size. [Data not sent={0}]".format(json.dumps(message)))
             else:
-                self.__write_event_using_temp_file(self.events_folder_path, event)
+                file_path, all_events = self.__get_file_and_content_to_write(self.events_folder_path, event)
+                self.__write_event_using_temp_file(file_path, all_events)
         except Exception:
             raise Exception("Internal reporting error. Execution could not complete.")
->>>>>>> 264017ed
 
     def __delete_older_events_if_dir_size_limit_not_met(self):
         """ Delete older events until the at least one new event file can be added as per the size restrictions """
@@ -209,13 +191,8 @@
             self.composite_logger.log_telemetry_module_error("Older event files were not deleted. Current event will not be sent to telemetry as events directory size exceeds maximum limit")
             raise
 
-<<<<<<< HEAD
-    def get_file_and_content_to_write(self, folder_path, data):
+    def __get_file_and_content_to_write(self, folder_path, data):
         """ Identifies the file where the event is to be written can be an existing event file or a new one depending upon the size restrictions. If event is to be written to an existing file, fetches retains it's content """
-=======
-    def __write_event_using_temp_file(self, folder_path, data, mode='w'):
-        """ Writes to a temp file in a single operation and then moves/overrides the original file with the temp """
->>>>>>> 264017ed
         file_path = self.__get_event_file_path(folder_path)
         all_events = []
         if os.path.exists(file_path):
@@ -229,7 +206,7 @@
         all_events.append(data)
         return file_path, all_events
 
-    def ensure_event_file_max_count_is_met(self):
+    def __ensure_event_file_max_count_is_met(self):
         """ Ensures the # of event files that can be written per time unit restriction is met. Returns False if the any updates are required after the restriction enforcement. For eg: file_name is a timestamp and should be modified if a wait is added here """
         if (datetime.datetime.utcnow() - self.start_time_for_event_file_throttle_check).total_seconds() < Constants.TELEMETRY_MAX_TIME_FOR_EVENT_FILE_THROTTLE:
             # If event file count limit reached before time period, wait out the remaining time
@@ -241,18 +218,15 @@
             self.start_time_for_event_file_throttle_check = datetime.datetime.utcnow()
             self.event_file_count = 0
 
-    def write_event_using_temp_file(self, file_path, all_events, mode='w'):
+    def __write_event_using_temp_file(self, file_path, all_events, mode='w'):
         """ Writes to a temp file in a single operation and then moves/overrides the original file with the temp """
         try:
             with tempfile.NamedTemporaryFile(mode, dir=os.path.dirname(file_path), delete=False) as tf:
                 json.dump(all_events, tf, default=all_events.__str__())
                 tempname = tf.name
             shutil.move(tempname, file_path)
-<<<<<<< HEAD
+            self.__telemetry_event_counter += 1
             self.event_file_count += 1
-=======
-            self.__telemetry_event_counter += 1
->>>>>>> 264017ed
         except Exception as error:
             self.composite_logger.log_telemetry_module_error("Unable to write to telemetry. [Event File={0}] [Error={1}].".format(str(file_path), repr(error)))
             raise
