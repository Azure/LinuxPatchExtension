# Copyright 2020 Microsoft Corporation
#
# Licensed under the Apache License, Version 2.0 (the "License");
# you may not use this file except in compliance with the License.
# You may obtain a copy of the License at
#
#     http://www.apache.org/licenses/LICENSE-2.0
#
# Unless required by applicable law or agreed to in writing, software
# distributed under the License is distributed on an "AS IS" BASIS,
# WITHOUT WARRANTIES OR CONDITIONS OF ANY KIND, either express or implied.
# See the License for the specific language governing permissions and
# limitations under the License.
#
# Requires Python 2.7+

"""ZypperPackageManager for SUSE"""
import json
import os
import re
import time
from core.src.package_managers.PackageManager import PackageManager
from core.src.bootstrap.Constants import Constants


class ZypperPackageManager(PackageManager):
    """Implementation of SUSE package management operations"""

    class ZypperAutoOSUpdateServices(Constants.EnumBackport):
        YAST2_ONLINE_UPDATE_CONFIGURATION = "yast2-online-update-configuration"

    class YastOnlineUpdateConfigurationConstants(Constants.EnumBackport):
        OS_PATCH_CONFIGURATION_SETTINGS_FILE_PATH = '/etc/sysconfig/automatic_online_update'
        APPLY_UPDATES_IDENTIFIER_TEXT = 'AOU_ENABLE_CRONJOB'
        AUTO_UPDATE_CONFIG_PATTERN_MATCH_TEXT = '="(true|false)"'
        INSTALLATION_STATE_IDENTIFIER_TEXT = "installation_state"

    def __init__(self, env_layer, execution_config, composite_logger, telemetry_writer, status_handler):
        super(ZypperPackageManager, self).__init__(env_layer, execution_config, composite_logger, telemetry_writer, status_handler)
        # Repo refresh
        self.repo_clean = 'sudo zypper clean -a'
        self.repo_refresh = 'sudo zypper refresh'
        self.repo_refresh_services = 'sudo zypper refresh --services'

        # Support to get updates and their dependencies
        self.zypper_check = 'sudo LANG=en_US.UTF8 zypper list-updates'
        self.zypper_check_security = 'sudo LANG=en_US.UTF8 zypper list-patches --category security'
        self.single_package_check_versions = 'LANG=en_US.UTF8 zypper search -s <PACKAGE-NAME>'
        self.single_package_upgrade_simulation_cmd = 'sudo LANG=en_US.UTF8 zypper --non-interactive update --dry-run '
        self.zypper_install_security_patches_simulate = 'sudo LANG=en_US.UTF8 zypper --non-interactive patch --category security --dry-run'

        # Install update
        self.single_package_upgrade_cmd = 'sudo zypper --non-interactive update '
        self.zypper_install_security_patches = 'sudo zypper --non-interactive patch --category security'

        # Package manager exit code(s)
        self.zypper_exitcode_ok = 0
        self.zypper_exitcode_zypp_lib_exit_err = 4
        self.zypper_exitcode_no_repos = 6
        self.zypper_exitcode_zypp_locked = 7
        self.zypper_exitcode_zypp_exit_err_commit = 8
        self.zypper_exitcode_reboot_required = 102
        self.zypper_exitcode_zypper_updated = 103
        self.zypper_exitcode_repos_skipped = 106
        self.zypper_success_exit_codes = [self.zypper_exitcode_ok, self.zypper_exitcode_zypper_updated, self.zypper_exitcode_reboot_required]
        self.zypper_retriable_exit_codes = [self.zypper_exitcode_zypp_locked, self.zypper_exitcode_zypp_lib_exit_err, self.zypper_exitcode_repos_skipped]

        # Additional output messages that corresponds with exit code 103
        self.zypper_out_zypper_updated_msg = 'Warning: One of the installed patches affects the package manager itself. Run this command once more to install any other needed patches.'

        # Support to check for processes requiring restart
        self.zypper_ps = "sudo zypper ps -s"

        # Miscellaneous
        self.set_package_manager_setting(Constants.PKG_MGR_SETTING_IDENTITY, Constants.ZYPPER)
        self.zypper_get_process_tree_cmd = 'ps --forest -o pid,cmd -g $(ps -o sid= -p {})'
        self.package_manager_max_retries = 5
        self.zypp_lock_timeout_backup = None

        # auto OS updates
        self.current_auto_os_update_service = None
        self.os_patch_configuration_settings_file_path = ''
        self.auto_update_config_pattern_match_text = ""
        self.apply_updates_identifier_text = ""
        self.installation_state_identifier_text = ""

        # # commands for YaST2 online update configuration
        # self.__init_constants_for_yast2_online_update_configuration()

    def refresh_repo(self):
        self.composite_logger.log("Refreshing local repo...")
        # self.invoke_package_manager(self.repo_clean)  # purges local metadata for rebuild - addresses a possible customer environment error
        try:
            self.invoke_package_manager(self.repo_refresh)
        except Exception as error:
            # Reboot if not already done
            if self.status_handler.get_installation_reboot_status() == Constants.RebootStatus.COMPLETED:
                self.composite_logger.log_warning("Unable to refresh repo (retries exhausted after reboot).")
                raise
            else:
                self.composite_logger.log_warning("Setting force_reboot flag to True.")
                self.force_reboot = True

    def __refresh_repo_services(self):
        """ Similar to refresh_repo, but refreshes services in case no repos are defined. """
        self.composite_logger.log("Refreshing local repo services...")
        try:
            self.invoke_package_manager(self.repo_refresh_services)
        except Exception as error:
            # Reboot if not already done
            if self.status_handler.get_installation_reboot_status() == Constants.RebootStatus.COMPLETED:
                self.composite_logger.log_warning("Unable to refresh repo services (retries exhausted after reboot).")
                raise
            else:
                self.composite_logger.log_warning("Setting force_reboot flag to True after refreshing repo services.")
                self.force_reboot = True

    # region Get Available Updates
    def invoke_package_manager_advanced(self, command, raise_on_exception=True):
        """Get missing updates using the command input"""
        self.composite_logger.log_debug('\nInvoking package manager using: ' + command)
        repo_refresh_services_attempted = False

        for i in range(1, self.package_manager_max_retries + 1):
            self.set_lock_timeout_and_backup_original()
            code, out = self.env_layer.run_command_output(command, False, False)
            self.restore_original_lock_timeout()

            if code not in self.zypper_success_exit_codes:  # more known return codes should be added as appropriate
                # Refresh repo services if no repos are defined
                if code == self.zypper_exitcode_no_repos and command != self.repo_refresh_services and not repo_refresh_services_attempted:
                    self.composite_logger.log_warning("Warning: no repos defined on command: {0}".format(str(command)))
                    self.__refresh_repo_services()
                    repo_refresh_services_attempted = True
                    continue

                if code == self.zypper_exitcode_zypp_exit_err_commit:
                    # Run command again with --replacefiles to fix file conflicts
                    self.composite_logger.log_warning("Warning: package conflict detected on command: {0}".format(str(command)))
                    modified_command = self.modify_upgrade_or_patch_command_to_replacefiles(command)
                    if modified_command is not None:
                        command = modified_command
                        self.composite_logger.log_debug("Retrying with modified command to replace files: {0}".format(str(command)))
                        continue

                self.log_errors_on_invoke(command, out, code)
                error_msg = 'Unexpected return code (' + str(code) + ') from package manager on command: ' + command
                self.status_handler.add_error_to_status(error_msg, Constants.PatchOperationErrorCodes.PACKAGE_MANAGER_FAILURE)

                # Not a retriable error code, so raise an exception
                if code not in self.zypper_retriable_exit_codes and raise_on_exception:
                    raise Exception(error_msg, "[{0}]".format(Constants.ERROR_ADDED_TO_STATUS))

                # Retriable error code, so check number of retries and wait then retry if applicable; otherwise, raise error after max retries
                if i < self.package_manager_max_retries:
                    self.composite_logger.log_warning("Exception on package manager invoke. [Exception={0}] [RetryCount={1}]".format(error_msg, str(i)))
                    time.sleep(pow(2, i + 2))
                    continue
                else:
                    error_msg = "Unable to invoke package manager (retries exhausted) [{0}] [RetryCount={1}]".format(error_msg, str(i))
                    self.status_handler.add_error_to_status(error_msg, Constants.PatchOperationErrorCodes.PACKAGE_MANAGER_FAILURE)
                    if raise_on_exception:
                        raise Exception(error_msg, "[{0}]".format(Constants.ERROR_ADDED_TO_STATUS))
            else:  # verbose diagnostic log
                self.log_success_on_invoke(code, out)

            self.__handle_zypper_updated_or_reboot_exit_codes(command, out, code)

            return out, code

    def __handle_zypper_updated_or_reboot_exit_codes(self, command, out, code):
        """ Handles exit code 102 or 103 when returned from invoking package manager.
            Does not repeat installation or reboot if it is a dry run. """
        if "--dry-run" in command:
            self.composite_logger.log_debug(
                " - Exit code {0} detected from command \"{1}\", but it was a dry run. Continuing execution without performing additional actions.".format(
                str(code), command))
            return

        if code == self.zypper_exitcode_zypper_updated or self.zypper_out_zypper_updated_msg in out:
            self.composite_logger.log_debug(
                " - One of the installed patches affects the package manager itself. Patch installation run will be repeated.")
            self.set_package_manager_setting(Constants.PACKAGE_MGR_SETTING_REPEAT_PATCH_OPERATION, True)
        elif code == self.zypper_exitcode_reboot_required:
            self.composite_logger.log_warning(
                " - Machine requires reboot after patch installation. Setting force_reboot flag to True.")
            self.force_reboot = True

    def modify_upgrade_or_patch_command_to_replacefiles(self, command):
        """ Modifies a command to invoke_package_manager for update or patch to include a --replacefiles flag. 
            If it is a dry run or already has the flag, it returns None. Otherwise, returns the new command. """
        if "--dry-run" in command or "--replacefiles" in command:
            return None

        if self.single_package_upgrade_cmd in command:
            return command.replace(self.single_package_upgrade_cmd, self.single_package_upgrade_cmd + '--replacefiles ')
        elif self.zypper_install_security_patches in command:
            return command.replace(self.zypper_install_security_patches, self.zypper_install_security_patches + ' --replacefiles')

    def log_errors_on_invoke(self, command, out, code):
        """Logs verbose error messages if there is an error on invoke_package_manager"""
        self.composite_logger.log('[ERROR] Package manager was invoked using: ' + command)
        self.composite_logger.log_warning(" - Return code from package manager: " + str(code))
        self.composite_logger.log_warning(" - Output from package manager: \n|\t" + "\n|\t".join(out.splitlines()))
        self.log_process_tree_if_exists(out)
        self.telemetry_writer.write_execution_error(command, code, out)

    def log_success_on_invoke(self, code, out):
        """Logs verbose success messages on invoke_package_manager"""
        self.composite_logger.log_verbose("\n\n==[SUCCESS]===============================================================")
        self.composite_logger.log_debug(" - Return code from package manager: " + str(code))
        self.composite_logger.log_debug(" - Output from package manager: \n|\t" + "\n|\t".join(out.splitlines()))
        self.composite_logger.log_verbose("==========================================================================\n\n")

    def log_process_tree_if_exists(self, out):
        """Logs the process tree based on locking PID in output, if there is a process tree to be found"""
        process_tree = self.get_process_tree_from_pid_in_output(out)
        if process_tree is not None:
            self.composite_logger.log_warning(" - Process tree for the pid in output: \n{}".format(str(process_tree)))

    def set_lock_timeout_and_backup_original(self):
        """Saves the env var ZYPP_LOCK_TIMEOUT and sets it to 5"""
        self.zypp_lock_timeout_backup = self.env_layer.get_env_var('ZYPP_LOCK_TIMEOUT')
        self.composite_logger.log_debug("Original value of ZYPP_LOCK_TIMEOUT env var: {0}".format(str(self.zypp_lock_timeout_backup)))
        self.env_layer.set_env_var('ZYPP_LOCK_TIMEOUT', 5)

    def restore_original_lock_timeout(self):
        """Restores the original value of the env var ZYPP_LOCK_TIMEOUT, if any was saved"""
        if self.zypp_lock_timeout_backup is None:
            self.composite_logger.log_debug("Attempted to restore original lock timeout when none was saved")

        self.env_layer.set_env_var('ZYPP_LOCK_TIMEOUT', self.zypp_lock_timeout_backup)
        self.zypp_lock_timeout_backup = None

    def get_process_tree_from_pid_in_output(self, message):
        """ Fetches pid from the error message by searching for the text 'pid' and returns the process tree with all details.
            Example:
                input: message (string): Output from package manager: | System management is locked by the application with pid 7914 (/usr/bin/zypper).
                returns (string):
                      PID CMD
                     7736 /bin/bash
                     7912  \_ python3 package_test.py
                     7913  |   \_ sudo LANG=en_US.UTF8 zypper --non-interactive update --dry-run bind-utils
                     7914  |       \_ zypper --non-interactive update --dry-run bind-utils
                     7982  |           \_ /usr/bin/python3 /usr/lib/zypp/plugins/urlresolver/susecloud
                     7984  |               \_ /usr/bin/python3 /usr/bin/azuremetadata --api latest --subscriptionId --billingTag --attestedData --signature
                     7986  \_ python3 package_test.py
                     8298      \_ sudo LANG=en_US.UTF8 zypper --non-interactive update --dry-run grub2-i386-pc """

        """ First find pid xxxxx within output string.
            Example: 'Output from package manager: | System management is locked by the application with pid 7914 (/usr/bin/zypper).'
            pid_substr_search will contain: ' pid 7914' """
        regex = re.compile(' pid \d+')
        pid_substr_search = regex.search(message)
        if pid_substr_search is None:
            return None

        """ Now extract just pid text from pid_substr_search.
            Example (pid_substr_search): ' pid 7914'   
            pid_search will contain: '7914' """
        regex = re.compile('\d+')
        pid_search = regex.search(pid_substr_search.group())
        if pid_search is None:
            return None

        pid = pid_search.group()

        # Gives a process tree so the calling process name(s) can be identified
        # TODO: consider revisiting in the future to reduce the result to this pid only instead of entire tree
        get_process_tree_cmd = self.zypper_get_process_tree_cmd.format(str(pid))
        code, out = self.env_layer.run_command_output(get_process_tree_cmd, False, False)

        # Failed to get process tree
        if code != 0 or len(out) == 0:
            return None

        # The command returned a process tree that did not contain this process
        # This can happen when the process doesn't exist because a process tree is always returned
        if out.find(pid + " ") == -1:
            return None

        return out

    # region Classification-based (incl. All) update check
    def get_all_updates(self, cached=False):
        """Get all missing updates"""
        self.composite_logger.log_debug("\nDiscovering all packages...")
        if cached and not len(self.all_updates_cached) == 0:
            self.composite_logger.log_debug(" - Returning cached package data.")
            return self.all_updates_cached, self.all_update_versions_cached  # allows for high performance reuse in areas of the code explicitly aware of the cache

        out = self.invoke_package_manager(self.zypper_check)
        self.all_updates_cached, self.all_update_versions_cached = self.extract_packages_and_versions(out)
        self.composite_logger.log_debug("Discovered " + str(len(self.all_updates_cached)) + " package entries.")
        return self.all_updates_cached, self.all_update_versions_cached

    def get_security_updates(self):
        """Get missing security updates"""
        self.composite_logger.log_debug("\nDiscovering 'security' packages...")
        security_packages = []
        security_package_versions = []

        # Get all security packages
        out = self.invoke_package_manager(self.zypper_install_security_patches_simulate)
        packages_from_patch_data = self.extract_packages_from_patch_data(out)

        # Correlate and enrich with versions from all package data
        all_packages, all_package_versions = self.get_all_updates(True)

        for index, package in enumerate(all_packages):
            if package in packages_from_patch_data:
                security_packages.append(package)
                security_package_versions.append(all_package_versions[index])
                self.composite_logger.log_debug(" - " + str(package) + " [" + str(all_package_versions[index]) + "]")

        self.composite_logger.log_debug("Discovered " + str(len(security_packages)) + " 'security' package entries.\n")
        return security_packages, security_package_versions

    def get_other_updates(self):
        """Get missing other updates"""
        self.composite_logger.log_debug("\nDiscovering 'other' packages...")
        other_packages = []
        other_package_versions = []

        # Get all security packages
        out = self.invoke_package_manager(self.zypper_install_security_patches_simulate)
        packages_from_patch_data = self.extract_packages_from_patch_data(out)

        # SPECIAL CONDITION IF ZYPPER UPDATE IS DETECTED - UNAVOIDABLE SECURITY UPDATE(S) WILL BE INSTALLED AND THE RUN REPEATED FOR 'OTHER".
        if self.get_package_manager_setting(Constants.PACKAGE_MGR_SETTING_REPEAT_PATCH_OPERATION, True):
            self.composite_logger.log_warning("Important: Zypper-related security updates are necessary to continue - those will be installed first.")
            self.composite_logger.log_warning("Temporarily skipping 'other' package entry discovery due to Zypper-related security updates.\n")
            return self.get_security_updates()  # TO DO: in some cases, some misc security updates may sneak in - filter this (to do item)
            # also for above: also note that simply force updating only zypper does not solve the issue - tried

        # Subtract from all package data
        all_packages, all_package_versions = self.get_all_updates(True)

        for index, package in enumerate(all_packages):
            if package not in packages_from_patch_data:
                other_packages.append(package)
                other_package_versions.append(all_package_versions[index])
                self.composite_logger.log_debug(" - " + str(package) + " [" + str(all_package_versions[index]) + "]")

        self.composite_logger.log_debug("Discovered " + str(len(other_packages)) + " 'other' package entries.\n")
        return other_packages, other_package_versions
    # endregion

    # region Output Parser(s)
    def extract_packages_and_versions(self, output):
        """Returns packages and versions from given output"""

        # Sample output for the cmd 'zypper list-updates' is :
        # Loading repository data...
        # Reading installed packages...
        # S | Repository         | Name               | Current Version | Available Version | Arch
        # --+--------------------+--------------------+-----------------+-------------------+-------#
        # v | SLES12-SP2-Updates | kernel-default     | 4.4.38-93.1     | 4.4.49-92.11.1    | x86_64
        # v | SLES12-SP2-Updates | libgoa-1_0-0       | 3.20.4-7.2      | 3.20.5-9.6        | x86_64

        self.composite_logger.log_debug("\nExtracting package and version data...")
        packages = []
        versions = []

        lines = output.strip().split('\n')
        for line in lines:
            line_split = line.split(' | ')
            if len(line_split) == 6 and line_split[1].strip() != 'Repository':
                package = line_split[2].strip()
                packages.append(package)
                version = line_split[4].strip()
                versions.append(version)
                self.composite_logger.log_debug(" - Applicable line: " + line + ". Package: " + package + ". Version: " + version + ".")
            else:
                self.composite_logger.log_debug(" - Inapplicable line: " + line)

        return packages, versions

    def extract_packages_from_patch_data(self, output):
        """Returns packages (sometimes with version information embedded) from patch data"""
        self.composite_logger.log_debug("\nExtracting package entries from security patch data...")
        packages = []
        parser_seeing_packages_flag = False

        lines = output.strip().split('\n')
        for line in lines:
            if not parser_seeing_packages_flag:
                if 'package is going to be installed' in line or 'package is going to be upgraded' in line or \
                        'packages are going to be installed:' in line or 'packages are going to be upgraded:' in line:
                    self.composite_logger.log_debug(" - Start marker line: " + line)
                    parser_seeing_packages_flag = True  # Start -- Next line contains information we need
                else:
                    self.composite_logger.log_debug(" - Inapplicable line: " + line)
                continue

            if not line or line.isspace():
                self.composite_logger.log_debug(" - End marker line: " + line)
                parser_seeing_packages_flag = False
                continue  # End -- We're past a package information block

            line_parts = line.strip().split(' ')
            self.composite_logger.log_debug(" - Package list line: " + line)
            for line_part in line_parts:
                packages.append(line_part)
                self.composite_logger.log_debug("    - Package: " + line_part)

        self.composite_logger.log_debug("\nExtracted " + str(len(packages)) + " prospective package entries from security patch data.\n")
        return packages
    # endregion
    # endregion

    # region Install Update
    def get_composite_package_identifier(self, package, package_version):
        return package + '=' + package_version

    def install_updates_fail_safe(self, excluded_packages):
        return
    # endregion

    # region Package Information
    def get_all_available_versions_of_package(self, package_name):
        """ Returns a list of all the available versions of a package that are not already installed """
        return self.get_all_available_versions_of_package_ex(package_name, include_installed=False, include_available=True)

    def is_package_version_installed(self, package_name, package_version):
        """ Returns true if the specific package version is installed """
        self.composite_logger.log_debug("\nCHECKING PACKAGE INSTALL STATUS FOR: " + str(package_name) + "(" + str(package_version) + ")")
        installed_package_versions = self.get_all_available_versions_of_package_ex(package_name, include_installed=True, include_available=False)
        for version in installed_package_versions:
            if version == package_version:
                self.composite_logger.log_debug(" - Installed version match found.")
                return True
            else:
                self.composite_logger.log_debug(" - Did not match: " + str(version))

        return False

    def get_all_available_versions_of_package_ex(self, package_name, include_installed=False, include_available=True):
        """ Returns a list of all the available versions of a package """
        # Sample output format
        # S | Name                    | Type       | Version      | Arch   | Repository
        # --+-------------------------+------------+--------------+--------+-------------------
        # v | bash                    | package    | 4.3-83.5.2   | x86_64 | SLES12-SP2-Updates

        package_versions = []

        self.composite_logger.log_debug("\nGetting all available versions of package '" + package_name + "' [Installed=" + str(include_installed) + ", Available=" + str(include_available) + "]...")
        cmd = self.single_package_check_versions.replace('<PACKAGE-NAME>', package_name)
        output = self.invoke_package_manager(cmd)
        lines = output.strip().split('\n')

        packages_list_flag = False
        for line in lines:
            if not packages_list_flag:  # keep going until the packages list starts
                if not all(word in line for word in ["S", "Name", "Type", "Version", "Arch", "Repository"]):
                    self.composite_logger.log_debug(" - Inapplicable line: " + str(line))
                    continue
                else:
                    self.composite_logger.log_debug(" - Package list started: " + str(line))
                    packages_list_flag = True
                    continue

            package_details = line.split(' |')
            if len(package_details) != 6:
                self.composite_logger.log_debug(" - Inapplicable line: " + str(line))
                continue
            else:
                self.composite_logger.log_debug(" - Applicable line: " + str(line))
                details_status = str(package_details[0].strip())
                details_name = str(package_details[1].strip())
                details_type = str(package_details[2].strip())
                details_version = str(package_details[3].strip())

                if details_name != package_name:
                    self.composite_logger.log_debug("    - Excluding as package name doesn't match exactly: " + details_name)
                    continue
                if details_type == "srcpackage":
                    self.composite_logger.log_debug("    - Excluding as package is of type 'srcpackage'.")
                    continue
                if (details_status == "i" or details_status == "i+") and not include_installed:  # exclude installed as (include_installed not selected)
                    self.composite_logger.log_debug("    - Excluding as package version is installed: " + details_version)
                    continue
                if (details_status != "i" and details_status != "i+") and not include_available:  # exclude available as (include_available not selected)
                    self.composite_logger.log_debug("    - Excluding as package version is available: " + details_version)
                    continue

                package_versions.append(details_version)

        return package_versions

    def extract_dependencies(self, output, packages):
        # Sample output for the cmd
        # 'sudo  LANG=en_US.UTF8 zypper --non-interactive update --dry-run man' is :
        #
        # Refreshing service 'SMT-http_smt-azure_susecloud_net'.
        # Refreshing service 'cloud_update'.
        # Loading repository data...
        # Reading installed packages...
        # Resolving package dependencies...
        #
        # The following 16 NEW packages are going to be installed:
        #   cups-filters-ghostscript ghostscript ghostscript-fonts-other\
        # ghostscript-fonts-std  ghostscript-x11 groff-full libICE6 libjasper1 libjbig2 libjpeg8
        #  libnetpbm11 libSM6 libtiff5 libXt6 netpbm psutils
        #
        # The following package is going to be upgraded:
        #   man

        # 1 package to upgrade, 16 new.
        # Overall download size: 23.7 MiB. Already cached: 0 B. \
        # After the operation, additional 85.1 MiB will be used.
        # Continue? [y/n/? shows all options] (y): y
        dependencies = []
        lines = output.strip().split('\n')

        for line in lines:
            if line.find(" going to be ") < 0:
                self.composite_logger.log_debug(" - Inapplicable line: " + str(line))
                continue

            updates_line = lines[lines.index(line) + 1]
            dependent_package_names = re.split(r'\s+', updates_line)
            for dependent_package_name in dependent_package_names:
                if len(dependent_package_name) != 0 and dependent_package_name not in packages:
                    self.composite_logger.log_debug(" - Dependency detected: " + dependent_package_name)
                    dependencies.append(dependent_package_name)

        return dependencies

    def get_dependent_list(self, packages):
        package_names = ""
        for index, package in enumerate(packages):
            if index != 0:
                package_names += ' '
            package_names += package

        self.composite_logger.log_debug("\nRESOLVING DEPENDENCIES USING COMMAND:: " + str(self.single_package_upgrade_simulation_cmd + package_names))

        output = self.invoke_package_manager(self.single_package_upgrade_simulation_cmd + package_names)
        dependencies = self.extract_dependencies(output, packages)
        self.composite_logger.log_debug(str(len(dependencies)) + " dependent packages were found for packages '" + str(packages) + "'.")
        return dependencies

    def get_product_name(self, package_name):
        """Retrieve product name """
        return package_name

    def get_package_size(self, output):
        """Retrieve package size from installation output string"""
        # Sample output line:
        # Overall download size: 195.0 KiB. Already cached: 0 B. After the operation, additional 281.0 B will be used.
        try:
            if "Nothing to do." in output:
                return Constants.UNKNOWN_PACKAGE_SIZE
            search_txt = r'Overall download size:[ ](.*?)\.[ ]Already'
            search = re.compile(search_txt, re.M | re.S)
            pkg_list = search.findall(str(output))
            if len(pkg_list) == 0 or pkg_list[0] == "":
                return Constants.UNKNOWN_PACKAGE_SIZE
            return pkg_list[0]
        except Exception as error:
            self.composite_logger.log_debug(" - Could not get package size from output: " + repr(error))
            return Constants.UNKNOWN_PACKAGE_SIZE
    # endregion

    # region auto OS updates
    # def __init_constants_for_yast2_online_update_configuration(self):
    #     self.yast2_online_update_configuration_os_patch_configuration_settings_file_path = '/etc/sysconfig/automatic_online_update'
    #     self.yast2_online_update_configuration_apply_updates_identifier_text = 'AOU_ENABLE_CRONJOB'
    #     self.yast2_online_update_configuration_auto_update_config_pattern_match_text = '="(true|false)"'
    #     self.yast2_online_update_configuration_installation_state_identifier_text = "installation_state"

    def get_current_auto_os_patch_state(self):
        """ Gets the current auto OS update patch state on the machine """
        self.composite_logger.log("Fetching the current automatic OS patch state on the machine...")

        current_auto_os_patch_state_for_yast2_online_update_configuration = self.__get_current_auto_os_patch_state_for_yast2_online_update_configuration()
        self.composite_logger.log("OS patch state per auto OS update service: [yast2-online-update-configuration={0}]".format(str(current_auto_os_patch_state_for_yast2_online_update_configuration)))

        current_auto_os_patch_state = current_auto_os_patch_state_for_yast2_online_update_configuration
        self.composite_logger.log_debug("Overall Auto OS Patch State based on all auto OS update service states [OverallAutoOSPatchState={0}]".format(str(current_auto_os_patch_state)))
        return current_auto_os_patch_state

    def __get_current_auto_os_patch_state_for_yast2_online_update_configuration(self):
        """ Gets current auto OS update patch state for yast2-online-update-configuration """
        self.composite_logger.log_debug("Fetching current automatic OS patch state in yast2-online-update-configuration.")
        self.__init_auto_update_for_yast_online_update_configuration()
        is_service_installed, apply_updates_value = self.__get_current_auto_os_updates_setting_on_machine()

        apply_updates = self.__get_extension_standard_value_for_apply_updates(apply_updates_value)

        # OS patch state is considered to be disabled: a) if it was successfully disabled or b) if the service is not installed
        if not is_service_installed or apply_updates == Constants.AutomaticOSPatchStates.DISABLED:
            return Constants.AutomaticOSPatchStates.DISABLED

        return apply_updates

    @staticmethod
    def __get_extension_standard_value_for_apply_updates(apply_updates_value):
        if apply_updates_value.lower() == 'true':
            return Constants.AutomaticOSPatchStates.ENABLED
        elif apply_updates_value.lower() == 'false':
            return Constants.AutomaticOSPatchStates.DISABLED
        else:
            return Constants.AutomaticOSPatchStates.UNKNOWN

    def __init_auto_update_for_yast_online_update_configuration(self):
        """ Initializes all generic auto OS update variables with the config values for yum cron service """
        self.os_patch_configuration_settings_file_path = self.YastOnlineUpdateConfigurationConstants.OS_PATCH_CONFIGURATION_SETTINGS_FILE_PATH
        self.apply_updates_identifier_text = self.YastOnlineUpdateConfigurationConstants.APPLY_UPDATES_IDENTIFIER_TEXT
        self.auto_update_config_pattern_match_text = self.YastOnlineUpdateConfigurationConstants.AUTO_UPDATE_CONFIG_PATTERN_MATCH_TEXT
        self.installation_state_identifier_text = self.YastOnlineUpdateConfigurationConstants.INSTALLATION_STATE_IDENTIFIER_TEXT
        self.current_auto_os_update_service = self.ZypperAutoOSUpdateServices.YAST2_ONLINE_UPDATE_CONFIGURATION

    def __get_current_auto_os_updates_setting_on_machine(self):
        """ Gets all the update settings related to auto OS updates currently set on the machine """
        try:
            apply_updates_value = ""
            is_service_installed = False

            # get install state
            if not os.path.exists(self.os_patch_configuration_settings_file_path):
                return is_service_installed, apply_updates_value

            is_service_installed = True
            self.composite_logger.log_debug("Checking if auto updates are currently enabled...")
            image_default_patch_configuration = self.env_layer.file_system.read_with_retry(self.os_patch_configuration_settings_file_path, raise_if_not_found=False)
            if image_default_patch_configuration is not None:
                settings = image_default_patch_configuration.strip().split('\n')
                for setting in settings:
                    match = re.search(self.apply_updates_identifier_text + self.auto_update_config_pattern_match_text, str(setting))
                    if match is not None:
                        apply_updates_value = match.group(1)

            if apply_updates_value == "":
                self.composite_logger.log_debug("Machine did not have any value set for [Setting={0}]".format(str(self.apply_updates_identifier_text)))
            else:
                self.composite_logger.log_verbose("Current value set for [{0}={1}]".format(str(self.apply_updates_identifier_text), str(apply_updates_value)))

            return is_service_installed, apply_updates_value

        except Exception as error:
            raise Exception("Error occurred in fetching current auto OS update settings from the machine. [Exception={0}]".format(repr(error)))

    def disable_auto_os_update(self):
        """ Disables auto OS updates on the machine only if they are enable_on_reboot and logs the default settings the machine comes with """
        try:
            self.composite_logger.log("Disabling auto OS updates in all identified services...")
            self.disable_auto_os_update_for_yast_online_update_configuration()
            self.composite_logger.log_debug("Completed attempt to disable auto OS updates")

        except Exception as error:
            self.composite_logger.log_error("Could not disable auto OS updates. [Error={0}]".format(repr(error)))
            raise

    def disable_auto_os_update_for_yast_online_update_configuration(self):
        """ Disables auto OS updates, using yast online, and logs the default settings the machine comes with """
        self.composite_logger.log("Disabling auto OS updates using yast online update configuration")
        self.__init_auto_update_for_yast_online_update_configuration()

        self.backup_image_default_patch_configuration_if_not_exists()
        # check if file exists, if not do nothing
        if not os.path.exists(self.os_patch_configuration_settings_file_path):
            self.composite_logger.log_debug("Cannot disable auto updates using yast2-online-update-configuration because the configuration file does not exist, indicating the service is not installed")
            return

        self.composite_logger.log_debug("Preemptively disabling auto OS updates using yum-cron")
        self.update_os_patch_configuration_sub_setting(self.apply_updates_identifier_text, "false", self.auto_update_config_pattern_match_text)

        self.composite_logger.log("Successfully disabled auto OS updates using yast2-online-update-configuration")

    def backup_image_default_patch_configuration_if_not_exists(self):
        """ Records the default system settings for auto OS updates within patch extension artifacts for future reference.
        We only log the default system settings a VM comes with, any subsequent updates will not be recorded"""
        """ JSON format for backup file:
                            {
                                "yast2-online-update-configuration": {
                                    "apply_updates": "true/false/empty string"
                                    "install_state": true/false
                                }
                            } """
        try:
            self.composite_logger.log_debug("Ensuring there is a backup of the default patch state for [AutoOSUpdateService={0}]".format(str(self.current_auto_os_update_service)))
            image_default_patch_configuration_backup = {}

            # read existing backup since it also contains backup from other update services. We need to preserve any existing data within the backup file
            if self.image_default_patch_configuration_backup_exists():
                try:
                    image_default_patch_configuration_backup = json.loads(self.env_layer.file_system.read_with_retry(self.image_default_patch_configuration_backup_path))
                except Exception as error:
                    self.composite_logger.log_error("Unable to read backup for default patch state. Will attempt to re-write. [Exception={0}]".format(repr(error)))

            # verify if existing backup is valid if not, write to backup
            is_backup_valid = self.is_image_default_patch_configuration_backup_valid(image_default_patch_configuration_backup)
            if is_backup_valid:
                self.composite_logger.log_debug("Since extension has a valid backup, no need to log the current settings again. [Default Auto OS update settings={0}] [File path={1}]"
                                                .format(str(image_default_patch_configuration_backup), self.image_default_patch_configuration_backup_path))
            else:
                self.composite_logger.log_debug("Since the backup is invalid, will add a new backup with the current auto OS update settings")
                self.composite_logger.log_debug("Fetching current auto OS update settings for [AutoOSUpdateService={0}]".format(str(self.current_auto_os_update_service)))
                is_service_installed, apply_updates_value = self.__get_current_auto_os_updates_setting_on_machine()

                backup_image_default_patch_configuration_json_to_add = {
                    self.current_auto_os_update_service: {
                        self.apply_updates_identifier_text: apply_updates_value,
                        self.installation_state_identifier_text: is_service_installed
                    }
                }

                image_default_patch_configuration_backup.update(backup_image_default_patch_configuration_json_to_add)

                self.composite_logger.log_debug("Logging default system configuration settings for auto OS updates. [Settings={0}] [Log file path={1}]"
                                                .format(str(image_default_patch_configuration_backup), self.image_default_patch_configuration_backup_path))
                self.env_layer.file_system.write_with_retry(self.image_default_patch_configuration_backup_path, '{0}'.format(json.dumps(image_default_patch_configuration_backup)), mode='w+')
        except Exception as error:
            error_message = "Exception during fetching and logging default auto update settings on the machine. [Exception={0}]".format(repr(error))
            self.composite_logger.log_error(error_message)
            self.status_handler.add_error_to_status(error_message, Constants.PatchOperationErrorCodes.DEFAULT_ERROR)
            raise

    def is_image_default_patch_configuration_backup_valid(self, image_default_patch_configuration_backup):
        """ Verifies if default auto update configurations, for a service under consideration, are saved in backup """

        # NOTE: Adding a separate function to check backup for multiple auto OS update services, if more are added in future.
        return self.is_backup_valid_for_yast_online_update_configuration(image_default_patch_configuration_backup)

    def is_backup_valid_for_yast_online_update_configuration(self, image_default_patch_configuration_backup):
        if self.ZypperAutoOSUpdateServices.YAST2_ONLINE_UPDATE_CONFIGURATION in image_default_patch_configuration_backup \
                and self.apply_updates_identifier_text in image_default_patch_configuration_backup[self.ZypperAutoOSUpdateServices.YAST2_ONLINE_UPDATE_CONFIGURATION]:
            self.composite_logger.log_debug("Extension has a valid backup for default yum-cron configuration settings")
            return True
        else:
            self.composite_logger.log_debug("Extension does not have a valid backup for default yum-cron configuration settings")
            return False

    def update_os_patch_configuration_sub_setting(self, patch_configuration_sub_setting, value="false", config_pattern_match_text=""):
        """ Updates (or adds if it doesn't exist) the given patch_configuration_sub_setting with the given value in os_patch_configuration_settings_file """
        try:
            self.composite_logger.log_debug("Updating system configuration settings for auto OS updates. [Patch Configuration Sub Setting={0}] [Value={1}]".format(str(patch_configuration_sub_setting), value))
            os_patch_configuration_settings = self.env_layer.file_system.read_with_retry(self.os_patch_configuration_settings_file_path)
            patch_configuration_sub_setting_to_update = patch_configuration_sub_setting + '="' + value + '"'
            patch_configuration_sub_setting_found_in_file = False
            updated_patch_configuration_sub_setting = ""
            settings = os_patch_configuration_settings.strip().split('\n')

            # update value of existing setting
            for i in range(len(settings)):
                match = re.search(patch_configuration_sub_setting + config_pattern_match_text, settings[i])
                if match is not None:
                    settings[i] = patch_configuration_sub_setting_to_update
                    patch_configuration_sub_setting_found_in_file = True
                updated_patch_configuration_sub_setting += settings[i] + "\n"

            # add setting to configuration file, since it doesn't exist
            if not patch_configuration_sub_setting_found_in_file:
                updated_patch_configuration_sub_setting += patch_configuration_sub_setting_to_update + "\n"

            self.env_layer.file_system.write_with_retry(self.os_patch_configuration_settings_file_path, '{0}'.format(updated_patch_configuration_sub_setting.lstrip()), mode='w+')
        except Exception as error:
            error_msg = "Error occurred while updating system configuration settings for auto OS updates. [Patch Configuration={0}] [Error={1}]".format(str(patch_configuration_sub_setting), repr(error))
            self.composite_logger.log_error(error_msg)
            self.status_handler.add_error_to_status(error_msg, Constants.PatchOperationErrorCodes.DEFAULT_ERROR)
            raise
    # endregion

    # region Reboot Management
    def is_reboot_pending(self):
        """ Checks if there is a pending reboot on the machine. """
        try:
            pending_file_exists = os.path.isfile(self.REBOOT_PENDING_FILE_PATH)  # not intended for zypper, but supporting as back-compat
            pending_processes_exist = self.do_processes_require_restart()
            self.composite_logger.log_debug(" - Reboot required debug flags (zypper): " + str(pending_file_exists) + ", " + str(pending_processes_exist) + ".")
            return pending_file_exists or pending_processes_exist
        except Exception as error:
            self.composite_logger.log_error('Error while checking for reboot pending (zypper): ' + repr(error))
            return True  # defaults for safety

    def do_processes_require_restart(self):
        """Signals whether processes require a restart due to updates"""
        output = self.invoke_package_manager(self.zypper_ps)
        lines = output.strip().split('\n')

        process_list_flag = False
        process_count = 0
        process_list_verbose = ""
        for line in lines:
            if not process_list_flag:  # keep going until the process list starts
                if not all(word in line for word in ["PID", "PPID", "UID", "User", "Command", "Service"]):
                    self.composite_logger.log_debug(" - Inapplicable line: " + str(line))
                    continue
                else:
                    self.composite_logger.log_debug(" - Process list started: " + str(line))
                    process_list_flag = True
                    continue

            process_details = line.split(' |')
            if len(process_details) < 6:
                self.composite_logger.log_debug(" - Inapplicable line: " + str(line))
                continue
            else:
                self.composite_logger.log_debug(" - Applicable line: " + str(line))
                process_count += 1
                process_list_verbose += process_details[4].strip() + " (" + process_details[0].strip() + "), "  # process name and id

        self.composite_logger.log(" - Processes requiring restart (" + str(process_count) + "): [" + process_list_verbose + "<eol>]")
        return process_count != 0  # True if there were any
<<<<<<< HEAD

    def add_arch_dependencies(self, package_manager, package, packages, package_versions, package_and_dependencies, package_and_dependency_versions):
        return
=======
    # endregion Reboot Management
>>>>>>> 52dd90bb
<|MERGE_RESOLUTION|>--- conflicted
+++ resolved
@@ -804,10 +804,7 @@
 
         self.composite_logger.log(" - Processes requiring restart (" + str(process_count) + "): [" + process_list_verbose + "<eol>]")
         return process_count != 0  # True if there were any
-<<<<<<< HEAD
+    # endregion Reboot Management
 
     def add_arch_dependencies(self, package_manager, package, packages, package_versions, package_and_dependencies, package_and_dependency_versions):
-        return
-=======
-    # endregion Reboot Management
->>>>>>> 52dd90bb
+        return