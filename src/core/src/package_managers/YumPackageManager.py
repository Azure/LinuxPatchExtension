--- conflicted
+++ resolved
@@ -941,14 +941,11 @@
 
         self.composite_logger.log(" - Processes requiring restart (" + str(process_count) + "): [" + process_list_verbose + "<eol>]")
         return process_count != 0  # True if there were any
-<<<<<<< HEAD
+    # endregion Reboot Management
 
     def add_arch_dependencies(self, package_manager, package, packages, package_versions, package_and_dependencies, package_and_dependency_versions):
         package_name_without_arch = package_manager.get_product_name_without_arch(package)
         for possible_arch_dependency, possible_arch_dependency_version in zip(packages, package_versions):
             if package_manager.get_product_name_without_arch(possible_arch_dependency) == package_name_without_arch and possible_arch_dependency not in package_and_dependencies:
                 package_and_dependencies.append(possible_arch_dependency)
-                package_and_dependency_versions.append(possible_arch_dependency_version)
-=======
-    # endregion Reboot Management
->>>>>>> 52dd90bb
+                package_and_dependency_versions.append(possible_arch_dependency_version)