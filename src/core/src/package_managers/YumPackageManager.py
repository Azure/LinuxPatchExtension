--- conflicted
+++ resolved
@@ -314,21 +314,6 @@
         dependencies = []
         package_arch_to_look_for = ["x86_64", "noarch", "i686", "aarch64"]  # if this is changed, review Constants
 
-<<<<<<< HEAD
-        for line in lines:
-            if line.find(" will be updated") < 0 and line.find(" will be an update") < 0 and line.find(" will be installed") < 0:
-                self.composite_logger.log_verbose(" - Inapplicable line: " + str(line))
-                continue
-
-            updates_line = re.split(r'\s+', line.strip())
-            if len(updates_line) != 7:
-                self.composite_logger.log_verbose(" - Inapplicable line: " + str(line))
-                continue
-
-            dependent_package_name = self.get_product_name(updates_line[2])
-            if len(dependent_package_name) != 0 and dependent_package_name not in packages:
-                self.composite_logger.log_verbose(" - Dependency detected: " + dependent_package_name)
-=======
         lines = output.strip().splitlines()
 
         for line_index in range(0, len(lines)):
@@ -344,12 +329,11 @@
             elif self.is_valid_update(line+next_line, package_arch_to_look_for):
                 dependent_package_name = self.get_product_name_with_arch(line+next_line, package_arch_to_look_for)
             else:
-                self.composite_logger.log_debug(" - Inapplicable line: " + str(line))
+                self.composite_logger.log_verbose(" - Inapplicable line: " + str(line))
                 continue
 
             if len(dependent_package_name) != 0 and dependent_package_name not in packages and dependent_package_name not in dependencies:
-                self.composite_logger.log_debug(" - Dependency detected: " + dependent_package_name)
->>>>>>> 530dec29
+                self.composite_logger.log_verbose(" - Dependency detected: " + dependent_package_name)
                 dependencies.append(dependent_package_name)
 
         return dependencies
