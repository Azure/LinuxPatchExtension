# Copyright 2020 Microsoft Corporation
#
# Licensed under the Apache License, Version 2.0 (the "License");
# you may not use this file except in compliance with the License.
# You may obtain a copy of the License at
#
#     http://www.apache.org/licenses/LICENSE-2.0
#
# Unless required by applicable law or agreed to in writing, software
# distributed under the License is distributed on an "AS IS" BASIS,
# WITHOUT WARRANTIES OR CONDITIONS OF ANY KIND, either express or implied.
# See the License for the specific language governing permissions and
# limitations under the License.
#
# Requires Python 2.7+

"""YumPackageManager for Redhat and CentOS"""
import json
import os
import re
from core.src.package_managers.PackageManager import PackageManager
from core.src.bootstrap.Constants import Constants


class YumPackageManager(PackageManager):
    """Implementation of Redhat/CentOS package management operations"""

    def __init__(self, env_layer, execution_config, composite_logger, telemetry_writer, status_handler):
        super(YumPackageManager, self).__init__(env_layer, execution_config, composite_logger, telemetry_writer, status_handler)
        # Repo refresh
        # There is no command as this is a no op.

        # Support to get updates and their dependencies
        self.yum_check = 'sudo yum -q check-update'
        self.yum_check_security_prerequisite = 'sudo yum -y install yum-plugin-security'
        self.yum_check_security = 'sudo yum -q --security check-update'
        self.single_package_check_versions = 'sudo yum list available <PACKAGE-NAME> --showduplicates'
        self.single_package_check_installed = 'sudo yum list installed <PACKAGE-NAME>'
        self.single_package_upgrade_simulation_cmd = 'LANG=en_US.UTF8 sudo yum install --assumeno '

        # Install update
        self.single_package_upgrade_cmd = 'sudo yum -y install '
        self.all_but_excluded_upgrade_cmd = 'sudo yum -y update --exclude='

        # Package manager exit code(s)
        self.yum_exitcode_no_applicable_packages = 0
        self.yum_exitcode_ok = 1
        self.yum_exitcode_updates_available = 100

        # Support to check for processes requiring restart
        self.yum_utils_prerequisite = 'sudo yum -y install yum-utils'
        self.needs_restarting = 'sudo LANG=en_US.UTF8 needs-restarting'
        self.needs_restarting_with_flag = 'sudo LANG=en_US.UTF8 needs-restarting -r'
        self.yum_ps_prerequisite = 'sudo yum -y install yum-plugin-ps'
        self.yum_ps = 'sudo yum ps'

        # auto OS updates
        self.current_auto_os_update_service = None
        self.os_patch_configuration_settings_file_path = ''
        self.auto_update_service_enabled = False
        self.auto_update_config_pattern_match_text = ""
        self.download_updates_identifier_text = ""
        self.apply_updates_identifier_text = ""
        self.enable_on_reboot_identifier_text = ""
        self.enable_on_reboot_check_cmd = ''
        self.installation_state_identifier_text = ""
        self.install_check_cmd = ""
        self.apply_updates_enabled = "Enabled"
        self.apply_updates_disabled = "Disabled"
        self.apply_updates_unknown = "Unknown"

        # commands for YUM Cron service
        self.__init_constants_for_yum_cron()

        # commands for DNF Automatic updates service
        self.__init_constants_for_dnf_automatic()

        # commands for PackageKit service
        self.__init_constants_for_packagekit()

        # Miscellaneous
        self.set_package_manager_setting(Constants.PKG_MGR_SETTING_IDENTITY, Constants.YUM)
        self.STR_TOTAL_DOWNLOAD_SIZE = "Total download size: "

        # if an Auto Patching request comes in on a CentOS machine with Security and/or Critical classifications selected, we need to install all patches
        installation_included_classifications = [] if execution_config.included_classifications_list is None else execution_config.included_classifications_list
        if execution_config.maintenance_run_id is not None and execution_config.operation.lower() == Constants.INSTALLATION.lower() \
                and 'CentOS' in str(env_layer.platform.linux_distribution()) \
                and 'Critical' in installation_included_classifications and 'Security' in installation_included_classifications:
            self.composite_logger.log_debug("Updating classifications list to install all patches for the Auto Patching request since classification based patching is not available on CentOS machines")
            execution_config.included_classifications_list = [Constants.PackageClassification.CRITICAL, Constants.PackageClassification.SECURITY, Constants.PackageClassification.OTHER]

        # Known errors and the corresponding action items
        self.known_errors_and_fixes = {"SSL peer rejected your certificate as expired": self.fix_ssl_certificate_issue,
                                       "Error: Cannot retrieve repository metadata (repomd.xml) for repository": self.fix_ssl_certificate_issue,
                                       "Error: Failed to download metadata for repo":  self.fix_ssl_certificate_issue}
        
        self.yum_update_client_package = "sudo yum update -y --disablerepo='*' --enablerepo='*microsoft*'"

    def refresh_repo(self):
        pass  # Refresh the repo is no ops in YUM

    # region Get Available Updates
    def invoke_package_manager_advanced(self, command, raise_on_exception=True):
        """Get missing updates using the command input"""
        self.composite_logger.log_debug('\nInvoking package manager using: ' + command)
        code, out = self.env_layer.run_command_output(command, False, False)

        code, out = self.try_mitigate_issues_if_any(command, code, out)

        if code not in [self.yum_exitcode_ok, self.yum_exitcode_no_applicable_packages, self.yum_exitcode_updates_available]:
            self.composite_logger.log('[ERROR] Package manager was invoked using: ' + command)
            self.composite_logger.log_warning(" - Return code from package manager: " + str(code))
            self.composite_logger.log_warning(" - Output from package manager: \n|\t" + "\n|\t".join(out.splitlines()))
            self.telemetry_writer.write_execution_error(command, code, out)
            error_msg = 'Unexpected return code (' + str(code) + ') from package manager on command: ' + command
            self.status_handler.add_error_to_status(error_msg, Constants.PatchOperationErrorCodes.PACKAGE_MANAGER_FAILURE)
            if raise_on_exception:
                raise Exception(error_msg, "[{0}]".format(Constants.ERROR_ADDED_TO_STATUS))
            # more return codes should be added as appropriate
        else:  # verbose diagnostic log
            self.composite_logger.log_verbose("\n\n==[SUCCESS]===============================================================")
            self.composite_logger.log_debug(" - Return code from package manager: " + str(code))
            self.composite_logger.log_debug(" - Output from package manager: \n|\t" + "\n|\t".join(out.splitlines()))
            self.composite_logger.log_verbose("==========================================================================\n\n")
        return out, code

    # region Classification-based (incl. All) update check
    def get_all_updates(self, cached=False):
        """Get all missing updates"""
        self.composite_logger.log_debug("\nDiscovering all packages...")
        if cached and not len(self.all_updates_cached) == 0:
            self.composite_logger.log_debug(" - Returning cached package data.")
            return self.all_updates_cached, self.all_update_versions_cached  # allows for high performance reuse in areas of the code explicitly aware of the cache

        out = self.invoke_package_manager(self.yum_check)
        self.all_updates_cached, self.all_update_versions_cached = self.extract_packages_and_versions(out)
        self.composite_logger.log_debug("Discovered " + str(len(self.all_updates_cached)) + " package entries.")
        return self.all_updates_cached, self.all_update_versions_cached

    def get_security_updates(self):
        """Get missing security updates"""
        self.composite_logger.log("\nDiscovering 'security' packages...")
        self.install_yum_security_prerequisite()
        out = self.invoke_package_manager(self.yum_check_security)
        security_packages, security_package_versions = self.extract_packages_and_versions(out)

        if len(security_packages) == 0 and 'CentOS' in str(self.env_layer.platform.linux_distribution()):   # deliberately non-terminal
            self.composite_logger.log_warning("Classification-based patching is only supported on YUM if the machine is independently configured to receive classification information.")

        self.composite_logger.log("Discovered " + str(len(security_packages)) + " 'security' package entries.")
        return security_packages, security_package_versions

    def get_other_updates(self):
        """Get missing other updates"""
        self.composite_logger.log("\nDiscovering 'other' packages...")
        other_packages = []
        other_package_versions = []

        all_packages, all_package_versions = self.get_all_updates(True)
        security_packages, security_package_versions = self.get_security_updates()
        if len(security_packages) == 0 and 'CentOS' in str(self.env_layer.platform.linux_distribution()):  # deliberately terminal - erring on the side of caution to avoid dissat in uninformed customers
            self.composite_logger.log_error("Please review patch management documentation for information on classification-based patching on YUM.")
            error_msg = "Classification-based patching is only supported on YUM if the computer is independently configured to receive classification information." \
                        "Please remove classifications from update deployments to CentOS machines to bypass this error."
            self.status_handler.add_error_to_status(error_msg, Constants.PatchOperationErrorCodes.PACKAGE_MANAGER_FAILURE)
            raise Exception(error_msg, "[{0}]".format(Constants.ERROR_ADDED_TO_STATUS))

        for index, package in enumerate(all_packages):
            if package not in security_packages:
                other_packages.append(package)
                other_package_versions.append(all_package_versions[index])

        self.composite_logger.log("Discovered " + str(len(other_packages)) + " 'other' package entries.")
        return other_packages, other_package_versions

    def install_yum_security_prerequisite(self):
        """Not installed by default in versions prior to RHEL 7. This step is idempotent and fast, so we're not writing more complex code."""
        self.composite_logger.log_debug('Ensuring RHEL yum-plugin-security is present.')
        code, out = self.env_layer.run_command_output(self.yum_check_security_prerequisite, False, False)
        self.composite_logger.log_debug(" - Code: " + str(code) + ", Output : \n|\t" + "\n|\t".join(out.splitlines()))
    # endregion

    # region Output Parser(s)
    def extract_packages_and_versions(self, output):
        """Returns packages and versions from given output"""
        packages, versions = self.extract_packages_and_versions_including_duplicates(output)
        packages, versions = self.dedupe_update_packages(packages, versions)
        return packages, versions

    def extract_packages_and_versions_including_duplicates(self, output):
        """Returns packages and versions from given output"""
        self.composite_logger.log_debug("\nExtracting package and version data...")
        packages = []
        versions = []
        package_extensions = ['.x86_64', '.noarch', '.i686']

        def is_package(chunk):
            # Using a list comprehension to determine if chunk is a package
            return len([p for p in package_extensions if p in chunk]) == 1

        lines = output.strip().split('\n')

        for line_index in range(0, len(lines)):
            line = re.split(r'\s+', lines[line_index].strip())
            next_line = []

            if line_index < len(lines) - 1:
                next_line = re.split(r'\s+', lines[line_index + 1].strip())

            # If we run into a length of 3, we'll accept it and continue
            if len(line) == 3 and is_package(line[0]):
                packages.append(self.get_product_name(line[0]))
                versions.append(line[1])
            # We will handle these two edge cases where the output is on
            # two different lines and treat them as one line
            elif len(line) == 1 and len(next_line) == 2 and is_package(line[0]):
                packages.append(self.get_product_name(line[0]))
                versions.append(next_line[0])
                line_index += 1
            elif len(line) == 2 and len(next_line) == 1 and is_package(line[0]):
                packages.append(self.get_product_name(line[0]))
                versions.append(line[1])
                line_index += 1
            else:
                self.composite_logger.log_debug(" - Inapplicable line (" + str(line_index) + "): " + lines[line_index])

        return packages, versions
    # endregion
    # endregion

    # region Install Update
    def get_composite_package_identifier(self, package, package_version):
        package_without_arch, arch = self.get_product_name_and_arch(package)
        package_identifier = package_without_arch + '-' + self.get_package_version_without_epoch(package_version)
        if arch is not None:
            package_identifier += arch
        return package_identifier

    def install_updates_fail_safe(self, excluded_packages):
        excluded_string = ""
        for excluded_package in excluded_packages:
            excluded_string += excluded_package + ' '
        cmd = self.all_but_excluded_upgrade_cmd + excluded_string

        self.composite_logger.log_debug("[FAIL SAFE MODE] UPDATING PACKAGES USING COMMAND: " + cmd)
        self.invoke_package_manager(cmd)
    # endregion

    # region Package Information
    def get_all_available_versions_of_package(self, package_name):
        """ Returns a list of all the available versions of a package """
        # Sample output format
        # Available Packages
        # kernel.x86_64                                                                                    3.10.0-862.el7                                                                                         base
        # kernel.x86_64                                                                                    3.10.0-862.2.3.el7                                                                                     updates
        # kernel.x86_64                                                                                    3.10.0-862.3.2.el7                                                                                     updates
        cmd = self.single_package_check_versions.replace('<PACKAGE-NAME>', package_name)
        output = self.invoke_package_manager(cmd)
        packages, package_versions = self.extract_packages_and_versions_including_duplicates(output)
        return package_versions

    def is_package_version_installed(self, package_name, package_version):
        """ Returns true if the specific package version is installed """
        # Loaded plugins: product-id, search-disabled-repos, subscription-manager
        # Installed Packages
        # kernel.x86_64                                                                                   3.10.0-514.el7                                                                                    @anaconda/7.3
        self.composite_logger.log_debug("\nCHECKING PACKAGE INSTALL STATUS FOR: " + str(package_name) + " (" + str(package_version) + ")")
        cmd = self.single_package_check_installed.replace('<PACKAGE-NAME>', package_name)
        output = self.invoke_package_manager(cmd)
        packages, package_versions = self.extract_packages_and_versions_including_duplicates(output)

        for index, package in enumerate(packages):
            if package == package_name and (package_versions[index] == package_version):
                self.composite_logger.log_debug(" - Installed version match found.")
                return True
            else:
                self.composite_logger.log_debug(" - Did not match: " + package + " (" + package_versions[index] + ")")

        # sometimes packages are removed entirely from the system during installation of other packages
        # so let's check that the package is still needed before

        return False

    def extract_dependencies(self, output, packages):
        # Sample output for the cmd 'sudo yum update --assumeno selinux-policy.noarch' is :
        #
        # Loaded plugins: langpacks, product-id, search-disabled-repos
        # Resolving Dependencies
        # --> Running transaction check
        # ---> Package selinux-policy.noarch 0:3.13.1-102.el7_3.15 will be updated
        # --> Processing Dependency: selinux-policy = 3.13.1-102.el7_3.15 for \
        # package: selinux-policy-targeted-3.13.1-102.el7_3.15.noarch
        # --> Processing Dependency: selinux-policy = 3.13.1-102.el7_3.15 for \
        # package: selinux-policy-targeted-3.13.1-102.el7_3.15.noarch
        # ---> Package selinux-policy.noarch 0:3.13.1-102.el7_3.16 will be an update
        # --> Running transaction check
        # ---> Package selinux-policy-targeted.noarch 0:3.13.1-102.el7_3.15 will be updated
        # ---> Package selinux-policy-targeted.noarch 0:3.13.1-102.el7_3.16 will be an update
        # --> Finished Dependency Resolution

        dependencies = []
        lines = output.strip().split('\n')

        for line in lines:
            if line.find(" will be updated") < 0 and line.find(" will be an update") < 0 and line.find(" will be installed") < 0:
                self.composite_logger.log_debug(" - Inapplicable line: " + str(line))
                continue

            updates_line = re.split(r'\s+', line.strip())
            if len(updates_line) != 7:
                self.composite_logger.log_debug(" - Inapplicable line: " + str(line))
                continue

            dependent_package_name = self.get_product_name(updates_line[2])
            if len(dependent_package_name) != 0 and dependent_package_name not in packages:
                self.composite_logger.log_debug(" - Dependency detected: " + dependent_package_name)
                dependencies.append(dependent_package_name)

        return dependencies

    def get_dependent_list(self, packages):
        package_names = ""
        for index, package in enumerate(packages):
            if index != 0:
                package_names += ' '
            package_names += package

        self.composite_logger.log_debug("\nRESOLVING DEPENDENCIES USING COMMAND: " + str(self.single_package_upgrade_simulation_cmd + package_names))
        output = self.invoke_package_manager(self.single_package_upgrade_simulation_cmd + package_names)
        dependencies = self.extract_dependencies(output, packages)
        self.composite_logger.log_debug(str(len(dependencies)) + " dependent packages were found for packages '" + str(packages) + "'.")
        return dependencies

    def get_product_name(self, package_name):
        """Retrieve product name including arch where present"""
        return package_name

    def get_product_name_and_arch(self, package_name):
        """Splits out product name and architecture - if this is changed, modify in PackageFilter also"""
        architectures = ['.x86_64', '.noarch', '.i686']
        for arch in architectures:
            if package_name.endswith(arch):
                return package_name[:-len(arch)], arch
        return package_name, None

    def get_product_name_without_arch(self, package_name):
        """Retrieve product name only"""
        product_name, arch = self.get_product_name_and_arch(package_name)
        return product_name

    def get_product_arch(self, package_name):
        """Retrieve product architecture only"""
        product_name, arch = self.get_product_name_and_arch(package_name)
        return arch

    def get_package_version_without_epoch(self, package_version):
        """Returns the package version stripped of any epoch"""
        package_version_split = str(package_version).split(':', 1)

        if len(package_version_split) == 2:
            self.composite_logger.log_debug("   - Removed epoch from version (" + package_version + "): " + package_version_split[1])
            return package_version_split[1]

        if len(package_version_split) != 1:
            self.composite_logger.log_error("Unexpected error during version epoch removal from: " + package_version)

        return package_version

    def get_package_size(self, output):
        """Retrieve package size from installation output string"""
        # Sample output line:
        # Total download size: 15 M
        if "No packages were marked for update" not in output:
            lines = output.strip().split('\n')
            for line in lines:
                if line.find(self.STR_TOTAL_DOWNLOAD_SIZE) >= 0:
                    return line.replace(self.STR_TOTAL_DOWNLOAD_SIZE, "")

        return Constants.UNKNOWN_PACKAGE_SIZE
    # endregion

    # region auto OS updates
    def __init_constants_for_yum_cron(self):
        self.yum_cron_configuration_settings_file_path = '/etc/yum/yum-cron.conf'
        self.yum_cron_install_check_cmd = 'systemctl list-unit-files --type=service | grep yum-cron.service'  # list-unit-files returns installed services, ref: https://www.freedesktop.org/software/systemd/man/systemctl.html#Unit%20File%20Commands
        self.yum_cron_enable_on_reboot_check_cmd = 'systemctl is-enabled yum-cron'
        self.yum_cron_disable_on_reboot_cmd = 'systemctl disable yum-cron'
        self.yum_cron_config_pattern_match_text = ' = (no|yes)'
        self.yum_cron_download_updates_identifier_text = 'download_updates'
        self.yum_cron_apply_updates_identifier_text = 'apply_updates'
        self.yum_cron_enable_on_reboot_identifier_text = "enable_on_reboot"
        self.yum_cron_installation_state_identifier_text = "installation_state"

    def __init_constants_for_dnf_automatic(self):
        self.dnf_automatic_configuration_file_path = '/etc/dnf/automatic.conf'
        self.dnf_automatic_install_check_cmd = 'systemctl list-unit-files --type=service | grep dnf-automatic.service'  # list-unit-files returns installed services, ref: https://www.freedesktop.org/software/systemd/man/systemctl.html#Unit%20File%20Commands
        self.dnf_automatic_enable_on_reboot_check_cmd = 'systemctl is-enabled dnf-automatic.timer'
        self.dnf_automatic_disable_on_reboot_cmd = 'systemctl disable dnf-automatic.timer'
        self.dnf_automatic_config_pattern_match_text = ' = (no|yes)'
        self.dnf_automatic_download_updates_identifier_text = 'download_updates'
        self.dnf_automatic_apply_updates_identifier_text = 'apply_updates'
        self.dnf_automatic_enable_on_reboot_identifier_text = "enable_on_reboot"
        self.dnf_automatic_installation_state_identifier_text = "installation_state"

    def __init_constants_for_packagekit(self):
        self.packagekit_configuration_file_path = '/etc/PackageKit/PackageKit.conf'
        self.packagekit_install_check_cmd = 'systemctl list-unit-files --type=service | grep packagekit.service'  # list-unit-files returns installed services, ref: https://www.freedesktop.org/software/systemd/man/systemctl.html#Unit%20File%20Commands
        self.packagekit_enable_on_reboot_check_cmd = 'systemctl is-enabled packagekit'
        self.packagekit_disable_on_reboot_cmd = 'systemctl disable packagekit'
        self.packagekit_config_pattern_match_text = ' = (false|true)'
        self.packagekit_download_updates_identifier_text = 'GetPreparedUpdates'  # todo: dummy value, get real value or add telemetry to gather value
        self.packagekit_apply_updates_identifier_text = 'WritePreparedUpdates'
        self.packagekit_enable_on_reboot_identifier_text = "enable_on_reboot"
        self.packagekit_installation_state_identifier_text = "installation_state"

    def get_current_auto_os_patch_state(self):
        """ Gets the current auto OS update patch state on the machine """
        self.composite_logger.log("Fetching the current automatic OS patch state on the machine...")

        current_auto_os_patch_state_for_yum_cron = self.__get_current_auto_os_patch_state_for_yum_cron()
        current_auto_os_patch_state_for_dnf_automatic = self.__get_current_auto_os_patch_state_for_dnf_automatic()
        current_auto_os_patch_state_for_packagekit = self.__get_current_auto_os_patch_state_for_packagekit()

        self.composite_logger.log("OS patch state per auto OS update service: [yum-cron={0}] [dnf-automatic={1}] [packagekit={2}]"
                                  .format(str(current_auto_os_patch_state_for_yum_cron), str(current_auto_os_patch_state_for_dnf_automatic), str(current_auto_os_patch_state_for_packagekit)))

        if current_auto_os_patch_state_for_yum_cron == Constants.AutomaticOSPatchStates.ENABLED \
                or current_auto_os_patch_state_for_dnf_automatic == Constants.AutomaticOSPatchStates.ENABLED \
                or current_auto_os_patch_state_for_packagekit == Constants.AutomaticOSPatchStates.ENABLED:
            current_auto_os_patch_state = Constants.AutomaticOSPatchStates.ENABLED
        elif current_auto_os_patch_state_for_yum_cron == Constants.AutomaticOSPatchStates.DISABLED \
                and current_auto_os_patch_state_for_dnf_automatic == Constants.AutomaticOSPatchStates.DISABLED \
                and current_auto_os_patch_state_for_packagekit == Constants.AutomaticOSPatchStates.DISABLED:
            current_auto_os_patch_state = Constants.AutomaticOSPatchStates.DISABLED
        else:
            current_auto_os_patch_state = Constants.AutomaticOSPatchStates.UNKNOWN

        self.composite_logger.log_debug("Overall Auto OS Patch State based on all auto OS update service states [OverallAutoOSPatchState={0}]".format(str(current_auto_os_patch_state)))
        return current_auto_os_patch_state

    def __get_current_auto_os_patch_state_for_yum_cron(self):
        """ Gets current auto OS update patch state for yum-cron """
        self.composite_logger.log_debug("Fetching current automatic OS patch state in yum-cron service. This includes checks on whether the service is installed, current auto patch enable state and whether it is set to enable on reboot")
        self.__init_auto_update_for_yum_cron()
        is_service_installed, enable_on_reboot_value, download_updates_value, apply_updates_value = self.__get_current_auto_os_updates_setting_on_machine()

        apply_updates = self.__get_extension_standard_value_for_apply_updates(apply_updates_value)

        if apply_updates == self.apply_updates_enabled or enable_on_reboot_value:
            return Constants.AutomaticOSPatchStates.ENABLED
        # OS patch state is considered to be disabled: a) if it was successfully disabled or b) if the service is not installed
        elif not is_service_installed or (apply_updates == self.apply_updates_disabled and not enable_on_reboot_value):
            return Constants.AutomaticOSPatchStates.DISABLED
        else:
            return Constants.AutomaticOSPatchStates.UNKNOWN

    def __get_current_auto_os_patch_state_for_dnf_automatic(self):
        """ Gets current auto OS update patch state for dnf-automatic """
        self.composite_logger.log_debug("Fetching current automatic OS patch state in dnf-automatic service. This includes checks on whether the service is installed, current auto patch enable state and whether it is set to enable on reboot")
        self.__init_auto_update_for_dnf_automatic()
        is_service_installed, enable_on_reboot_value, download_updates_value, apply_updates_value = self.__get_current_auto_os_updates_setting_on_machine()

        apply_updates = self.__get_extension_standard_value_for_apply_updates(apply_updates_value)

        if apply_updates == self.apply_updates_enabled or enable_on_reboot_value:
            return Constants.AutomaticOSPatchStates.ENABLED
        # OS patch state is considered to be disabled: a) if it was successfully disabled or b) if the service is not installed
        elif not is_service_installed or (apply_updates == self.apply_updates_disabled and not enable_on_reboot_value):
            return Constants.AutomaticOSPatchStates.DISABLED
        else:
            return Constants.AutomaticOSPatchStates.UNKNOWN

    def __get_current_auto_os_patch_state_for_packagekit(self):
        """ Gets current auto OS update patch state for packagekit """
        self.composite_logger.log_debug("Fetching current automatic OS patch state in packagekit service. This includes checks on whether the service is installed, current auto patch enable state and whether it is set to enable on reboot")
        self.__init_auto_update_for_packagekit()
        is_service_installed, enable_on_reboot_value, download_updates_value, apply_updates_value = self.__get_current_auto_os_updates_setting_on_machine()

        apply_updates = self.__get_extension_standard_value_for_apply_updates(apply_updates_value)

        if apply_updates == self.apply_updates_enabled or enable_on_reboot_value:
            return Constants.AutomaticOSPatchStates.ENABLED
        # OS patch state is considered to be disabled: a) if it was successfully disabled or b) if the service is not installed
        elif not is_service_installed or (apply_updates == self.apply_updates_disabled and not enable_on_reboot_value):
            return Constants.AutomaticOSPatchStates.DISABLED
        else:
            return Constants.AutomaticOSPatchStates.UNKNOWN

    def __get_extension_standard_value_for_apply_updates(self, apply_updates_value):
        if apply_updates_value.lower() == 'yes' or apply_updates_value.lower() == 'true':
            return self.apply_updates_enabled
        elif apply_updates_value.lower() == 'no' or apply_updates_value.lower() == 'false':
            return self.apply_updates_disabled
        else:
            return self.apply_updates_unknown

    def __init_auto_update_for_yum_cron(self):
        """ Initializes all generic auto OS update variables with the config values for yum cron service """
        self.os_patch_configuration_settings_file_path = self.yum_cron_configuration_settings_file_path
        self.download_updates_identifier_text = self.yum_cron_download_updates_identifier_text
        self.apply_updates_identifier_text = self.yum_cron_apply_updates_identifier_text
        self.enable_on_reboot_identifier_text = self.yum_cron_enable_on_reboot_identifier_text
        self.installation_state_identifier_text = self.yum_cron_installation_state_identifier_text
        self.auto_update_config_pattern_match_text = self.yum_cron_config_pattern_match_text
        self.enable_on_reboot_check_cmd = self.yum_cron_enable_on_reboot_check_cmd
        self.install_check_cmd = self.yum_cron_install_check_cmd
        self.current_auto_os_update_service = Constants.YumAutoOSUpdateServices.YUM_CRON

    def __init_auto_update_for_dnf_automatic(self):
        """ Initializes all generic auto OS update variables with the config values for dnf automatic service """
        self.os_patch_configuration_settings_file_path = self.dnf_automatic_configuration_file_path
        self.download_updates_identifier_text = self.dnf_automatic_download_updates_identifier_text
        self.apply_updates_identifier_text = self.dnf_automatic_apply_updates_identifier_text
        self.enable_on_reboot_identifier_text = self.dnf_automatic_enable_on_reboot_identifier_text
        self.installation_state_identifier_text = self.dnf_automatic_installation_state_identifier_text
        self.auto_update_config_pattern_match_text = self.dnf_automatic_config_pattern_match_text
        self.enable_on_reboot_check_cmd = self.dnf_automatic_enable_on_reboot_check_cmd
        self.install_check_cmd = self.dnf_automatic_install_check_cmd
        self.current_auto_os_update_service = Constants.YumAutoOSUpdateServices.DNF_AUTOMATIC

    def __init_auto_update_for_packagekit(self):
        """ Initializes all generic auto OS update variables with the config values for packagekit service """
        self.os_patch_configuration_settings_file_path = self.packagekit_configuration_file_path
        self.download_updates_identifier_text = self.packagekit_download_updates_identifier_text
        self.apply_updates_identifier_text = self.packagekit_apply_updates_identifier_text
        self.enable_on_reboot_identifier_text = self.packagekit_enable_on_reboot_identifier_text
        self.installation_state_identifier_text = self.packagekit_installation_state_identifier_text
        self.auto_update_config_pattern_match_text = self.packagekit_config_pattern_match_text
        self.enable_on_reboot_check_cmd = self.packagekit_enable_on_reboot_check_cmd
        self.install_check_cmd = self.packagekit_install_check_cmd
        self.current_auto_os_update_service = Constants.YumAutoOSUpdateServices.PACKAGEKIT

    def disable_auto_os_update(self):
        """ Disables auto OS updates on the machine only if they are enable_on_reboot and logs the default settings the machine comes with """
        try:
            self.composite_logger.log("Disabling auto OS updates in all identified services...")
            self.disable_auto_os_update_for_yum_cron()
            self.disable_auto_os_update_for_dnf_automatic()
            self.disable_auto_os_update_for_packagekit()
            self.composite_logger.log_debug("Successfully disabled auto OS updates")

        except Exception as error:
            self.composite_logger.log_error("Could not disable auto OS updates. [Error={0}]".format(repr(error)))
            raise

    def disable_auto_os_update_for_yum_cron(self):
        """ Disables auto OS updates, using yum cron service, and logs the default settings the machine comes with """
        self.composite_logger.log("Disabling auto OS updates using yum-cron")
        self.__init_auto_update_for_yum_cron()

        self.backup_image_default_patch_configuration_if_not_exists()
        if not self.is_auto_update_service_installed(self.yum_cron_install_check_cmd):
            self.composite_logger.log_debug("Cannot disable as yum-cron is not installed on the machine")
            return

        self.composite_logger.log_debug("Preemptively disabling auto OS updates using yum-cron")
        self.update_os_patch_configuration_sub_setting(self.download_updates_identifier_text, "no", self.yum_cron_config_pattern_match_text)
        self.update_os_patch_configuration_sub_setting(self.apply_updates_identifier_text, "no", self.yum_cron_config_pattern_match_text)
        self.disable_auto_update_on_reboot(self.yum_cron_disable_on_reboot_cmd)

        self.composite_logger.log("Successfully disabled auto OS updates using yum-cron")

    def disable_auto_os_update_for_dnf_automatic(self):
        """ Disables auto OS updates, using dnf-automatic service, and logs the default settings the machine comes with """
        self.composite_logger.log("Disabling auto OS updates using dnf-automatic")
        self.__init_auto_update_for_dnf_automatic()

        self.backup_image_default_patch_configuration_if_not_exists()

        if not self.is_auto_update_service_installed(self.dnf_automatic_install_check_cmd):
            self.composite_logger.log_debug("Cannot disable as dnf-automatic is not installed on the machine")
            return

        self.composite_logger.log_debug("Preemptively disabling auto OS updates using dnf-automatic")
        self.update_os_patch_configuration_sub_setting(self.download_updates_identifier_text, "no", self.dnf_automatic_config_pattern_match_text)
        self.update_os_patch_configuration_sub_setting(self.apply_updates_identifier_text, "no", self.dnf_automatic_config_pattern_match_text)
        self.disable_auto_update_on_reboot(self.dnf_automatic_disable_on_reboot_cmd)

        self.composite_logger.log("Successfully disabled auto OS updates using dnf-automatic")

    def disable_auto_os_update_for_packagekit(self):
        """ Disables auto OS updates, using packagekit service, and logs the default settings the machine comes with """
        self.composite_logger.log("Disabling auto OS updates using packagekit")
        self.__init_auto_update_for_packagekit()

        self.backup_image_default_patch_configuration_if_not_exists()

        if not self.is_auto_update_service_installed(self.packagekit_install_check_cmd):
            self.composite_logger.log_debug("Cannot disable as packagekit is not installed on the machine")
            return

        self.composite_logger.log_debug("Preemptively disabling auto OS updates using packagekit")
        #todo: uncomment after finding the correct value
        # self.update_os_patch_configuration_sub_setting(self.download_updates_identifier_text, "false", self.packagekit_config_pattern_match_text)
        self.update_os_patch_configuration_sub_setting(self.apply_updates_identifier_text, "false", self.packagekit_config_pattern_match_text)
        self.disable_auto_update_on_reboot(self.packagekit_disable_on_reboot_cmd)

        self.composite_logger.log("Successfully disabled auto OS updates using packagekit")

    def is_service_set_to_enable_on_reboot(self, command):
        """ Checking if auto update is enable_on_reboot on the machine. An enable_on_reboot service will be activated (if currently inactive) on machine reboot """
        self.composite_logger.log_debug("Checking if auto update service is set to enable on reboot...")
        code, out = self.env_layer.run_command_output(command, False, False)
        self.composite_logger.log_debug(" - Code: " + str(code) + ", Output: \n|\t" + "\n|\t".join(out.splitlines()))
        if len(out.strip()) > 0 and code == 0 and 'enabled' in out:
            self.composite_logger.log_debug("Auto OS update service will enable on reboot")
            return True
        self.composite_logger.log_debug("Auto OS update service will NOT enable on reboot")
        return False

    def backup_image_default_patch_configuration_if_not_exists(self):
        """ Records the default system settings for auto OS updates within patch extension artifacts for future reference.
        We only log the default system settings a VM comes with, any subsequent updates will not be recorded"""
        """ JSON format for backup file:
                    {
                        "yum-cron": {
                            "apply_updates": "yes/no/empty string",
                            "download_updates": "yes/no/empty string",
                            "enable_on_reboot": true/false,
                            "install_state": true/false
                        },
                        "dnf-automatic": {
                            "apply_updates": "yes/no/empty string",
                            "download_updates": "yes/no/empty string",
                            "enable_on_reboot": true/false,
                            "install_state": true/false
                        },
                        "packagekit": {
                            "WritePreparedUpdates": "true/false/empty string",
                            "GetPreparedUpdates": "true/false/empty string", //NOTE: This property name is pending validation as noted in another comment where the name is initialized
                            "enable_on_reboot": true/false,
                            "install_state": true/false
                        }
                    } """
        try:
            self.composite_logger.log_debug("Ensuring there is a backup of the default patch state for [AutoOSUpdateService={0}]".format(str(self.current_auto_os_update_service)))
            image_default_patch_configuration_backup = {}

            # read existing backup since it also contains backup from other update services. We need to preserve any existing data within the backup file
            if self.image_default_patch_configuration_backup_exists():
                try:
                    image_default_patch_configuration_backup = json.loads(self.env_layer.file_system.read_with_retry(self.image_default_patch_configuration_backup_path))
                except Exception as error:
                    self.composite_logger.log_error("Unable to read backup for default patch state. Will attempt to re-write. [Exception={0}]".format(repr(error)))

            # verify if existing backup is valid if not, write to backup
            is_backup_valid = self.is_image_default_patch_configuration_backup_valid(image_default_patch_configuration_backup)
            if is_backup_valid:
                self.composite_logger.log_debug("Since extension has a valid backup, no need to log the current settings again. [Default Auto OS update settings={0}] [File path={1}]"
                                                .format(str(image_default_patch_configuration_backup), self.image_default_patch_configuration_backup_path))
            else:
                self.composite_logger.log_debug("Since the backup is invalid, will add a new backup with the current auto OS update settings")
                self.composite_logger.log_debug("Fetching current auto OS update settings for [AutoOSUpdateService={0}]".format(str(self.current_auto_os_update_service)))
                is_service_installed, enable_on_reboot_value, download_updates_value, apply_updates_value = self.__get_current_auto_os_updates_setting_on_machine()

                backup_image_default_patch_configuration_json_to_add = {
                    self.current_auto_os_update_service: {
                        self.download_updates_identifier_text: download_updates_value,
                        self.apply_updates_identifier_text: apply_updates_value,
                        self.enable_on_reboot_identifier_text: enable_on_reboot_value,
                        self.installation_state_identifier_text: is_service_installed
                    }
                }

                image_default_patch_configuration_backup.update(backup_image_default_patch_configuration_json_to_add)

                self.composite_logger.log_debug("Logging default system configuration settings for auto OS updates. [Settings={0}] [Log file path={1}]"
                                                .format(str(image_default_patch_configuration_backup), self.image_default_patch_configuration_backup_path))
                self.env_layer.file_system.write_with_retry(self.image_default_patch_configuration_backup_path, '{0}'.format(json.dumps(image_default_patch_configuration_backup)), mode='w+')
        except Exception as error:
            error_message = "Exception during fetching and logging default auto update settings on the machine. [Exception={0}]".format(repr(error))
            self.composite_logger.log_error(error_message)
            self.status_handler.add_error_to_status(error_message, Constants.PatchOperationErrorCodes.DEFAULT_ERROR)
            raise

    def is_image_default_patch_configuration_backup_valid(self, image_default_patch_configuration_backup):
        """ Verifies if default auto update configurations, for a service under consideration, are saved in backup """
        switcher = {
            Constants.YumAutoOSUpdateServices.YUM_CRON: self.is_backup_valid_for_yum_cron,
            Constants.YumAutoOSUpdateServices.DNF_AUTOMATIC: self.is_backup_valid_for_dnf_automatic,
            Constants.YumAutoOSUpdateServices.PACKAGEKIT: self.is_backup_valid_for_packagekit
        }
        try:
            return switcher[self.current_auto_os_update_service](image_default_patch_configuration_backup)
        except KeyError as e:
            raise e

    def is_backup_valid_for_yum_cron(self, image_default_patch_configuration_backup):
        if Constants.YumAutoOSUpdateServices.YUM_CRON in image_default_patch_configuration_backup \
                and self.yum_cron_download_updates_identifier_text in image_default_patch_configuration_backup[Constants.YumAutoOSUpdateServices.YUM_CRON] \
                and self.yum_cron_apply_updates_identifier_text in image_default_patch_configuration_backup[Constants.YumAutoOSUpdateServices.YUM_CRON] \
                and self.yum_cron_enable_on_reboot_identifier_text in image_default_patch_configuration_backup[Constants.YumAutoOSUpdateServices.YUM_CRON] \
                and self.yum_cron_installation_state_identifier_text in image_default_patch_configuration_backup[Constants.YumAutoOSUpdateServices.YUM_CRON]:
            self.composite_logger.log_debug("Extension has a valid backup for default yum-cron configuration settings")
            return True
        else:
            self.composite_logger.log_debug("Extension does not have a valid backup for default yum-cron configuration settings")
            return False

    def is_backup_valid_for_dnf_automatic(self, image_default_patch_configuration_backup):
        if Constants.YumAutoOSUpdateServices.DNF_AUTOMATIC in image_default_patch_configuration_backup \
                and self.dnf_automatic_download_updates_identifier_text in image_default_patch_configuration_backup[Constants.YumAutoOSUpdateServices.DNF_AUTOMATIC] \
                and self.dnf_automatic_apply_updates_identifier_text in image_default_patch_configuration_backup[Constants.YumAutoOSUpdateServices.DNF_AUTOMATIC] \
                and self.dnf_automatic_enable_on_reboot_identifier_text in image_default_patch_configuration_backup[Constants.YumAutoOSUpdateServices.DNF_AUTOMATIC] \
                and self.dnf_automatic_installation_state_identifier_text in image_default_patch_configuration_backup[Constants.YumAutoOSUpdateServices.DNF_AUTOMATIC]:
            self.composite_logger.log_debug("Extension has a valid backup for default dnf-automatic configuration settings")
            return True
        else:
            self.composite_logger.log_debug("Extension does not have a valid backup for default dnf-automatic configuration settings")
            return False

    def is_backup_valid_for_packagekit(self, image_default_patch_configuration_backup):
        if Constants.YumAutoOSUpdateServices.PACKAGEKIT in image_default_patch_configuration_backup \
                and self.packagekit_download_updates_identifier_text in image_default_patch_configuration_backup[Constants.YumAutoOSUpdateServices.PACKAGEKIT] \
                and self.packagekit_apply_updates_identifier_text in image_default_patch_configuration_backup[Constants.YumAutoOSUpdateServices.PACKAGEKIT] \
                and self.packagekit_enable_on_reboot_identifier_text in image_default_patch_configuration_backup[Constants.YumAutoOSUpdateServices.PACKAGEKIT] \
                and self.packagekit_installation_state_identifier_text in image_default_patch_configuration_backup[Constants.YumAutoOSUpdateServices.PACKAGEKIT]:
            self.composite_logger.log_debug("Extension has a valid backup for default packagekit configuration settings")
            return True
        else:
            self.composite_logger.log_debug("Extension does not have a valid backup for default packagekit configuration settings")
            return False

    def __get_current_auto_os_updates_setting_on_machine(self):
        """ Gets all the update settings related to auto OS updates currently set on the machine """
        try:
            download_updates_value = ""
            apply_updates_value = ""
            is_service_installed = False
            enable_on_reboot_value = False

            # get install state
            if not self.is_auto_update_service_installed(self.install_check_cmd):
                return is_service_installed, enable_on_reboot_value, download_updates_value, apply_updates_value

            is_service_installed = True
            enable_on_reboot_value = self.is_service_set_to_enable_on_reboot(self.enable_on_reboot_check_cmd)

            self.composite_logger.log_debug("Checking if auto updates are currently enabled...")
            image_default_patch_configuration = self.env_layer.file_system.read_with_retry(self.os_patch_configuration_settings_file_path, raise_if_not_found=False)
            if image_default_patch_configuration is not None:
                settings = image_default_patch_configuration.strip().split('\n')
                for setting in settings:
                    match = re.search(self.download_updates_identifier_text + self.auto_update_config_pattern_match_text, str(setting))
                    if match is not None:
                        download_updates_value = match.group(1)

                    match = re.search(self.apply_updates_identifier_text + self.auto_update_config_pattern_match_text, str(setting))
                    if match is not None:
                        apply_updates_value = match.group(1)

            if download_updates_value == "":
                self.composite_logger.log_debug("Machine did not have any value set for [Setting={0}]".format(str(self.download_updates_identifier_text)))
            else:
                self.composite_logger.log_verbose("Current value set for [{0}={1}]".format(str(self.download_updates_identifier_text), str(download_updates_value)))

            if apply_updates_value == "":
                self.composite_logger.log_debug("Machine did not have any value set for [Setting={0}]".format(str(self.apply_updates_identifier_text)))
            else:
                self.composite_logger.log_verbose("Current value set for [{0}={1}]".format(str(self.apply_updates_identifier_text), str(apply_updates_value)))

            return is_service_installed, enable_on_reboot_value, download_updates_value, apply_updates_value

        except Exception as error:
            raise Exception("Error occurred in fetching current auto OS update settings from the machine. [Exception={0}]".format(repr(error)))

    def update_os_patch_configuration_sub_setting(self, patch_configuration_sub_setting, value="no", config_pattern_match_text=""):
        """ Updates (or adds if it doesn't exist) the given patch_configuration_sub_setting with the given value in os_patch_configuration_settings_file """
        try:
            # note: adding space between the patch_configuration_sub_setting and value since, we will have to do that if we have to add a patch_configuration_sub_setting that did not exist before
            self.composite_logger.log_debug("Updating system configuration settings for auto OS updates. [Patch Configuration Sub Setting={0}] [Value={1}]".format(str(patch_configuration_sub_setting), value))
            os_patch_configuration_settings = self.env_layer.file_system.read_with_retry(self.os_patch_configuration_settings_file_path)
            patch_configuration_sub_setting_to_update = patch_configuration_sub_setting + ' = ' + value
            patch_configuration_sub_setting_found_in_file = False
            updated_patch_configuration_sub_setting = ""
            settings = os_patch_configuration_settings.strip().split('\n')

            # update value of existing setting
            for i in range(len(settings)):
                match = re.search(patch_configuration_sub_setting + config_pattern_match_text, settings[i])
                if match is not None:
                    settings[i] = patch_configuration_sub_setting_to_update
                    patch_configuration_sub_setting_found_in_file = True
                updated_patch_configuration_sub_setting += settings[i] + "\n"

            # add setting to configuration file, since it doesn't exist
            if not patch_configuration_sub_setting_found_in_file:
                updated_patch_configuration_sub_setting += patch_configuration_sub_setting_to_update + "\n"

            self.env_layer.file_system.write_with_retry(self.os_patch_configuration_settings_file_path, '{0}'.format(updated_patch_configuration_sub_setting.lstrip()), mode='w+')
        except Exception as error:
            error_msg = "Error occurred while updating system configuration settings for auto OS updates. [Patch Configuration={0}] [Error={1}]".format(str(patch_configuration_sub_setting), repr(error))
            self.composite_logger.log_error(error_msg)
            self.status_handler.add_error_to_status(error_msg, Constants.PatchOperationErrorCodes.DEFAULT_ERROR)
            raise

    def disable_auto_update_on_reboot(self, command):
        self.composite_logger.log_debug("Disabling auto update on reboot using command: " + str(command))
        code, out = self.env_layer.run_command_output(command, False, False)
        self.composite_logger.log_debug(" - Code: " + str(code) + ", Output: \n|\t" + "\n|\t".join(out.splitlines()))

        if code != 0:
            self.composite_logger.log('[ERROR] Command invoked: ' + command)
            self.telemetry_writer.write_execution_error(command, code, out)
            error_msg = 'Unexpected return code (' + str(code) + ') on command: ' + command
            self.status_handler.add_error_to_status(error_msg, Constants.PatchOperationErrorCodes.OPERATION_FAILED)
            raise Exception(error_msg, "[{0}]".format(Constants.ERROR_ADDED_TO_STATUS))

        self.composite_logger.log_debug("Auto update on reboot disabled")

    def is_auto_update_service_installed(self, install_check_cmd):
        """ Checks if the auto update service is enable_on_reboot on the VM """
        self.composite_logger.log_debug("Checking if auto update service is installed...")
        code, out = self.env_layer.run_command_output(install_check_cmd, False, False)
        self.composite_logger.log_debug(" - Code: " + str(code) + ", Output: \n|\t" + "\n|\t".join(out.splitlines()))
        if len(out.strip()) > 0 and code == 0:
            self.composite_logger.log_debug("Auto OS update service is installed on the machine")
            return True
        else:
            self.composite_logger.log_debug("Auto OS update service is NOT installed on the machine")
            return False
    # endregion

    # region Handling known errors
    def try_mitigate_issues_if_any(self, command, code, out):
        """ Attempt to fix the errors occurred while executing a command. Repeat check until no issues found """
        if "Error" in out or "Errno" in out:
            issue_mitigated = self.check_known_issues_and_attempt_fix(out)
            if issue_mitigated:
                self.composite_logger.log_debug('\nPost mitigation, invoking package manager again using: ' + command)
                code_after_fix_attempt, out_after_fix_attempt = self.env_layer.run_command_output(command, False, False)
                return self.try_mitigate_issues_if_any(command, code_after_fix_attempt, out_after_fix_attempt)
        return code, out

    def check_known_issues_and_attempt_fix(self, output):
        """ Checks if issue falls into known issues and attempts to mitigate """
        self.composite_logger.log_debug("Output from package manager containing error: \n|\t" + "\n|\t".join(output.splitlines()))
        self.composite_logger.log_debug("\nChecking if this is a known error...")
        for error in self.known_errors_and_fixes:
            if error in output:
                self.composite_logger.log_debug("\nFound a match within known errors list, attempting a fix...")
                self.known_errors_and_fixes[error]()
                return True

        self.composite_logger.log_debug("\nThis is not a known error for the extension and will require manual intervention")
        return False

    def fix_ssl_certificate_issue(self):
        command = self.yum_update_client_package
        self.composite_logger.log_debug("\nUpdating client package to avoid errors from older certificates using command: [Command={0}]".format(str(command)))
        code, out = self.env_layer.run_command_output(command, False, False)
        if code != self.yum_exitcode_no_applicable_packages:
            self.composite_logger.log('[ERROR] Package manager was invoked using: ' + command)
            self.composite_logger.log_warning(" - Return code from package manager: " + str(code))
            self.composite_logger.log_warning(" - Output from package manager: \n|\t" + "\n|\t".join(out.splitlines()))
            self.telemetry_writer.write_execution_error(command, code, out)
            error_msg = 'Unexpected return code (' + str(code) + ') from package manager on command: ' + command
            self.status_handler.add_error_to_status(error_msg, Constants.PatchOperationErrorCodes.PACKAGE_MANAGER_FAILURE)
            raise Exception(error_msg, "[{0}]".format(Constants.ERROR_ADDED_TO_STATUS))
        else:
            self.composite_logger.log_debug("\n\n==[SUCCESS]===============================================================")
            self.composite_logger.log_debug(" - Return code from package manager: " + str(code))
            self.composite_logger.log_debug(" - Output from package manager: \n|\t" + "\n|\t".join(out.splitlines()))
            self.composite_logger.log_debug("==========================================================================\n\n")
            self.composite_logger.log_debug("\nClient package update complete.")
    # endregion

    # region Reboot Management
    def is_reboot_pending(self):
        """ Checks if there is a pending reboot on the machine. """
        try:
            pending_file_exists = os.path.isfile(self.REBOOT_PENDING_FILE_PATH)  # not intended for yum, but supporting as back-compat
            pending_processes_exist = self.do_processes_require_restart()
            self.composite_logger.log_debug(" - Reboot required debug flags (yum): " + str(pending_file_exists) + ", " + str(pending_processes_exist) + ".")
            return pending_file_exists or pending_processes_exist
        except Exception as error:
            self.composite_logger.log_error('Error while checking for reboot pending (yum): ' + repr(error))
            return True  # defaults for safety

    def do_processes_require_restart(self):
        """Signals whether processes require a restart due to updates"""
        self.composite_logger.log_debug("Checking if process requires reboot")
        # Checking using yum-utils
        self.composite_logger.log_debug("Ensuring yum-utils is present.")
        code, out = self.env_layer.run_command_output(self.yum_utils_prerequisite, False, False)  # idempotent, doesn't install if already present
        self.composite_logger.log_debug(" - Code: " + str(code) + ", Output: \n|\t" + "\n|\t".join(out.splitlines()))

        # Checking for restart for distros with -r flag such as RHEL 7+
        code, out = self.env_layer.run_command_output(self.needs_restarting_with_flag, False, False)
        self.composite_logger.log_debug(" - Code: " + str(code) + ", Output: \n|\t" + "\n|\t".join(out.splitlines()))
        if out.find("Reboot is required") < 0:
            self.composite_logger.log_debug(" - Reboot not detected to be required (L1).")
        else:
            self.composite_logger.log_debug(" - Reboot is detected to be required (L1).")
            return True

        # Checking for restart for distro without -r flag such as RHEL 6 and CentOS 6
        if str(self.env_layer.platform.linux_distribution()[1]).split('.')[0] == '6':
            code, out = self.env_layer.run_command_output(self.needs_restarting, False, False)
            self.composite_logger.log_debug(" - Code: " + str(code) + ", Output: \n|\t" + "\n|\t".join(out.splitlines()))
            if len(out.strip()) == 0 and code == 0:
                self.composite_logger.log_debug(" - Reboot not detected to be required (L2).")
            else:
                self.composite_logger.log_debug(" - Reboot is detected to be required (L2).")
                return True

        # Double-checking using yum ps (where available)
        self.composite_logger.log_debug("Ensuring yum-plugin-ps is present.")
        code, out = self.env_layer.run_command_output(self.yum_ps_prerequisite, False, False)  # idempotent, doesn't install if already present
        self.composite_logger.log_debug(" - Code: " + str(code) + ", Output: \n|\t" + "\n|\t".join(out.splitlines()))

        output = self.invoke_package_manager(self.yum_ps)
        lines = output.strip().split('\n')

        process_list_flag = False
        process_count = 0
        process_list_verbose = ""

        for line in lines:
            if not process_list_flag:  # keep going until the process list starts
                if line.find("pid") < 0 and line.find("proc") < 0 and line.find("uptime") < 0:
                    self.composite_logger.log_debug(" - Inapplicable line: " + str(line))
                    continue
                else:
                    self.composite_logger.log_debug(" - Process list started: " + str(line))
                    process_list_flag = True
                    continue

            process_details = re.split(r'\s+', line.strip())
            if len(process_details) < 7:
                self.composite_logger.log_debug(" - Inapplicable line: " + str(line))
                continue
            else:
                self.composite_logger.log_debug(" - Applicable line: " + str(line))
                process_count += 1
                process_list_verbose += process_details[1] + " (" + process_details[0] + "), "  # process name and id

        self.composite_logger.log(" - Processes requiring restart (" + str(process_count) + "): [" + process_list_verbose + "<eol>]")
        return process_count != 0  # True if there were any
    # endregion Reboot Management

<<<<<<< HEAD
    def set_security_esm_package_status(self):
        pass
=======
    def add_arch_dependencies(self, package_manager, package, packages, package_versions, package_and_dependencies, package_and_dependency_versions):
        """
        Add the packages with same name as that of input parameter package but with different architectures from packages list to the list package_and_dependencies.

        Parameters:
        package_manager (PackageManager): Package manager used.
        package (string): Input package for which same package name but different architecture need to be added in the list package_and_dependencies.
        packages (List of strings): List of all packages selected by user to install.
        package_versions (List of strings): Versions of packages in packages list.
        package_and_dependencies (List of strings): List of packages along with dependencies. This function adds packages with same name as input parameter package 
                                                    but different architecture in this list.
        package_and_dependency_versions (List of strings): Versions of packages in package_and_dependencies.
        """
        package_name_without_arch = package_manager.get_product_name_without_arch(package)
        for possible_arch_dependency, possible_arch_dependency_version in zip(packages, package_versions):
            if package_manager.get_product_name_without_arch(possible_arch_dependency) == package_name_without_arch and possible_arch_dependency not in package_and_dependencies:
                package_and_dependencies.append(possible_arch_dependency)
                package_and_dependency_versions.append(possible_arch_dependency_version)
>>>>>>> 1629d6a7
<|MERGE_RESOLUTION|>--- conflicted
+++ resolved
@@ -940,26 +940,5 @@
         return process_count != 0  # True if there were any
     # endregion Reboot Management
 
-<<<<<<< HEAD
     def set_security_esm_package_status(self):
-        pass
-=======
-    def add_arch_dependencies(self, package_manager, package, packages, package_versions, package_and_dependencies, package_and_dependency_versions):
-        """
-        Add the packages with same name as that of input parameter package but with different architectures from packages list to the list package_and_dependencies.
-
-        Parameters:
-        package_manager (PackageManager): Package manager used.
-        package (string): Input package for which same package name but different architecture need to be added in the list package_and_dependencies.
-        packages (List of strings): List of all packages selected by user to install.
-        package_versions (List of strings): Versions of packages in packages list.
-        package_and_dependencies (List of strings): List of packages along with dependencies. This function adds packages with same name as input parameter package 
-                                                    but different architecture in this list.
-        package_and_dependency_versions (List of strings): Versions of packages in package_and_dependencies.
-        """
-        package_name_without_arch = package_manager.get_product_name_without_arch(package)
-        for possible_arch_dependency, possible_arch_dependency_version in zip(packages, package_versions):
-            if package_manager.get_product_name_without_arch(possible_arch_dependency) == package_name_without_arch and possible_arch_dependency not in package_and_dependencies:
-                package_and_dependencies.append(possible_arch_dependency)
-                package_and_dependency_versions.append(possible_arch_dependency_version)
->>>>>>> 1629d6a7
+        pass