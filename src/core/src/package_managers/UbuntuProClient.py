--- conflicted
+++ resolved
@@ -57,11 +57,7 @@
             ubuntu_pro_client_version = version_result.installed_version
 
             # extract version from pro_client_verison 27.13.4~18.04.1 -> 27.13.4
-<<<<<<< HEAD
-            extracted_ubuntu_pro_client_version = self.version_comparator.extract_os_version_nums(ubuntu_pro_client_version)
-=======
             extracted_ubuntu_pro_client_version = self.version_comparator.extract_version_from_os_version_nums(ubuntu_pro_client_version)
->>>>>>> 47cffe03
 
             self.composite_logger.log_debug("Ubuntu Pro Client current version: [ClientVersion={0}]".format(str(extracted_ubuntu_pro_client_version)))
 
