--- conflicted
+++ resolved
@@ -537,13 +537,6 @@
 
     # region Reboot Management
     def do_processes_require_restart(self):
-<<<<<<< HEAD
-        """Defaulting this for Apt"""
-        return False
-
-    def add_arch_dependencies(self, package_manager, package, packages, package_versions, package_and_dependencies, package_and_dependency_versions):
-        return
-=======
         """ Fulfilling base class contract """
         return False
     # endregion Reboot Management
@@ -599,4 +592,6 @@
     def __is_minimum_required_python_installed(self):
         """check if python version is at least 3.5"""
         return sys.version_info >= Constants.UbuntuProClientSettings.MINIMUM_PYTHON_VERSION_REQUIRED
->>>>>>> 52dd90bb
+
+    def add_arch_dependencies(self, package_manager, package, packages, package_versions, package_and_dependencies, package_and_dependency_versions):
+        return