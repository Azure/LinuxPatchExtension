--- conflicted
+++ resolved
@@ -79,11 +79,7 @@
         if bool(self.get_value_from_argv(self.argv, Constants.ARG_AUTO_ASSESS_ONLY, False)) and os.path.exists(self.log_file_path) \
                 and os.path.getsize(self.log_file_path) > Constants.MAX_AUTO_ASSESSMENT_LOGFILE_SIZE_IN_BYTES:
             os.remove(self.log_file_path)
-<<<<<<< HEAD
-            
-=======
 
->>>>>>> d812d4ab
     def get_recorder_emulator_flags(self, argv):
         """ Determines if the recorder or emulator flags need to be changed from the defaults """
         recorder_enabled = False
@@ -167,11 +163,7 @@
             else:
                 raise Exception("Unexpected sudo check result. Output: " + " ".join(output.split("\n")))
         except Exception as exception:
-<<<<<<< HEAD
-            self.composite_logger.log_error("Sudo status check failed. Please ensure the computer is configured correctly for sudo invocation. " +                                            "Exception details: " + str(exception)))              
-=======
             self.composite_logger.log_error("Sudo status check failed. Please ensure the computer is configured correctly for sudo invocation. " +
                                             "Exception details: " + str(exception))
->>>>>>> d812d4ab
             if raise_if_not_sudo:
                 raise
