# Copyright 2020 Microsoft Corporation
#
# Licensed under the Apache License, Version 2.0 (the "License");
# you may not use this file except in compliance with the License.
# You may obtain a copy of the License at
#
#     http://www.apache.org/licenses/LICENSE-2.0
#
# Unless required by applicable law or agreed to in writing, software
# distributed under the License is distributed on an "AS IS" BASIS,
# WITHOUT WARRANTIES OR CONDITIONS OF ANY KIND, either express or implied.
# See the License for the specific language governing permissions and
# limitations under the License.
#
# Requires Python 2.7+


class Constants(object):
    """Static class contains all constant variables"""
    # Enum Backport to support Enum in python 2.7
    class EnumBackport(object):
        class __metaclass__(type):
            def __iter__(self):
                for item in self.__dict__:
                    if item == self.__dict__[item]:
                        yield item

    DEFAULT_UNSPECIFIED_VALUE = '7d12c6abb5f74eecec4b94e19ac3d418'  # non-colliding default to distinguish between user selection and true default where used
    GLOBAL_EXCLUSION_LIST = ""   # if a package needs to be blocked across all of Azure
    UNKNOWN = "Unknown"

    # Extension version (todo: move to a different file)
    EXT_VERSION = "1.6.50"

    # Runtime environments
    TEST = 'Test'
    DEV = 'Dev'
    PROD = 'Prod'
    LPE_ENV_VARIABLE = "LPE_ENV"    # Overrides environment setting

    # Execution Arguments
    ARG_SEQUENCE_NUMBER = '-sequenceNumber'
    ARG_ENVIRONMENT_SETTINGS = "-environmentSettings"
    ARG_CONFIG_SETTINGS = "-configSettings"
    ARG_AUTO_ASSESS_ONLY = "-autoAssessOnly"
    ARG_PROTECTED_CONFIG_SETTINGS = "-protectedConfigSettings"
    ARG_INTERNAL_RECORDER_ENABLED = "-recorderEnabled"
    ARG_INTERNAL_EMULATOR_ENABLED = "-emulatorEnabled"

    # Max values
    MAX_AUTO_ASSESSMENT_LOGFILE_SIZE_IN_BYTES = 5*1024*1024
    MAX_AUTO_ASSESSMENT_WAIT_FOR_MAIN_CORE_EXEC_IN_MINUTES = 3 * 60

    class SystemPaths(EnumBackport):
        SYSTEMD_ROOT = "/etc/systemd/system/"

    class AzGPSPaths(EnumBackport):
        EULA_SETTINGS = "/var/lib/azure/linuxpatchextension/patch.eula.settings"

    class EnvSettings(EnumBackport):
        LOG_FOLDER = "logFolder"
        CONFIG_FOLDER = "configFolder"
        STATUS_FOLDER = "statusFolder"
        EVENTS_FOLDER = "eventsFolder"
        TEMP_FOLDER = "tempFolder"
        TELEMETRY_SUPPORTED = "telemetrySupported"

    class ConfigSettings(EnumBackport):
        OPERATION = 'operation'
        ACTIVITY_ID = 'activityId'
        START_TIME = 'startTime'
        MAXIMUM_DURATION = 'maximumDuration'
        REBOOT_SETTING = 'rebootSetting'
        CLASSIFICATIONS_TO_INCLUDE = 'classificationsToInclude'
        PATCHES_TO_INCLUDE = 'patchesToInclude'
        PATCHES_TO_EXCLUDE = 'patchesToExclude'
        MAINTENANCE_RUN_ID = 'maintenanceRunId'
        HEALTH_STORE_ID = 'healthStoreId'
        PATCH_MODE = 'patchMode'
        ASSESSMENT_MODE = 'assessmentMode'
        MAXIMUM_ASSESSMENT_INTERVAL = 'maximumAssessmentInterval'

    class EulaSettings(EnumBackport):
        ACCEPT_EULA_FOR_ALL_PATCHES = 'AcceptEULAForAllPatches'
        ACCEPTED_BY = 'AcceptedBy'
        LAST_MODIFIED = 'LastModified'

    TEMP_FOLDER_DIR_NAME = "tmp"
    TEMP_FOLDER_CLEANUP_ARTIFACT_LIST = ["*.list"]

    # File to save default settings for auto OS updates
    IMAGE_DEFAULT_PATCH_CONFIGURATION_BACKUP_PATH = "ImageDefaultPatchConfiguration.bak"

    # Auto assessment shell script name
    CORE_AUTO_ASSESS_SH_FILE_NAME = "MsftLinuxPatchAutoAssess.sh"
    AUTO_ASSESSMENT_SERVICE_NAME = "MsftLinuxPatchAutoAssess"
    AUTO_ASSESSMENT_SERVICE_DESC = "Microsoft Azure Linux Patch Extension - Auto Assessment"

    # Operations
    AUTO_ASSESSMENT = 'AutoAssessment'
    ASSESSMENT = "Assessment"
    INSTALLATION = "Installation"
    CONFIGURE_PATCHING = "ConfigurePatching"
    CONFIGURE_PATCHING_AUTO_ASSESSMENT = "ConfigurePatching_AutoAssessment"     # only used internally
    PATCH_ASSESSMENT_SUMMARY = "PatchAssessmentSummary"
    PATCH_INSTALLATION_SUMMARY = "PatchInstallationSummary"
    PATCH_METADATA_FOR_HEALTHSTORE = "PatchMetadataForHealthStore"
    CONFIGURE_PATCHING_SUMMARY = "ConfigurePatchingSummary"

    # patch versions for healthstore when there is no maintenance run id
    PATCH_VERSION_UNKNOWN = "UNKNOWN"

    # Strings used in perf logs
    class PerfLogTrackerParams:
        TASK = "Task"
        TASK_STATUS = "TaskStatus"
        PACKAGE_MANAGER = "PackageManager"
        RETRY_COUNT = "RetryCount"
        ERROR_MSG = "ErrorMsg"
        INSTALLED_PATCH_COUNT = "InstalledPatchCount"
        PATCH_OPERATION_SUCCESSFUL = "PatchOperationSuccessful"
        MAINTENANCE_WINDOW = "MaintenanceWindow"
        MAINTENANCE_WINDOW_USED_PERCENT = "MaintenanceWindowUsedPercent"
        MAINTENANCE_WINDOW_EXCEEDED = "MaintenanceWindowExceeded"
        START_TIME = "StartTime"
        END_TIME = "EndTime"
        TIME_TAKEN_IN_SECS = "TimeTakenInSecs"
        MACHINE_INFO = "MachineInfo"
        MESSAGE = "Message"

    class TaskStatus(EnumBackport):
        SUCCEEDED = "succeeded"
        FAILED = "failed"

    # Patch Modes for Configure Patching
    class PatchModes(EnumBackport):
        IMAGE_DEFAULT = "ImageDefault"
        AUTOMATIC_BY_PLATFORM = "AutomaticByPlatform"

    class AssessmentModes(EnumBackport):
        IMAGE_DEFAULT = "ImageDefault"
        AUTOMATIC_BY_PLATFORM = "AutomaticByPlatform"

    # automatic OS patch states for configure patching
    class AutomaticOSPatchStates(EnumBackport):
        UNKNOWN = "Unknown"
        DISABLED = "Disabled"
        ENABLED = "Enabled"

    # List of auto OS update services in Yum
    # todo: move to yumpackagemanager
    class YumAutoOSUpdateServices(EnumBackport):
        YUM_CRON = "yum-cron"
        DNF_AUTOMATIC = "dnf-automatic"
        PACKAGEKIT = "packagekit"

    # auto assessment states
    class AutoAssessmentStates(EnumBackport):
        UNKNOWN = "Unknown"
        ERROR = "Error"
        DISABLED = "Disabled"
        ENABLED = "Enabled"

    # To separately preserve assessment + auto-assessment state information
    ASSESSMENT_STATE_FILE = "AssessmentState.json"
    AUTO_ASSESSMENT_MAXIMUM_DURATION = "PT1H"           # maximum time assessment is expected to take
    AUTO_ASSESSMENT_CRON_INTERVAL = "PT1H"              # wake up to check for persistent assessment information this frequently
    AUTO_ASSESSMENT_INTERVAL_BUFFER = "PT1H"            # allow for an hour's buffer from max interval passed down (PT6H) to keep within "max" SLA

    # wait time after status updates
    WAIT_TIME_AFTER_HEALTHSTORE_STATUS_UPDATE_IN_SECS = 20

    # Status file states
    STATUS_TRANSITIONING = "Transitioning"
    STATUS_ERROR = "Error"
    STATUS_SUCCESS = "Success"
    STATUS_WARNING = "Warning"

    # Status file size
    class StatusTruncationConfig(EnumBackport):
        INTERNAL_FILE_SIZE_LIMIT_IN_BYTES = 126 * 1024
        AGENT_FACING_STATUS_FILE_SIZE_LIMIT_IN_BYTES = 128 * 1024
        MIN_ASSESSMENT_PATCHES_TO_RETAIN = 5
        TRUNCATION_WARNING_MESSAGE = "Package lists were truncated to limit reporting data volume. In-VM logs contain complete lists."
        TURN_ON_TRUNCATION = True

    # Wrapper-core handshake files
    EXT_STATE_FILE = 'ExtState.json'
    CORE_STATE_FILE = 'CoreState.json'

    # Operating System distributions
    UBUNTU = 'Ubuntu'
    RED_HAT = 'Red Hat'
    SUSE = 'SUSE'
    CENTOS = 'CentOS'

    # Package Managers
    APT = 'apt'
    YUM = 'yum'
    ZYPPER = 'zypper'

    # Package Statuses
    INSTALLED = 'Installed'
    FAILED = 'Failed'
    EXCLUDED = 'Excluded'        # explicitly excluded
    PENDING = 'Pending'
    NOT_SELECTED = 'NotSelected'  # implicitly not installed as it wasn't explicitly included
    AVAILABLE = 'Available'      # assessment only

    UA_ESM_REQUIRED = "UA_ESM_Required"

    UNKNOWN_PACKAGE_SIZE = "Unknown"
    PACKAGE_STATUS_REFRESH_RATE_IN_SECONDS = 10
    MAX_FILE_OPERATION_RETRY_COUNT = 5
    MAX_ASSESSMENT_RETRY_COUNT = 5
    MAX_INSTALLATION_RETRY_COUNT = 3
    MAX_IMDS_CONNECTION_RETRY_COUNT = 5
    MAX_ZYPPER_REPO_REFRESH_RETRY_COUNT = 5
    MAX_BATCH_SIZE_FOR_PACKAGES = 6
    NUMBER_OF_PACKAGES_IN_BATCH_COULD_TAKE_MAX_TIME_TO_INSTALL = 3
    MAX_COMPLETE_STATUS_FILES_TO_RETAIN = 10

    class PackageClassification(EnumBackport):
        UNCLASSIFIED = 'Unclassified'
        CRITICAL = 'Critical'
        SECURITY = 'Security'
        SECURITY_ESM = 'Security-ESM'
        OTHER = 'Other'

    PKG_MGR_SETTING_FILTER_CRITSEC_ONLY = 'FilterCritSecOnly'
    PKG_MGR_SETTING_IDENTITY = 'PackageManagerIdentity'
    PKG_MGR_SETTING_IGNORE_PKG_FILTER = 'IgnorePackageFilter'

    # Reboot Manager
    REBOOT_NEVER = 'Never reboot'
    REBOOT_IF_REQUIRED = 'Reboot if required'
    REBOOT_ALWAYS = 'Always reboot'
    REBOOT_SETTINGS = {  # API to exec-code mapping (+incl. validation)
        'Never': REBOOT_NEVER,
        'IfRequired': REBOOT_IF_REQUIRED,
        'Always': REBOOT_ALWAYS
    }
    REBOOT_BUFFER_IN_MINUTES = 15
    REBOOT_WAIT_TIMEOUT_IN_MINUTES = 5

    # Installation Reboot Statuses
    class RebootStatus(EnumBackport):
        NOT_NEEDED = "NotNeeded"
        REQUIRED = "Required"
        STARTED = "Started"
        COMPLETED = "Completed"
        FAILED = "Failed"
    
    # Enum for VM Cloud Type
    class VMCloudType(EnumBackport):
        UNKNOWN = "Unknown"
        AZURE = "Azure"
        ARC = "Arc"

    IMDS_END_POINT = "http://169.254.169.254/metadata/instance/compute?api-version=2019-06-01"

    # StartedBy Patch Assessment Summary Status Values
    class PatchAssessmentSummaryStartedBy(EnumBackport):
        USER = "User"
        PLATFORM = "Platform"

    # Maintenance Window
    PACKAGE_INSTALL_EXPECTED_MAX_TIME_IN_MINUTES = 5
<<<<<<< HEAD

=======
>>>>>>> 2e0e2931
    # As per telemetry data, when batch size is 3, the average time taken per package installation for different package managers is as follow:
    # apt: 43 seconds
    # yum: 71 seconds
    # zypper: 142 seconds
    # Overall, including all package managers, the average time is 51 seconds.
    # The average time taken per package installation is average of (total time taken to install the packages) / (total number of packages installed).
    # The expected average time should be kept as max of average time taken by different packages managers. The max of average time is taken in zypper i.e. 142 seconds when batch size is 3.
    # But as the batch size increases, the time taken to install package will decrease. Also, the average time is taken in consideration in calculating maintenance window cutoff only if the
    # batch size is greater than or equal to 4. So, keeping the expected average time as 2 minutes i.e. 120 seconds. It should be fine to keep expected time little lower than actual average time
    # observed in telemetry because there is PACKAGE_INSTALL_EXPECTED_MAX_TIME_IN_MINUTES also in the calucalation of maintenance window cut off which will make the overall cutoff time enough to
    # install the batch of packages.
    PACKAGE_INSTALL_EXPECTED_AVG_TIME_IN_MINUTES = 2

    # Package Manager Setting
    PACKAGE_MGR_SETTING_REPEAT_PATCH_OPERATION = "RepeatUpdateRun"

    # Settings for Error Objects logged in status file
    STATUS_ERROR_MSG_SIZE_LIMIT_IN_CHARACTERS = 128
    STATUS_ERROR_LIMIT = 5

    class PatchOperationTopLevelErrorCode(EnumBackport):
        SUCCESS = 0
        ERROR = 1
        WARNING = 2

    class PatchOperationErrorCodes(EnumBackport):
        INFORMATIONAL = "INFORMATIONAL"
        DEFAULT_ERROR = "ERROR"  # default error code
        OPERATION_FAILED = "OPERATION_FAILED"
        PACKAGE_MANAGER_FAILURE = "PACKAGE_MANAGER_FAILURE"
        NEWER_OPERATION_SUPERSEDED = "NEWER_OPERATION_SUPERSEDED"
        UA_ESM_REQUIRED = "UA_ESM_REQUIRED"
        TRUNCATION = "PACKAGE_LIST_TRUNCATED"

    ERROR_ADDED_TO_STATUS = "Error_added_to_status"

    TELEMETRY_ENABLED_AT_EXTENSION = True

    # Telemetry Settings
    # Note: these limits are based on number of characters as confirmed with agent team
    TELEMETRY_MSG_SIZE_LIMIT_IN_CHARS = 3072
    TELEMETRY_EVENT_SIZE_LIMIT_IN_CHARS = 6144
    TELEMETRY_EVENT_FILE_SIZE_LIMIT_IN_CHARS = 4194304
    TELEMETRY_DIR_SIZE_LIMIT_IN_CHARS = 41943040
    TELEMETRY_BUFFER_FOR_DROPPED_COUNT_MSG_IN_CHARS = 25  # buffer for the chars dropped text added at the end of the truncated telemetry message
    TELEMETRY_EVENT_COUNTER_MSG_SIZE_LIMIT_IN_CHARS = 15  # buffer for telemetry event counter text added at the end of every message sent to telemetry
    TELEMETRY_MAX_EVENT_COUNT_THROTTLE = 60
    TELEMETRY_MAX_TIME_IN_SECONDS_FOR_EVENT_COUNT_THROTTLE = 60

    # Telemetry Event Level
    class TelemetryEventLevel(EnumBackport):
        Critical = "Critical"
        Error = "Error"
        Warning = "Warning"
        Verbose = "Verbose"
        Informational = "Informational"
        LogAlways = "LogAlways"

    # Telemetry Task Names for disambiguation
    class TelemetryTaskName(EnumBackport):
        UNKNOWN = "Core.Unknown"                     # function parameter default
        STARTUP = "Core.Startup"                     # initial value until execution mode is determined
        EXEC = "Core.Exec"                           # mainline execution triggered from handler
        AUTO_ASSESSMENT = "Core.AutoAssessment"      # auto-assessment triggered from scheduler

    TELEMETRY_NOT_COMPATIBLE_ERROR_MSG = "Unsupported older Azure Linux Agent version. To resolve: http://aka.ms/UpdateLinuxAgent"
    TELEMETRY_COMPATIBLE_MSG = "Minimum Azure Linux Agent version prerequisite met"
    PYTHON_NOT_COMPATIBLE_ERROR_MSG = "Unsupported older Python version. Minimum Python version required is 2.7. [DetectedPythonVersion={0}]"
    INFO_STRICT_SDP_SUCCESS = "Success: Safely patched your VM in a AzGPS-coordinated global rollout. https://aka.ms/AzGPS/StrictSDP [Target={0}]"
    UTC_DATETIME_FORMAT = "%Y-%m-%dT%H:%M:%SZ"

    # EnvLayer Constants
    class EnvLayer(EnumBackport):
        PRIVILEGED_OP_MARKER = "Privileged_Op_e6df678d-d09b-436a-a08a-65f2f70a6798"
        PRIVILEGED_OP_REBOOT = PRIVILEGED_OP_MARKER + "Reboot_Exception"
        PRIVILEGED_OP_EXIT = PRIVILEGED_OP_MARKER + "Exit_"

    # Package / Patch State Ordering Constants
    # This ordering ensures that the most important information is preserved in the case of patch object truncation
    PackageClassificationOrderInStatusReporting = {
        PackageClassification.CRITICAL: 1,
        PackageClassification.SECURITY: 2,
        PackageClassification.SECURITY_ESM: 3,
        PackageClassification.OTHER: 4,
        PackageClassification.UNCLASSIFIED: 5
    }

    PatchStateOrderInStatusReporting = {
        FAILED: 1,
        INSTALLED: 2,
        AVAILABLE: 3,
        PENDING: 4,
        EXCLUDED: 5,
        NOT_SELECTED: 6
    }

    # Ubuntu Pro Client constants.
    class UbuntuProClientSettings(EnumBackport):
        FEATURE_ENABLED = True
        MINIMUM_PYTHON_VERSION_REQUIRED = (3, 5)  # using tuple as we can compare this with sys.version_info. The comparison will happen in the same order. Major version checked first. Followed by Minor version.
        MAX_OS_MAJOR_VERSION_SUPPORTED = 18
        MINIMUM_CLIENT_VERSION = "27.14.4"

    class BufferMessage(EnumBackport):
        TRUE = 0
        FALSE = 1
        FLUSH = 2
<|MERGE_RESOLUTION|>--- conflicted
+++ resolved
@@ -266,10 +266,6 @@
 
     # Maintenance Window
     PACKAGE_INSTALL_EXPECTED_MAX_TIME_IN_MINUTES = 5
-<<<<<<< HEAD
-
-=======
->>>>>>> 2e0e2931
     # As per telemetry data, when batch size is 3, the average time taken per package installation for different package managers is as follow:
     # apt: 43 seconds
     # yum: 71 seconds
@@ -277,9 +273,9 @@
     # Overall, including all package managers, the average time is 51 seconds.
     # The average time taken per package installation is average of (total time taken to install the packages) / (total number of packages installed).
     # The expected average time should be kept as max of average time taken by different packages managers. The max of average time is taken in zypper i.e. 142 seconds when batch size is 3.
-    # But as the batch size increases, the time taken to install package will decrease. Also, the average time is taken in consideration in calculating maintenance window cutoff only if the
-    # batch size is greater than or equal to 4. So, keeping the expected average time as 2 minutes i.e. 120 seconds. It should be fine to keep expected time little lower than actual average time
-    # observed in telemetry because there is PACKAGE_INSTALL_EXPECTED_MAX_TIME_IN_MINUTES also in the calucalation of maintenance window cut off which will make the overall cutoff time enough to
+    # But as the batch size increases, the time taken to install package will decrease. Also, the average time is taken in consideration in calculating maintenance window cutoff only if the 
+    # batch size is greater than or equal to 4. So, keeping the expected average time as 2 minutes i.e. 120 seconds. It should be fine to keep expected time little lower than actual average time 
+    # observed in telemetry because there is PACKAGE_INSTALL_EXPECTED_MAX_TIME_IN_MINUTES also in the calucalation of maintenance window cut off which will make the overall cutoff time enough to 
     # install the batch of packages.
     PACKAGE_INSTALL_EXPECTED_AVG_TIME_IN_MINUTES = 2
 
