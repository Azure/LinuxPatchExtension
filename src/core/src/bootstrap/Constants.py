--- conflicted
+++ resolved
@@ -30,11 +30,7 @@
     UNKNOWN = "Unknown"
 
     # Extension version (todo: move to a different file)
-<<<<<<< HEAD
-    EXT_VERSION = "1.6.20"
-=======
-    EXT_VERSION = "1.6.23"
->>>>>>> 63576667
+    EXT_VERSION = "1.6.24"
 
     # Runtime environments
     TEST = 'Test'
