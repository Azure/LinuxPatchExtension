# Copyright 2020 Microsoft Corporation
#
# Licensed under the Apache License, Version 2.0 (the "License");
# you may not use this file except in compliance with the License.
# You may obtain a copy of the License at
#
#     http://www.apache.org/licenses/LICENSE-2.0
#
# Unless required by applicable law or agreed to in writing, software
# distributed under the License is distributed on an "AS IS" BASIS,
# WITHOUT WARRANTIES OR CONDITIONS OF ANY KIND, either express or implied.
# See the License for the specific language governing permissions and
# limitations under the License.
#
# Requires Python 2.7+


class Constants(object):
    """Static class contains all constant variables"""
    # Enum Backport to support Enum in python 2.7
    class EnumBackport(object):
        class __metaclass__(type):
            def __iter__(self):
                for item in self.__dict__:
                    if item == self.__dict__[item]:
                        yield item

    DEFAULT_UNSPECIFIED_VALUE = '7d12c6abb5f74eecec4b94e19ac3d418'  # non-colliding default to distinguish between user selection and true default where used
    GLOBAL_EXCLUSION_LIST = ""   # if a package needs to be blocked across all of Azure
    UNKNOWN = "Unknown"

    # Extension version (todo: move to a different file)
<<<<<<< HEAD
    EXT_VERSION = "1.6.46"
=======
    EXT_VERSION = "1.6.45"
>>>>>>> 1a34c8ef

    # Runtime environments
    TEST = 'Test'
    DEV = 'Dev'
    PROD = 'Prod'
    LPE_ENV_VARIABLE = "LPE_ENV"    # Overrides environment setting

    # Execution Arguments
    ARG_SEQUENCE_NUMBER = '-sequenceNumber'
    ARG_ENVIRONMENT_SETTINGS = "-environmentSettings"
    ARG_CONFIG_SETTINGS = "-configSettings"
    ARG_AUTO_ASSESS_ONLY = "-autoAssessOnly"
    ARG_PROTECTED_CONFIG_SETTINGS = "-protectedConfigSettings"
    ARG_INTERNAL_RECORDER_ENABLED = "-recorderEnabled"
    ARG_INTERNAL_EMULATOR_ENABLED = "-emulatorEnabled"

    # Max values
    MAX_AUTO_ASSESSMENT_LOGFILE_SIZE_IN_BYTES = 5*1024*1024
    MAX_AUTO_ASSESSMENT_WAIT_FOR_MAIN_CORE_EXEC_IN_MINUTES = 3 * 60

    class Paths(EnumBackport):
        SYSTEMD_ROOT = "/etc/systemd/system/"

    class EnvSettings(EnumBackport):
        LOG_FOLDER = "logFolder"
        CONFIG_FOLDER = "configFolder"
        STATUS_FOLDER = "statusFolder"
        EVENTS_FOLDER = "eventsFolder"
        TEMP_FOLDER = "tempFolder"
        TELEMETRY_SUPPORTED = "telemetrySupported"

    class ConfigSettings(EnumBackport):
        OPERATION = 'operation'
        ACTIVITY_ID = 'activityId'
        START_TIME = 'startTime'
        MAXIMUM_DURATION = 'maximumDuration'
        REBOOT_SETTING = 'rebootSetting'
        CLASSIFICATIONS_TO_INCLUDE = 'classificationsToInclude'
        PATCHES_TO_INCLUDE = 'patchesToInclude'
        PATCHES_TO_EXCLUDE = 'patchesToExclude'
        MAINTENANCE_RUN_ID = 'maintenanceRunId'
        HEALTH_STORE_ID = 'healthStoreId'
        PATCH_MODE = 'patchMode'
        ASSESSMENT_MODE = 'assessmentMode'
        MAXIMUM_ASSESSMENT_INTERVAL = 'maximumAssessmentInterval'

    TEMP_FOLDER_DIR_NAME = "tmp"
    TEMP_FOLDER_CLEANUP_ARTIFACT_LIST = ["*.list"]

    # File to save default settings for auto OS updates
    IMAGE_DEFAULT_PATCH_CONFIGURATION_BACKUP_PATH = "ImageDefaultPatchConfiguration.bak"

    # Auto assessment shell script name
    CORE_AUTO_ASSESS_SH_FILE_NAME = "MsftLinuxPatchAutoAssess.sh"
    AUTO_ASSESSMENT_SERVICE_NAME = "MsftLinuxPatchAutoAssess"
    AUTO_ASSESSMENT_SERVICE_DESC = "Microsoft Azure Linux Patch Extension - Auto Assessment"

    # Operations
    AUTO_ASSESSMENT = 'AutoAssessment'
    ASSESSMENT = "Assessment"
    INSTALLATION = "Installation"
    CONFIGURE_PATCHING = "ConfigurePatching"
    CONFIGURE_PATCHING_AUTO_ASSESSMENT = "ConfigurePatching_AutoAssessment"     # only used internally
    PATCH_ASSESSMENT_SUMMARY = "PatchAssessmentSummary"
    PATCH_INSTALLATION_SUMMARY = "PatchInstallationSummary"
    PATCH_METADATA_FOR_HEALTHSTORE = "PatchMetadataForHealthStore"
    CONFIGURE_PATCHING_SUMMARY = "ConfigurePatchingSummary"

    # patch versions for healthstore when there is no maintenance run id
    PATCH_VERSION_UNKNOWN = "UNKNOWN"

    # Strings used in perf logs
    class PerfLogTrackerParams:
        TASK = "Task"
        TASK_STATUS = "TaskStatus"
        PACKAGE_MANAGER = "PackageManager"
        RETRY_COUNT = "RetryCount"
        ERROR_MSG = "ErrorMsg"
        INSTALLED_PATCH_COUNT = "InstalledPatchCount"
        PATCH_OPERATION_SUCCESSFUL = "PatchOperationSuccessful"
        MAINTENANCE_WINDOW = "MaintenanceWindow"
        MAINTENANCE_WINDOW_USED_PERCENT = "MaintenanceWindowUsedPercent"
        MAINTENANCE_WINDOW_EXCEEDED = "MaintenanceWindowExceeded"
        START_TIME = "StartTime"
        END_TIME = "EndTime"
        TIME_TAKEN_IN_SECS = "TimeTakenInSecs"
        MACHINE_INFO = "MachineInfo"
        MESSAGE = "Message"

    class TaskStatus(EnumBackport):
        SUCCEEDED = "succeeded"
        FAILED = "failed"

    # Patch Modes for Configure Patching
    class PatchModes(EnumBackport):
        IMAGE_DEFAULT = "ImageDefault"
        AUTOMATIC_BY_PLATFORM = "AutomaticByPlatform"

    class AssessmentModes(EnumBackport):
        IMAGE_DEFAULT = "ImageDefault"
        AUTOMATIC_BY_PLATFORM = "AutomaticByPlatform"

    # automatic OS patch states for configure patching
    class AutomaticOSPatchStates(EnumBackport):
        UNKNOWN = "Unknown"
        DISABLED = "Disabled"
        ENABLED = "Enabled"

    # List of auto OS update services in Yum
    # todo: move to yumpackagemanager
    class YumAutoOSUpdateServices(EnumBackport):
        YUM_CRON = "yum-cron"
        DNF_AUTOMATIC = "dnf-automatic"
        PACKAGEKIT = "packagekit"

    # auto assessment states
    class AutoAssessmentStates(EnumBackport):
        UNKNOWN = "Unknown"
        ERROR = "Error"
        DISABLED = "Disabled"
        ENABLED = "Enabled"

    # To separately preserve assessment + auto-assessment state information
    ASSESSMENT_STATE_FILE = "AssessmentState.json"
    AUTO_ASSESSMENT_MAXIMUM_DURATION = "PT1H"           # maximum time assessment is expected to take
    AUTO_ASSESSMENT_CRON_INTERVAL = "PT1H"              # wake up to check for persistent assessment information this frequently
    AUTO_ASSESSMENT_INTERVAL_BUFFER = "PT1H"            # allow for an hour's buffer from max interval passed down (PT6H) to keep within "max" SLA

    # wait time after status updates
    WAIT_TIME_AFTER_HEALTHSTORE_STATUS_UPDATE_IN_SECS = 20

    # Status file states
    STATUS_TRANSITIONING = "Transitioning"
    STATUS_ERROR = "Error"
    STATUS_SUCCESS = "Success"
    STATUS_WARNING = "Warning"

    # Wrapper-core handshake files
    EXT_STATE_FILE = 'ExtState.json'
    CORE_STATE_FILE = 'CoreState.json'

    # Operating System distributions
    UBUNTU = 'Ubuntu'
    RED_HAT = 'Red Hat'
    SUSE = 'SUSE'
    CENTOS = 'CentOS'

    # Package Managers
    APT = 'apt'
    YUM = 'yum'
    ZYPPER = 'zypper'

    # Package Statuses
    INSTALLED = 'Installed'
    FAILED = 'Failed'
    EXCLUDED = 'Excluded'        # explicitly excluded
    PENDING = 'Pending'
    NOT_SELECTED = 'NotSelected'  # implicitly not installed as it wasn't explicitly included
    AVAILABLE = 'Available'      # assessment only

    UA_ESM_REQUIRED = "UA_ESM_Required"

    UNKNOWN_PACKAGE_SIZE = "Unknown"
    PACKAGE_STATUS_REFRESH_RATE_IN_SECONDS = 10
    MAX_FILE_OPERATION_RETRY_COUNT = 5
    MAX_ASSESSMENT_RETRY_COUNT = 5
    MAX_INSTALLATION_RETRY_COUNT = 3
    MAX_IMDS_CONNECTION_RETRY_COUNT = 5
    MAX_ZYPPER_REPO_REFRESH_RETRY_COUNT = 5

    class PackageClassification(EnumBackport):
        UNCLASSIFIED = 'Unclassified'
        CRITICAL = 'Critical'
        SECURITY = 'Security'
        OTHER = 'Other'

    PKG_MGR_SETTING_FILTER_CRITSEC_ONLY = 'FilterCritSecOnly'
    PKG_MGR_SETTING_IDENTITY = 'PackageManagerIdentity'
    PKG_MGR_SETTING_IGNORE_PKG_FILTER = 'IgnorePackageFilter'

    # Reboot Manager
    REBOOT_NEVER = 'Never reboot'
    REBOOT_IF_REQUIRED = 'Reboot if required'
    REBOOT_ALWAYS = 'Always reboot'
    REBOOT_SETTINGS = {  # API to exec-code mapping (+incl. validation)
        'Never': REBOOT_NEVER,
        'IfRequired': REBOOT_IF_REQUIRED,
        'Always': REBOOT_ALWAYS
    }
    REBOOT_BUFFER_IN_MINUTES = 15
    REBOOT_WAIT_TIMEOUT_IN_MINUTES = 5

    # Installation Reboot Statuses
    class RebootStatus(EnumBackport):
        NOT_NEEDED = "NotNeeded"
        REQUIRED = "Required"
        STARTED = "Started"
        COMPLETED = "Completed"
        FAILED = "Failed"
    
    # Enum for VM Cloud Type
    class VMCloudType(EnumBackport):
        UNKNOWN = "Unknown"
        AZURE = "Azure"
        ARC = "Arc"

    IMDS_END_POINT = "http://169.254.169.254/metadata/instance/compute?api-version=2019-06-01"

    # StartedBy Patch Assessment Summary Status Values
    class PatchAssessmentSummaryStartedBy(EnumBackport):
        USER = "User"
        PLATFORM = "Platform"

    # Maintenance Window
    PACKAGE_INSTALL_EXPECTED_MAX_TIME_IN_MINUTES = 5

    # Package Manager Setting
    PACKAGE_MGR_SETTING_REPEAT_PATCH_OPERATION = "RepeatUpdateRun"

    # Settings for Error Objects logged in status file
    STATUS_ERROR_MSG_SIZE_LIMIT_IN_CHARACTERS = 128
    STATUS_ERROR_LIMIT = 5

    class PatchOperationTopLevelErrorCode(EnumBackport):
        SUCCESS = 0
        ERROR = 1

    class PatchOperationErrorCodes(EnumBackport):
        DEFAULT_ERROR = "ERROR"  # default error code
        OPERATION_FAILED = "OPERATION_FAILED"
        PACKAGE_MANAGER_FAILURE = "PACKAGE_MANAGER_FAILURE"
        NEWER_OPERATION_SUPERSEDED = "NEWER_OPERATION_SUPERSEDED"

    ERROR_ADDED_TO_STATUS = "Error_added_to_status"

    TELEMETRY_ENABLED_AT_EXTENSION = True

    # Telemetry Settings
    # Note: these limits are based on number of characters as confirmed with agent team
    TELEMETRY_MSG_SIZE_LIMIT_IN_CHARS = 3072
    TELEMETRY_EVENT_SIZE_LIMIT_IN_CHARS = 6144
    TELEMETRY_EVENT_FILE_SIZE_LIMIT_IN_CHARS = 4194304
    TELEMETRY_DIR_SIZE_LIMIT_IN_CHARS = 41943040
    TELEMETRY_BUFFER_FOR_DROPPED_COUNT_MSG_IN_CHARS = 25  # buffer for the chars dropped text added at the end of the truncated telemetry message
    TELEMETRY_EVENT_COUNTER_MSG_SIZE_LIMIT_IN_CHARS = 15  # buffer for telemetry event counter text added at the end of every message sent to telemetry
    TELEMETRY_MAX_EVENT_COUNT_THROTTLE = 60
    TELEMETRY_MAX_TIME_IN_SECONDS_FOR_EVENT_COUNT_THROTTLE = 60

    # Telemetry Event Level
    class TelemetryEventLevel(EnumBackport):
        Critical = "Critical"
        Error = "Error"
        Warning = "Warning"
        Verbose = "Verbose"
        Informational = "Informational"
        LogAlways = "LogAlways"

    # Telemetry Task Names for disambiguation
    class TelemetryTaskName(EnumBackport):
        UNKNOWN = "Core.Unknown"                     # function parameter default
        STARTUP = "Core.Startup"                     # initial value until execution mode is determined
        EXEC = "Core.Exec"                           # mainline execution triggered from handler
        AUTO_ASSESSMENT = "Core.AutoAssessment"      # auto-assessment triggered from scheduler

    TELEMETRY_NOT_COMPATIBLE_ERROR_MSG = "Unsupported older Azure Linux Agent version. To resolve: http://aka.ms/UpdateLinuxAgent"
    TELEMETRY_COMPATIBLE_MSG = "Minimum Azure Linux Agent version prerequisite met"

    UTC_DATETIME_FORMAT = "%Y-%m-%dT%H:%M:%SZ"

    # EnvLayer Constants
    class EnvLayer(EnumBackport):
        PRIVILEGED_OP_MARKER = "Privileged_Op_e6df678d-d09b-436a-a08a-65f2f70a6798"
        PRIVILEGED_OP_REBOOT = PRIVILEGED_OP_MARKER + "Reboot_Exception"
        PRIVILEGED_OP_EXIT = PRIVILEGED_OP_MARKER + "Exit_"

    # Package / Patch State Ordering Constants
    # This ordering ensures that the most important information is preserved in the case of patch object truncation
    PackageClassificationOrderInStatusReporting = {
        PackageClassification.SECURITY: 1,
        PackageClassification.CRITICAL: 2,
        PackageClassification.OTHER: 3,
        PackageClassification.UNCLASSIFIED: 4
    }

    PatchStateOrderInStatusReporting = {
        FAILED: 1,
        INSTALLED: 2,
        AVAILABLE: 3,
        PENDING: 4,
        EXCLUDED: 5,
        NOT_SELECTED: 6
    }

    # Ubuntu Pro Client constants.
    class UbuntuProClientSettings(EnumBackport):
        FEATURE_ENABLED = True
        MINIMUM_PYTHON_VERSION_REQUIRED = (3, 5)  # using tuple as we can compare this with sys.version_info. The comparison will happen in the same order. Major version checked first. Followed by Minor version.
        MAX_OS_MAJOR_VERSION_SUPPORTED = 18
<|MERGE_RESOLUTION|>--- conflicted
+++ resolved
@@ -30,11 +30,7 @@
     UNKNOWN = "Unknown"
 
     # Extension version (todo: move to a different file)
-<<<<<<< HEAD
     EXT_VERSION = "1.6.46"
-=======
-    EXT_VERSION = "1.6.45"
->>>>>>> 1a34c8ef
 
     # Runtime environments
     TEST = 'Test'
