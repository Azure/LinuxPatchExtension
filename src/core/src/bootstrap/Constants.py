--- conflicted
+++ resolved
@@ -181,10 +181,7 @@
         INTERNAL_FILE_SIZE_LIMIT_IN_BYTES = 126 * 1024
         AGENT_FACING_STATUS_FILE_SIZE_LIMIT_IN_BYTES = 128 * 1024
         MIN_ASSESSMENT_PATCHES_TO_RETAIN = 5
-<<<<<<< HEAD
         TRUNCATION_WARNING_MESSAGE = "Package lists were truncated to limit reporting data volume. In-VM logs contain complete lists."
-=======
->>>>>>> 357ab4cf
         TURN_ON_TRUNCATION = True
 
     # Wrapper-core handshake files
