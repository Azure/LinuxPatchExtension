--- conflicted
+++ resolved
@@ -331,7 +331,7 @@
             # package_and_dependencies initially contains only one package. The dependencies are added in the list by method include_dependencies
             package_and_dependencies = [package]
             package_and_dependency_versions = [version]
-
+            
             self.include_dependencies(package_manager, [package], [version], all_packages, all_package_versions, packages, package_versions, package_and_dependencies, package_and_dependency_versions)
 
             # parent package install (+ dependencies) and parent package result management
@@ -398,9 +398,9 @@
         successful_parent_package_install_count_in_sequential_patching = self.successful_parent_package_install_count - successful_parent_package_install_count_in_batch_patching
         failed_parent_package_install_count_after_sequential_patching = self.failed_parent_package_install_count
 
-        sequential_processing_perf_log = "testtesttest[{0}={1}][{2}={3}][{4}={5}][{6}={7}][{8}={9}]".format(Constants.PerfLogTrackerParams.TASK, "InstallPackagesSequentially", "InstalledPackagesCountInSequentialProcessing",
+        sequential_processing_perf_log = "[{0}={1}][{2}={3}][{4}={5}][{6}={7}][{8}={9}]".format(Constants.PerfLogTrackerParams.TASK, "InstallPackagesSequentially", "InstalledPackagesCountInSequentialProcessing",
                                          install_update_count_in_sequential_patching, "AttemptedParentPackageInstallCount", attempted_parent_package_install_count_in_sequential_patching,
-                                         "SuccessfulParentPackageInstallCount", successful_parent_package_install_count_in_sequential_patching, "FailedParentPackageInstallCount",
+                                         "SuccessfulParentPackageInstallCount", successful_parent_package_install_count_in_sequential_patching, "FailedParentPackageInstallCount", 
                                          failed_parent_package_install_count_after_sequential_patching)
 
         stopwatch_for_sequential_install_process.stop_and_write_telemetry(sequential_processing_perf_log)
@@ -410,7 +410,7 @@
     def log_final_metrics(self, maintenance_window, patch_installation_successful, maintenance_window_exceeded, installed_update_count):
         """
         logs the final metrics.
-
+        
         Parameters:
         maintenance_window (MaintenanceWindow): Maintenance window for the job.
         patch_installation_successful (bool): Whether patch installation succeeded.
@@ -441,7 +441,7 @@
     def include_dependencies(self, package_manager, packages_in_batch, package_versions_in_batch, all_packages, all_package_versions, packages, package_versions, package_and_dependencies, package_and_dependency_versions):
         """
         Add dependent packages in the list of packages to install i.e. package_and_dependencies.
-
+        
         Parameters:
         package_manager (PackageManager): Package manager used.
         packages_in_batch (List of strings): List of packages to be installed in the current batch.
@@ -449,7 +449,7 @@
         all_package_versions (List of strings): Versions of packages in all_packages.
         packages (List of strings): List of all packages selected by user to install.
         package_versions (List of strings): Versions of packages in packages list.
-        package_and_dependencies (List of strings): List of packages selected by user along with packages they are dependent on. The input package_and_dependencies
+        package_and_dependencies (List of strings): List of packages selected by user along with packages they are dependent on. The input package_and_dependencies 
                                                     does not contain dependent packages. The dependent packages are added in the list in this function.
         package_and_dependency_versions (List of strings): Versions of packages in package_and_dependencies. Input list does not contain versions of the dependent packages.
                                                            The version of dependent packages are added in the list in this function.
@@ -501,11 +501,7 @@
 
             stopwatch_for_phase.stop()
 
-<<<<<<< HEAD
             batch_phase_processing_perf_log = "[{0}={1}][{2}={3}][{4}={5}][{6}={7}][{8}={9}][{10}={11}][{12}={13}][{14}={15}]".format(Constants.PerfLogTrackerParams.TASK, "InstallPackagesInBatchInDifferentPhases",
-=======
-            batch_phase_processing_perf_log = "testtestste[{0}={1}][{2}={3}][{4}={5}][{6}={7}][{8}={9}][{10}={11}][{12}={13}][{14}={15}]".format(Constants.PerfLogTrackerParams.TASK, "InstallPackagesInBatchInDifferentPhases",
->>>>>>> 7e57abcc
                                          "Phase", str(phase), "InstalledPackagesCount", str(installed_update_count), "SuccessfulParentPackageInstallCount", self.successful_parent_package_install_count, "FailedParentPackageInstallCount",
                                          self.failed_parent_package_install_count, "RemainingPackagesToInstall", str(len(packages)), Constants.PerfLogTrackerParams.PATCH_OPERATION_SUCCESSFUL, str(patch_installation_successful),
                                          "IsMaintenanceWindowBatchCutoffReached", str(maintenance_window_batch_cutoff_reached))
@@ -522,11 +518,7 @@
 
         stopwatch_for_batch_install_process.stop()
 
-<<<<<<< HEAD
         batch_processing_perf_log = "[{0}={1}][{2}={3}][{4}={5}][{6}={7}][{8}={9}][{10}={11}][{12}={13}][{14}={15}]".format(Constants.PerfLogTrackerParams.TASK, "InstallPackagesInBatches",
-=======
-        batch_processing_perf_log = "testtes12[{0}={1}][{2}={3}][{4}={5}][{6}={7}][{8}={9}][{10}={11}][{12}={13}][{14}={15}]".format(Constants.PerfLogTrackerParams.TASK, "InstallPackagesInBatches",
->>>>>>> 7e57abcc
                                     "InstalledPackagesCountInBatchProcessing", str(installed_update_count_in_batch_patching), "AttemptedParentPackageInstallCount", self.attempted_parent_package_install_count,
                                     "SuccessfulParentPackageInstallCount", self.successful_parent_package_install_count, "FailedParentPackageInstallCount", self.failed_parent_package_install_count,
                                     "RemainingPackagesToInstall", str(len(packages)), Constants.PerfLogTrackerParams.PATCH_OPERATION_SUCCESSFUL, str(patch_installation_successful_in_batch_patching),
@@ -539,9 +531,9 @@
     def install_packages_in_batches(self, all_packages, all_package_versions, packages, package_versions, maintenance_window, package_manager, max_batch_size_for_packages, simulate=False):
         """
         Install packages in batches.
-
+        
         Parameters:
-
+        
         all_packages (List of strings): List of all available packages to install.
         all_package_versions (List of strings): Versions of the packages in the list all_packages.
         packages (List of strings): List of all packages selected by user to install.
@@ -550,16 +542,16 @@
         package_manager (PackageManager): Package manager used.
         max_batch_size_for_packages (Integer): Maximum batch size.
         simulate (bool): Whether this function is called from a test run.
-
+        
         Returns:
         installed_update_count (int): Number of packages installed through installing packages in batches.
         patch_installation_successful (bool): Whether package installation succeeded for all attempted packages.
         maintenance_window_batch_cutoff_reached (bool): Whether process of installing packages in batches stopped due to not enough time in maintenance window
                                                         to install packages in batch.
-        not_attempted_and_failed_packages (List of strings): List of packages which are (a) Not attempted due to not enough time in maintenance window to install in batch.
+        not_attempted_and_failed_packages (List of strings): List of packages which are (a) Not attempted due to not enough time in maintenance window to install in batch. 
                                                              (b) Failed to install in batch patching.
         not_attempted_and_failed_package_versions (List of strings): Versions of packages in the list not_attempted_and_failed_packages.
-
+        
         """
         number_of_batches = int(math.ceil(len(packages) / float(max_batch_size_for_packages)))
         self.composite_logger.log("\nDividing package install in batches. \nNumber of packages to be installed: " + str(len(packages)) + "\nBatch Size: " + str(max_batch_size_for_packages) + "\nNumber of batches: " + str(number_of_batches))
@@ -571,8 +563,8 @@
         # These packages will be attempted in sequential installation if there is enough time in maintenance window to install package sequentially.
         remaining_packages = []
         remaining_package_versions = []
-
-        # failed_packages are the packages which are failed to install in batch patching. These packages will be attempted again in sequential patching if there is
+        
+        # failed_packages are the packages which are failed to install in batch patching. These packages will be attempted again in sequential patching if there is 
         # enough time remaining in maintenance window.
         failed_packages = []
         failed_package_versions = []
@@ -676,7 +668,7 @@
             # dependency package result management fallback (not reliable enough to be used as primary, and will be removed; remember to retain last_still_needed refresh when you do that)
             installed_update_count += self.perform_status_reconciliation_conditionally(package_manager, condition=(self.attempted_parent_package_install_count % Constants.PACKAGE_STATUS_REFRESH_RATE_IN_SECONDS == 0))  # reconcile status after every 10 attempted installs
 
-            per_batch_install_perf_log = "testtest[{0}={1}][{2}={3}][{4}={5}][{6}={7}][{8}={9}][{10}={11}][{12}={13}][{14}={15}]".format(Constants.PerfLogTrackerParams.TASK, "InstallBatchOfPackages",
+            per_batch_install_perf_log = "[{0}={1}][{2}={3}][{4}={5}][{6}={7}][{8}={9}][{10}={11}][{12}={13}][{14}={15}]".format(Constants.PerfLogTrackerParams.TASK, "InstallBatchOfPackages",
                                          "PackagesInBatch", str(packages_in_batch), "PackageAndDependencies", str(package_and_dependencies), "PackageAndDependencyVersions", str(package_and_dependency_versions),
                                          "NumberOfParentPackagesInstalled", str(parent_packages_installed_in_batch_count), "NumberOfParentPackagesFailed", str(parent_packages_failed_in_batch_count),
                                          "NumberOfDependenciesInstalled", str(number_of_dependencies_installed), "NumberOfDependenciesFailed", str(number_of_dependencies_failed))
