# Copyright 2020 Microsoft Corporation
#
# Licensed under the Apache License, Version 2.0 (the "License");
# you may not use this file except in compliance with the License.
# You may obtain a copy of the License at
#
#     http://www.apache.org/licenses/LICENSE-2.0
#
# Unless required by applicable law or agreed to in writing, software
# distributed under the License is distributed on an "AS IS" BASIS,
# WITHOUT WARRANTIES OR CONDITIONS OF ANY KIND, either express or implied.
# See the License for the specific language governing permissions and
# limitations under the License.
#
# Requires Python 2.7+

import base64
import datetime
import json
import os
import uuid
from core.src.bootstrap.Constants import Constants


class ExecutionConfig(object):
    def __init__(self, env_layer, composite_logger, execution_parameters):
        self.env_layer = env_layer
        self.composite_logger = composite_logger
        self.execution_parameters = eval(execution_parameters)
        # Environment details
        self.global_exclusion_list = str(Constants.GLOBAL_EXCLUSION_LIST) if Constants.GLOBAL_EXCLUSION_LIST else None

        # Decoded input parameters
        self.composite_logger.log_debug(" - Decoding input parameters...[InputParameters={0}]".format(str(execution_parameters)))
        self.sequence_number = self.__get_value_from_argv(self.execution_parameters, Constants.ARG_SEQUENCE_NUMBER)
        self.environment_settings = self.__get_decoded_json_from_argv(self.execution_parameters, Constants.ARG_ENVIRONMENT_SETTINGS)
        self.config_settings = self.__get_decoded_json_from_argv(self.execution_parameters, Constants.ARG_CONFIG_SETTINGS)
        self.exec_auto_assess_only = (self.__get_value_from_argv(self.execution_parameters, Constants.ARG_AUTO_ASSESS_ONLY, False)).lower() == 'true'

        # Environment Settings
        self.composite_logger.log_debug(" - Parsing environment settings...")
        self.log_folder = self.environment_settings[Constants.EnvSettings.LOG_FOLDER]
        self.config_folder = self.environment_settings[Constants.EnvSettings.CONFIG_FOLDER]
        self.status_folder = self.environment_settings[Constants.EnvSettings.STATUS_FOLDER]
        self.events_folder = self.environment_settings[Constants.EnvSettings.EVENTS_FOLDER]
        self.temp_folder = self.environment_settings[Constants.EnvSettings.TEMP_FOLDER]
        self.__check_and_create_temp_folder_if_not_exists()

        self.telemetry_supported = self.environment_settings[Constants.EnvSettings.TELEMETRY_SUPPORTED]

        # Config Settings
        self.composite_logger.log_debug(" - Parsing configuration settings... [ConfigSettings={0}]".format(str(self.config_settings)))
        self.operation = self.config_settings[Constants.ConfigSettings.OPERATION]
        self.activity_id = self.config_settings[Constants.ConfigSettings.ACTIVITY_ID]
        self.start_time = self.config_settings[Constants.ConfigSettings.START_TIME]
        self.duration = self.__convert_iso8601_duration_to_timedelta_str(self.config_settings[Constants.ConfigSettings.MAXIMUM_DURATION])
        self.included_classifications_list = self.__get_execution_configuration_value_safely(self.config_settings, Constants.ConfigSettings.CLASSIFICATIONS_TO_INCLUDE, [])
        self.included_package_name_mask_list = self.__get_execution_configuration_value_safely(self.config_settings, Constants.ConfigSettings.PATCHES_TO_INCLUDE, [])
        self.excluded_package_name_mask_list = self.__get_execution_configuration_value_safely(self.config_settings, Constants.ConfigSettings.PATCHES_TO_EXCLUDE, [])
        self.maintenance_run_id = self.__get_execution_configuration_value_safely(self.config_settings, Constants.ConfigSettings.MAINTENANCE_RUN_ID)
        self.health_store_id = self.__get_execution_configuration_value_safely(self.config_settings, Constants.ConfigSettings.HEALTH_STORE_ID)
        if self.operation == Constants.INSTALLATION:
            self.reboot_setting = self.config_settings[Constants.ConfigSettings.REBOOT_SETTING]     # expected to throw if not present
        else:
            self.reboot_setting = self.__get_execution_configuration_value_safely(self.config_settings, Constants.ConfigSettings.REBOOT_SETTING, Constants.REBOOT_NEVER)     # safe extension-level default
        self.patch_mode = self.__get_execution_configuration_value_safely(self.config_settings, Constants.ConfigSettings.PATCH_MODE)
        self.assessment_mode = self.__get_execution_configuration_value_safely(self.config_settings, Constants.ConfigSettings.ASSESSMENT_MODE)
        self.maximum_assessment_interval = self.__get_execution_configuration_value_safely(self.config_settings, Constants.ConfigSettings.MAXIMUM_ASSESSMENT_INTERVAL)

        # Accommodation for bugs in higher-level components where 'Security' is being selected without selecting 'Critical' - should be rolled back no later than Jan 2022
        if self.included_classifications_list is not None and ('Security' in self.included_classifications_list and 'Critical' not in self.included_classifications_list):
            self.composite_logger.log_debug("The included_classifications_list was corrected to include 'Critical' when 'Security' was specified.")
            self.included_classifications_list = ['Critical'] + self.included_classifications_list

        # Derived Settings
        self.log_file_path = os.path.join(self.log_folder, str(self.sequence_number) + ".core.log")
        self.complete_status_file_path = os.path.join(self.status_folder, str(self.sequence_number) + ".complete" + ".status")
        self.status_file_path = os.path.join(self.status_folder, str(self.sequence_number) + ".status")
        self.include_assessment_with_configure_patching = (self.operation == Constants.CONFIGURE_PATCHING and self.assessment_mode == Constants.AssessmentModes.AUTOMATIC_BY_PLATFORM)
<<<<<<< HEAD
        self.composite_logger.log_debug("- Derived execution-config settings. [CoreLog={0}][CompleteStatusFile={1}][StatusFile={2}][IncludeAssessmentWithConfigurePatching={3}]".format(str(self.log_file_path), str(self.complete_status_file_path), str(self.status_file_path), self.include_assessment_with_configure_patching))
=======
        self.composite_logger.log_debug(" - Derived execution-config settings. [CoreLog={0}][CompleteStatusFile={1}][StatusFile={2}][IncludeAssessmentWithConfigurePatching={3}]"
                                        .format(str(self.log_file_path), str(self.complete_status_file_path), str(self.status_file_path), self.include_assessment_with_configure_patching))
>>>>>>> dc0a735d

        # Auto assessment overrides
        if self.exec_auto_assess_only:
            self.__transform_execution_config_for_auto_assessment()
        else:
            self.composite_logger.log_debug("Not executing in auto-assessment mode.")

    def __transform_execution_config_for_auto_assessment(self):
        self.activity_id = str(uuid.uuid4())
        self.included_classifications_list = self.included_package_name_mask_list = self.excluded_package_name_mask_list = []
        self.maintenance_run_id = None
        self.start_time = self.env_layer.datetime.standard_datetime_to_utc(datetime.datetime.utcnow())
        self.duration = Constants.AUTO_ASSESSMENT_MAXIMUM_DURATION
        self.reboot_setting = Constants.REBOOT_NEVER
        self.patch_mode = None
        self.composite_logger.log_debug("Setting execution configuration values for auto assessment. [GeneratedActivityId={0}][StartTime={1}]".format(self.activity_id, str(self.start_time)))

    @staticmethod
    def __get_value_from_argv(argv, key, default_value=Constants.DEFAULT_UNSPECIFIED_VALUE):
        """ Discovers the value associated with a specific parameter in input arguments. """
        for x in range(1, len(argv)):
            if x % 2 == 1:  # key checker
                if str(argv[x]).lower() == key.lower() and x < len(argv):
                    return str(argv[x+1])

        if default_value == Constants.DEFAULT_UNSPECIFIED_VALUE:
            raise Exception("Unable to find key {0} in core arguments: {1}.".format(key, str(argv)))
        else:
            return str(default_value)

    def __get_decoded_json_from_argv(self, argv, key):
        """ Discovers and decodes the JSON body of a specific base64 encoded JSON object in input arguments. """
        value = self.__get_value_from_argv(argv, key)

        try:
            decoded_bytes = base64.b64decode(value.replace("b\'", ""))
            decoded_value = decoded_bytes.decode()
            decoded_json = json.loads(decoded_value)
        except Exception as error:
            self.composite_logger.log_error('Unable to process JSON in core arguments for key: {0}. Details: {1}.'.format(str(key), repr(error)))
            raise

        return decoded_json

    def __get_execution_configuration_value_safely(self, config_json, key, default_value=Constants.DEFAULT_UNSPECIFIED_VALUE):
        """ Allows a update deployment configuration value to be queried safely with a fall-back default (optional). """
        if key in config_json:
            value = config_json[key]
            return value
        else:  # If it is not present
            if default_value is Constants.DEFAULT_UNSPECIFIED_VALUE:  # return None if no preferred fallback
                self.composite_logger.log_debug('Warning: Config JSON did not contain ' + key + '. Returning None.')
                return None
            else:  # return preferred fallback value
                self.composite_logger.log_debug('Warning: Config JSON did not contain ' + key + '. Using default value (' + str(default_value) + ') instead.')
                return default_value

    def __convert_iso8601_duration_to_timedelta_str(self, duration):
        """
            Supports only a subset of the spec as applicable to patch management.
            No non-default period (Y,M,W,D) is supported. Time is supported (H,M,S).
            Can throw exceptions - expected to be handled as appropriate in calling code.
        """
        remaining = str(duration)
        if 'PT' not in remaining:
            raise Exception("Unexpected duration format. [Duration={0}]".format(duration))

        discard, remaining = self.__extract_most_significant_unit_from_duration(remaining, 'PT')
        hours, remaining = self.__extract_most_significant_unit_from_duration(remaining, 'H')
        minutes, remaining = self.__extract_most_significant_unit_from_duration(remaining, 'M')
        seconds, remaining = self.__extract_most_significant_unit_from_duration(remaining, 'S')

        return str(datetime.timedelta(hours=int(hours), minutes=int(minutes), seconds=int(seconds)))

    @staticmethod
    def __extract_most_significant_unit_from_duration(duration_portion, unit_delimiter):
        """ Internal helper function"""
        duration_split = duration_portion.split(unit_delimiter)
        most_significant_unit = 0
        if len(duration_split) == 2:  # found and extracted
            most_significant_unit = duration_split[0]
            remaining_duration_portion = duration_split[1]
        elif len(duration_split) == 1:  # not found
            remaining_duration_portion = duration_split[0]
        else:  # bad data
            raise Exception("Invalid duration portion: {0}".format(str(duration_portion)))
        return most_significant_unit, remaining_duration_portion

    def __check_and_create_temp_folder_if_not_exists(self):
        """Verifies temp folder exists, creates new one if not found"""
        if self.temp_folder is None:
            par_dir = os.path.dirname(self.config_folder)
            if not os.path.exists(par_dir):
                raise Exception("Parent directory for all extension artifacts such as config folder, status folder, etc. not found at [{0}].".format(repr(par_dir)))
            self.temp_folder = os.path.join(par_dir, Constants.TEMP_FOLDER_DIR_NAME)

        if not os.path.exists(self.temp_folder):
            self.composite_logger.log_debug("Temp folder does not exist, creating one from extension core. [Path={0}]".format(str(self.temp_folder)))
            os.mkdir(self.temp_folder)
<|MERGE_RESOLUTION|>--- conflicted
+++ resolved
@@ -77,12 +77,8 @@
         self.complete_status_file_path = os.path.join(self.status_folder, str(self.sequence_number) + ".complete" + ".status")
         self.status_file_path = os.path.join(self.status_folder, str(self.sequence_number) + ".status")
         self.include_assessment_with_configure_patching = (self.operation == Constants.CONFIGURE_PATCHING and self.assessment_mode == Constants.AssessmentModes.AUTOMATIC_BY_PLATFORM)
-<<<<<<< HEAD
-        self.composite_logger.log_debug("- Derived execution-config settings. [CoreLog={0}][CompleteStatusFile={1}][StatusFile={2}][IncludeAssessmentWithConfigurePatching={3}]".format(str(self.log_file_path), str(self.complete_status_file_path), str(self.status_file_path), self.include_assessment_with_configure_patching))
-=======
         self.composite_logger.log_debug(" - Derived execution-config settings. [CoreLog={0}][CompleteStatusFile={1}][StatusFile={2}][IncludeAssessmentWithConfigurePatching={3}]"
                                         .format(str(self.log_file_path), str(self.complete_status_file_path), str(self.status_file_path), self.include_assessment_with_configure_patching))
->>>>>>> dc0a735d
 
         # Auto assessment overrides
         if self.exec_auto_assess_only:
