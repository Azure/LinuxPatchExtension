# Copyright 2020 Microsoft Corporation
#
# Licensed under the Apache License, Version 2.0 (the "License");
# you may not use this file except in compliance with the License.
# You may obtain a copy of the License at
#
#     http://www.apache.org/licenses/LICENSE-2.0
#
# Unless required by applicable law or agreed to in writing, software
# distributed under the License is distributed on an "AS IS" BASIS,
# WITHOUT WARRANTIES OR CONDITIONS OF ANY KIND, either express or implied.
# See the License for the specific language governing permissions and
# limitations under the License.
#
# Requires Python 2.7+

""" Configure Patching """
from core.src.bootstrap.Constants import Constants


class ConfigurePatchingProcessor(object):
    def __init__(self, env_layer, execution_config, composite_logger, telemetry_writer, status_handler, package_manager, auto_assess_service_manager, auto_assess_timer_manager, lifecycle_manager):
        self.env_layer = env_layer
        self.execution_config = execution_config

        self.composite_logger = composite_logger
        self.telemetry_writer = telemetry_writer
        self.status_handler = status_handler

        self.package_manager = package_manager
        self.auto_assess_service_manager = auto_assess_service_manager
        self.auto_assess_timer_manager = auto_assess_timer_manager
        self.lifecycle_manager = lifecycle_manager

        self.current_auto_os_patch_state = Constants.AutomaticOSPatchStates.UNKNOWN
        self.current_auto_assessment_state = Constants.AutoAssessmentStates.UNKNOWN
        self.configure_patching_successful = True
        self.configure_patching_exception_error = None

    def start_configure_patching(self):
        """ Start configure patching """
        try:
            self.composite_logger.log("\nStarting configure patching... [MachineId: " + self.env_layer.platform.node() +"][ActivityId: " + self.execution_config.activity_id +"][StartTime: " + self.execution_config.start_time +"]")
            self.status_handler.set_current_operation(Constants.CONFIGURE_PATCHING)
            self.__raise_if_telemetry_unsupported()

            self.__report_consolidated_configure_patch_status(status=Constants.STATUS_TRANSITIONING)
            self.__try_set_patch_mode()
            self.__try_set_auto_assessment_mode()

            # If the tracked operation is Configure patching, we cannot write a final status until assessment has also written a final status (mitigation for a CRP bug)
            if self.execution_config.operation.lower() != Constants.CONFIGURE_PATCHING.lower():
                self.set_configure_patching_final_overall_status()
        except Exception as error:
            self.current_auto_assessment_state = Constants.AutoAssessmentStates.ERROR
            self.configure_patching_exception_error = error
            # If the tracked operation is Configure patching, we cannot write a final status until assessment has also written a final status (mitigation for a CRP bug)
            if self.execution_config.operation != Constants.CONFIGURE_PATCHING.lower():
                self.__report_consolidated_configure_patch_status(status=Constants.STATUS_ERROR, error=self.configure_patching_exception_error)
            self.configure_patching_successful &= False

        self.composite_logger.log("\nConfigure patching completed.\n")
        return self.configure_patching_successful

    def set_configure_patching_final_overall_status(self):
        """ Writes the final overall status after any pre-requisite operation is also in a terminal state - currently this is only assessment """
        overall_status = Constants.STATUS_SUCCESS if self.configure_patching_successful else Constants.STATUS_ERROR
        if self.configure_patching_exception_error is None:
            self.__report_consolidated_configure_patch_status(status=overall_status)
        else:
            self.__report_consolidated_configure_patch_status(status=overall_status, error=self.configure_patching_exception_error)

    def __try_set_patch_mode(self):
        """ Set the patch mode for the VM """
        try:
            self.status_handler.set_current_operation(Constants.CONFIGURE_PATCHING)
            self.current_auto_os_patch_state = self.package_manager.get_current_auto_os_patch_state()

            # disable auto OS updates if VM is configured for platform updates only.
            # NOTE: this condition will be false for Assessment operations, since patchMode is not sent in the API request
            if self.current_auto_os_patch_state != Constants.AutomaticOSPatchStates.DISABLED and self.execution_config.patch_mode == Constants.PatchModes.AUTOMATIC_BY_PLATFORM:
                self.package_manager.disable_auto_os_update()

            self.current_auto_os_patch_state = self.package_manager.get_current_auto_os_patch_state()

            if self.execution_config.patch_mode == Constants.PatchModes.AUTOMATIC_BY_PLATFORM and self.current_auto_os_patch_state == Constants.AutomaticOSPatchStates.UNKNOWN:
                # NOTE: only sending details in error objects for customer visibility on why patch state is unknown, overall configurepatching status will remain successful
                self.configure_patching_exception_error = "Could not disable one or more automatic OS update services. Please check if they are configured correctly"

            self.composite_logger.log_debug("Completed processing patch mode configuration.")
        except Exception as error:
            self.composite_logger.log_error("Error while processing patch mode configuration. [Error={0}]".format(repr(error)))
            self.configure_patching_exception_error = error
            self.configure_patching_successful &= False

    def __try_set_auto_assessment_mode(self):
        """ Sets the preferred auto-assessment mode for the VM """
        try:
            self.status_handler.set_current_operation(Constants.CONFIGURE_PATCHING_AUTO_ASSESSMENT)
            self.composite_logger.log_debug("Systemd information: {0}".format(str(self.auto_assess_service_manager.get_version())))     # proactive support telemetry

            if self.execution_config.assessment_mode is None:
                self.composite_logger.log_debug("No assessment mode config was present. No configuration changes will occur.")
            elif self.execution_config.assessment_mode == Constants.AssessmentModes.AUTOMATIC_BY_PLATFORM:
                self.composite_logger.log_debug("Enabling platform-based automatic assessment.")
                if not self.auto_assess_service_manager.systemd_exists():
                    raise Exception("Systemd is not available on this system, and platform-based auto-assessment cannot be configured.")
                self.auto_assess_service_manager.create_and_set_service_idem()
                self.auto_assess_timer_manager.create_and_set_timer_idem()
                self.current_auto_assessment_state = Constants.AutoAssessmentStates.ENABLED
            elif self.execution_config.assessment_mode == Constants.AssessmentModes.IMAGE_DEFAULT:
                self.composite_logger.log_debug("Disabling platform-based automatic assessment.")
                self.auto_assess_timer_manager.remove_timer()
                self.auto_assess_service_manager.remove_service()
                self.current_auto_assessment_state = Constants.AutoAssessmentStates.DISABLED
            else:
                raise Exception("Unknown assessment mode specified. [AssessmentMode={0}]".format(self.execution_config.assessment_mode))

            self.__report_consolidated_configure_patch_status()
            self.composite_logger.log_debug("Completed processing automatic assessment mode configuration.")
        except Exception as error:
            # deliberately not setting self.configure_patching_exception_error here as it does not feed into the parent object. Not a bug, if you're thinking about it.
            self.composite_logger.log_error("Error while processing automatic assessment mode configuration. [Error={0}]".format(repr(error)))
            self.__report_consolidated_configure_patch_status(status=Constants.STATUS_TRANSITIONING, error=error)
            self.configure_patching_successful &= False

        # revert operation back to parent
        self.composite_logger.log_debug("Restoring status handler operation to {0}.".format(Constants.CONFIGURE_PATCHING))
        self.status_handler.set_current_operation(Constants.CONFIGURE_PATCHING)

    def __report_consolidated_configure_patch_status(self, status=Constants.STATUS_TRANSITIONING, error=Constants.DEFAULT_UNSPECIFIED_VALUE):
        """ Reports """
        self.composite_logger.log_debug("Reporting consolidated current configure patch status. [OSPatchState={0}][AssessmentState={1}]".format(self.current_auto_os_patch_state, self.current_auto_assessment_state))

        # report error if specified
        if error != Constants.DEFAULT_UNSPECIFIED_VALUE:
            error_msg = 'Error: ' + repr(error)
            self.composite_logger.log_error(error_msg)
            self.status_handler.add_error_to_status(error_msg, Constants.PatchOperationErrorCodes.DEFAULT_ERROR)
            self.status_handler.add_error_to_status(error_msg, Constants.PatchOperationErrorCodes.DEFAULT_ERROR, current_operation_override_for_error=Constants.CONFIGURE_PATCHING_AUTO_ASSESSMENT)

<<<<<<< HEAD
        # write consolidated status
        self.status_handler.set_configure_patching_substatus_json(status=status, automatic_os_patch_state=self.current_auto_os_patch_state, auto_assessment_state=self.current_auto_assessment_state)
=======
        # write consolidated status testtest
        self.status_handler.set_configure_patching_substatus_json(status=status,
                                                                  automatic_os_patch_state=self.current_auto_os_patch_state,
                                                                  auto_assessment_state=self.current_auto_assessment_state)
>>>>>>> 36b414b0

    def __raise_if_telemetry_unsupported(self):
        if self.lifecycle_manager.get_vm_cloud_type() == Constants.VMCloudType.ARC and self.execution_config.operation not in [Constants.ASSESSMENT, Constants.INSTALLATION]:
            self.composite_logger.log("Skipping telemetry compatibility check for Arc cloud type when operation is not manual")
            return
        if not self.telemetry_writer.is_telemetry_supported():
            error_msg = "{0}".format(Constants.TELEMETRY_NOT_COMPATIBLE_ERROR_MSG)
            raise Exception(error_msg)

        self.composite_logger.log("{0}".format(Constants.TELEMETRY_COMPATIBLE_MSG))<|MERGE_RESOLUTION|>--- conflicted
+++ resolved
@@ -139,15 +139,10 @@
             self.status_handler.add_error_to_status(error_msg, Constants.PatchOperationErrorCodes.DEFAULT_ERROR)
             self.status_handler.add_error_to_status(error_msg, Constants.PatchOperationErrorCodes.DEFAULT_ERROR, current_operation_override_for_error=Constants.CONFIGURE_PATCHING_AUTO_ASSESSMENT)
 
-<<<<<<< HEAD
         # write consolidated status
-        self.status_handler.set_configure_patching_substatus_json(status=status, automatic_os_patch_state=self.current_auto_os_patch_state, auto_assessment_state=self.current_auto_assessment_state)
-=======
-        # write consolidated status testtest
         self.status_handler.set_configure_patching_substatus_json(status=status,
                                                                   automatic_os_patch_state=self.current_auto_os_patch_state,
                                                                   auto_assessment_state=self.current_auto_assessment_state)
->>>>>>> 36b414b0
 
     def __raise_if_telemetry_unsupported(self):
         if self.lifecycle_manager.get_vm_cloud_type() == Constants.VMCloudType.ARC and self.execution_config.operation not in [Constants.ASSESSMENT, Constants.INSTALLATION]:
