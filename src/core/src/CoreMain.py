--- conflicted
+++ resolved
@@ -74,7 +74,6 @@
                 # Assessment happens no matter what
                 patch_assessment_successful = patch_assessor.start_assessment()
 
-<<<<<<< HEAD
                 # Patching + additional assessment occurs if the operation is 'Installation'
                 if patch_operation_requested == Constants.INSTALLATION.lower():
                     # setting current operation here, to include patch_installer init within installation actions, ensuring any exceptions during patch_installer init are added in installation summary errors object
@@ -83,12 +82,11 @@
                     patch_installation_successful = patch_installer.start_installation()
                     patch_assessment_successful = False
                     patch_assessment_successful = patch_assessor.start_assessment()
-=======
-                # PatchInstallationSummary to be marked as completed successfully only after the implicit (i.e. 2nd) assessment is completed, as per CRP's restrictions
-                if patch_assessment_successful and patch_installation_successful:
-                    patch_installer.mark_installation_completed()
-                    overall_patch_installation_operation_successful = True
->>>>>>> 97a06b3f
+
+                    # PatchInstallationSummary to be marked as completed successfully only after the implicit (i.e. 2nd) assessment is completed, as per CRP's restrictions
+                    if patch_assessment_successful and patch_installation_successful:
+                        patch_installer.mark_installation_completed()
+                        overall_patch_installation_operation_successful = True
 
         except Exception as error:
             # Privileged operation handling for non-production use
@@ -104,22 +102,7 @@
             if telemetry_writer is not None:
                 telemetry_writer.write_event("EXCEPTION: " + repr(error), Constants.TelemetryEventLevel.Error)
             if status_handler is not None:
-<<<<<<< HEAD
-                composite_logger.log_debug(' - Status handler pending writes flags [I=' + str(patch_installation_successful) + ', A=' + str(patch_assessment_successful) + ']')
-
-                if patch_operation_requested == Constants.CONFIGURE_PATCHING.lower():
-                    status_handler.set_configure_patching_substatus_json(status=Constants.STATUS_ERROR)
-                    composite_logger.log_debug('  -- Persisted failed configure patching substatus.')
-                else:
-                    if patch_operation_requested == Constants.INSTALLATION.lower() and not patch_installation_successful:
-                        status_handler.set_installation_substatus_json(status=Constants.STATUS_ERROR)
-                        composite_logger.log_debug('  -- Persisted failed installation substatus.')
-                    if not patch_assessment_successful:
-                        status_handler.set_assessment_substatus_json(status=Constants.STATUS_ERROR)
-                        composite_logger.log_debug('  -- Persisted failed assessment substatus.')
-=======
                 composite_logger.log_debug(' - Status handler pending writes flags [I=' + str(overall_patch_installation_operation_successful) + ', A=' + str(patch_assessment_successful) + ']')
->>>>>>> 97a06b3f
 
                 # Add any pending errors to appropriate substatus
                 if Constants.ERROR_ADDED_TO_STATUS not in repr(error):
@@ -144,12 +127,17 @@
 
     @staticmethod
     def update_patch_substatus_if_pending(patch_operation_requested, overall_patch_installation_operation_successful, patch_assessment_successful, status_handler, composite_logger):
-        if patch_operation_requested == Constants.INSTALLATION.lower() and not overall_patch_installation_operation_successful:
+        # todo: will not be needed with the new implementation
+        if patch_operation_requested == Constants.CONFIGURE_PATCHING.lower():
+            status_handler.set_configure_patching_substatus_json(status=Constants.STATUS_ERROR)
+            composite_logger.log_debug('  -- Persisted failed configure patching substatus.')
+        else:
+            if patch_operation_requested == Constants.INSTALLATION.lower() and not overall_patch_installation_operation_successful:
+                if not patch_assessment_successful:
+                    status_handler.set_current_operation(Constants.INSTALLATION)
+                    status_handler.add_error_to_status("Installation failed due to assessment failure. Please refer the error details in assessment substatus")
+                status_handler.set_installation_substatus_json(status=Constants.STATUS_ERROR)
+                composite_logger.log_debug('  -- Persisted failed installation substatus.')
             if not patch_assessment_successful:
-                status_handler.set_current_operation(Constants.INSTALLATION)
-                status_handler.add_error_to_status("Installation failed due to assessment failure. Please refer the error details in assessment substatus")
-            status_handler.set_installation_substatus_json(status=Constants.STATUS_ERROR)
-            composite_logger.log_debug('  -- Persisted failed installation substatus.')
-        if not patch_assessment_successful:
-            status_handler.set_assessment_substatus_json(status=Constants.STATUS_ERROR)
-            composite_logger.log_debug('  -- Persisted failed assessment substatus.')
+                status_handler.set_assessment_substatus_json(status=Constants.STATUS_ERROR)
+                composite_logger.log_debug('  -- Persisted failed assessment substatus.')
