--- conflicted
+++ resolved
@@ -28,11 +28,6 @@
 
 
 class TestBootstrapper(unittest.TestCase):
-<<<<<<< HEAD
-    # def __init__(self, methodName: str = "runTest"):
-    #     super().__init__(methodName)
-=======
->>>>>>> 651c97b4
     
     def setUp(self):
         self.sudo_check_status_attempts = 0
