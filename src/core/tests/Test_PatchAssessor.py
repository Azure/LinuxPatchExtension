# Copyright 2020 Microsoft Corporation
#
# Licensed under the Apache License, Version 2.0 (the "License");
# you may not use this file except in compliance with the License.
# You may obtain a copy of the License at
#
#     http://www.apache.org/licenses/LICENSE-2.0
#
# Unless required by applicable law or agreed to in writing, software
# distributed under the License is distributed on an "AS IS" BASIS,
# WITHOUT WARRANTIES OR CONDITIONS OF ANY KIND, either express or implied.
# See the License for the specific language governing permissions and
# limitations under the License.
#
# Requires Python 2.7+
import datetime
import json
import os
import sys
import unittest

from core.src.bootstrap.Constants import Constants
from core.src.service_interfaces.TelemetryWriter import TelemetryWriter
from core.tests.library.ArgumentComposer import ArgumentComposer
from core.tests.library.RuntimeCompositor import RuntimeCompositor


class TestPatchAssessor(unittest.TestCase):
    def setUp(self):
        self.runtime = RuntimeCompositor(ArgumentComposer().get_composed_arguments(), legacy_mode=True)
        self.container = self.runtime.container
        self.original_version_info = sys.version_info

    def tearDown(self):
        sys.version_info = self.original_version_info
        self.runtime.stop()

    def test_assessment_success(self):
        self.assertTrue(self.runtime.patch_assessor.start_assessment())

    def test_assessment_fail(self):
        self.runtime.set_legacy_test_type('UnalignedPath')
        self.assertRaises(Exception, self.runtime.patch_assessor.start_assessment)

    def test_get_all_updates_fail(self):
        self.runtime.set_legacy_test_type('UnalignedPath')
        self.assertRaises(Exception, self.runtime.package_manager.get_all_updates)

    def test_get_all_security_updates_fail(self):
        self.runtime.set_legacy_test_type('UnalignedPath')
        self.assertRaises(Exception, self.runtime.package_manager.get_security_updates)

    def test_assessment_fail_with_status_update(self):
        self.runtime.package_manager.refresh_repo = self.mock_refresh_repo
        self.runtime.set_legacy_test_type('UnalignedPath')
        self.assertRaises(Exception, self.runtime.patch_assessor.start_assessment)
        with open(self.runtime.execution_config.status_file_path, 'r') as file_handle:
            file_contents = json.loads(file_handle.read())
            self.assertTrue('Customer environment error: Investigate and resolve unexpected return code (100) from package manager on command: ' in str(file_contents))

    def test_assessment_telemetry_fail(self):
        backup_telemetry_writer = self.runtime.telemetry_writer
        telemetry_writer = TelemetryWriter(self.runtime.env_layer, self.runtime.composite_logger, events_folder_path=None, telemetry_supported=False)
        self.runtime.patch_assessor.telemetry_writer = telemetry_writer
        self.assertRaises(Exception, self.runtime.patch_assessor.start_assessment)
        telemetry_writer = TelemetryWriter(self.runtime.env_layer, self.runtime.composite_logger, events_folder_path="events", telemetry_supported=False)
        self.runtime.patch_assessor.telemetry_writer = telemetry_writer
        self.assertRaises(Exception, self.runtime.patch_assessor.start_assessment)
        telemetry_writer = TelemetryWriter(self.runtime.env_layer, self.runtime.composite_logger, events_folder_path=None, telemetry_supported=True)
        self.runtime.patch_assessor.telemetry_writer = telemetry_writer
        self.assertRaises(Exception, self.runtime.patch_assessor.start_assessment)
        self.runtime.patch_assessor.telemetry_writer = backup_telemetry_writer

    def test_assessment_state_file(self):
        # read_assessment_state creates a vanilla assessment state file if none exists
        assessment_state = self.runtime.patch_assessor.read_assessment_state()
        with open(self.runtime.patch_assessor.assessment_state_file_path, 'r') as file_handle:
            assessment_state_from_file = json.loads(file_handle.read())["assessmentState"]
            self.assessment_state_equals(assessment_state, assessment_state_from_file)

        # write and test again
        self.runtime.patch_assessor.write_assessment_state()
        assessment_state = self.runtime.patch_assessor.read_assessment_state()
        with open(self.runtime.patch_assessor.assessment_state_file_path, 'r') as file_handle:
            assessment_state_from_file = json.loads(file_handle.read())["assessmentState"]
            self.assessment_state_equals(assessment_state, assessment_state_from_file)

        # Assessment state file is a directory
        if os.path.exists(self.runtime.patch_assessor.assessment_state_file_path):
            os.remove(self.runtime.patch_assessor.assessment_state_file_path)

        # Attempt to read when it does not exist - should create default assessment state file
        os.mkdir(self.runtime.patch_assessor.assessment_state_file_path)
        self.assertTrue(self.runtime.patch_assessor.read_assessment_state() is not None)

        if os.path.exists(self.runtime.patch_assessor.assessment_state_file_path):
            os.remove(self.runtime.patch_assessor.assessment_state_file_path)

        os.mkdir(self.runtime.patch_assessor.assessment_state_file_path)
        # Attempt to write when it does not exist - should also create default assessment state file
        self.runtime.patch_assessor.write_assessment_state()
        self.assertTrue(self.runtime.patch_assessor.read_assessment_state() is not None)

        # Opening file throws exception
        backup_open = self.runtime.patch_assessor.env_layer.file_system.open
        self.runtime.patch_assessor.env_layer.file_system.open = lambda: self.raise_ex()
        self.assertRaises(Exception, self.runtime.patch_assessor.read_assessment_state)
        self.assertRaises(Exception, self.runtime.patch_assessor.write_assessment_state)
        self.runtime.patch_assessor.env_layer.file_system.open = backup_open

    def assessment_state_equals(self, state1, state2):
        self.assertEqual(state1["processIds"][0], state2["processIds"][0])
        self.assertEqual(state1["lastHeartbeat"], state2["lastHeartbeat"])
        self.assertEqual(state1["number"], state2["number"])
        self.assertEqual(state1["autoAssessment"], state2["autoAssessment"])
        self.assertEqual(state1["lastStartInSecondsSinceEpoch"], state2["lastStartInSecondsSinceEpoch"])

    def test_should_auto_assessment_run(self):
        # First file write (since it does not exist on read) so it should succeed since last assessment time is 0
        self.runtime.patch_assessor.read_assessment_state()
        self.assertTrue(self.runtime.patch_assessor.should_auto_assessment_run())

        # Second file write, should fail now since minimum delay between assessments hasn't been met
        self.runtime.patch_assessor.write_assessment_state()
        self.assertFalse(self.runtime.patch_assessor.should_auto_assessment_run())

        # It has been minimum delay time since last run
        assessment_state = self.runtime.patch_assessor.read_assessment_state()
        min_auto_assess_interval_in_seconds = self.runtime.patch_assessor.convert_iso8601_duration_to_total_seconds(self.runtime.execution_config.maximum_assessment_interval)
        assessment_state["lastStartInSecondsSinceEpoch"] -= min_auto_assess_interval_in_seconds
        with open(self.runtime.patch_assessor.assessment_state_file_path, 'w+') as file_handle:
            file_handle.write(json.dumps({"assessmentState": assessment_state}))
        self.assertTrue(self.runtime.patch_assessor.should_auto_assessment_run())

        # Time is in the future, so run assessment and correct anomaly
        self.runtime.patch_assessor.write_assessment_state()
        assessment_state["lastStartInSecondsSinceEpoch"] += 5000000
        with open(self.runtime.patch_assessor.assessment_state_file_path, 'w+') as file_handle:
            file_handle.write(json.dumps({"assessmentState": assessment_state}))
        self.assertTrue(self.runtime.patch_assessor.should_auto_assessment_run())

        # Test exception case: exception is caught and assessment should run
        self.runtime.patch_assessor.read_assessment_state = lambda: self.raise_ex()
        self.assertTrue(self.runtime.patch_assessor.should_auto_assessment_run())

    def test_convert_iso8601_duration_to_total_seconds(self):
        self.assertEqual(self.runtime.patch_assessor.convert_iso8601_duration_to_total_seconds('PT6H'), 21600)
        self.assertEqual(self.runtime.patch_assessor.convert_iso8601_duration_to_total_seconds('PT6H5M'), 21900)
        self.assertEqual(self.runtime.patch_assessor.convert_iso8601_duration_to_total_seconds('PT6H5M14S'), 21914)
        self.assertRaises(Exception, lambda: self.runtime.patch_assessor.convert_iso8601_duration_to_total_seconds('6H5M14S'))
        self.assertRaises(Exception, lambda: self.runtime.patch_assessor.convert_iso8601_duration_to_total_seconds(''))

    def test_write_assessment_perf_logs(self):
        self.runtime.patch_assessor.start_assessment()
        self.assertTrue(self.runtime.patch_assessor.stopwatch.start_time is not None)
        self.assertTrue(self.runtime.patch_assessor.stopwatch.end_time is not None)
        self.assertTrue(self.runtime.patch_assessor.stopwatch.time_taken_in_secs is not None)
        self.assertTrue(self.runtime.patch_assessor.stopwatch.task_details is not None)
        self.assertTrue(self.runtime.patch_assessor.stopwatch.start_time <= self.runtime.patch_assessor.stopwatch.end_time)
        self.assertTrue(self.runtime.patch_assessor.stopwatch.time_taken_in_secs >= 0)
        task_info = "{0}={1}".format(str(Constants.PerfLogTrackerParams.TASK), str(Constants.ASSESSMENT))
        self.assertTrue(task_info in str(self.runtime.patch_assessor.stopwatch.task_details))
        task_status = "{0}={1}".format(str(Constants.PerfLogTrackerParams.TASK_STATUS), str(Constants.TaskStatus.SUCCEEDED))
        self.assertTrue(task_status in str(self.runtime.patch_assessor.stopwatch.task_details))
        err_msg = "{0}=".format(str(Constants.PerfLogTrackerParams.ERROR_MSG))
        self.assertTrue(err_msg in str(self.runtime.patch_assessor.stopwatch.task_details))

    def test_stopwatch_properties_assessment_fail(self):
        self.runtime.set_legacy_test_type('UnalignedPath')
        self.assertRaises(Exception, self.runtime.patch_assessor.start_assessment)
        self.assertTrue(self.runtime.patch_assessor.stopwatch.start_time is not None)
        self.assertTrue(self.runtime.patch_assessor.stopwatch.end_time is not None)
        self.assertTrue(self.runtime.patch_assessor.stopwatch.time_taken_in_secs is not None)
        self.assertTrue(self.runtime.patch_assessor.stopwatch.task_details is not None)

    def test_raise_if_min_python_version_not_met(self):
        sys.version_info = (2, 6)
        # Assert that an exception is raised
        with self.assertRaises(Exception) as context:
            self.runtime.patch_assessor.start_assessment()
        self.assertEqual(str(context.exception), Constants.PYTHON_NOT_COMPATIBLE_ERROR_MSG.format(sys.version_info))

<<<<<<< HEAD
    def test_raise_add_error_to_status(self):
=======
    def test_patch_assessment_throws_exception(self):
>>>>>>> 10612826
        self.runtime.package_manager.get_all_updates = lambda: self.raise_ex()
        
        with self.assertRaises(Exception) as context:
            self.runtime.patch_assessor.start_assessment()
            
        self.assertIn(Constants.ERROR_ADDED_TO_STATUS, repr(context.exception))
        self.assertEqual(context.exception.args[1], "[{0}]".format(Constants.ERROR_ADDED_TO_STATUS))

    def raise_ex(self):
        raise Exception()
    
    def mock_refresh_repo(self):
        pass


if __name__ == '__main__':
    unittest.main()<|MERGE_RESOLUTION|>--- conflicted
+++ resolved
@@ -180,22 +180,18 @@
             self.runtime.patch_assessor.start_assessment()
         self.assertEqual(str(context.exception), Constants.PYTHON_NOT_COMPATIBLE_ERROR_MSG.format(sys.version_info))
 
-<<<<<<< HEAD
-    def test_raise_add_error_to_status(self):
-=======
     def test_patch_assessment_throws_exception(self):
->>>>>>> 10612826
         self.runtime.package_manager.get_all_updates = lambda: self.raise_ex()
-        
+
         with self.assertRaises(Exception) as context:
             self.runtime.patch_assessor.start_assessment()
-            
+
         self.assertIn(Constants.ERROR_ADDED_TO_STATUS, repr(context.exception))
         self.assertEqual(context.exception.args[1], "[{0}]".format(Constants.ERROR_ADDED_TO_STATUS))
 
     def raise_ex(self):
         raise Exception()
-    
+
     def mock_refresh_repo(self):
         pass
 
