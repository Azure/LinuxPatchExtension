--- conflicted
+++ resolved
@@ -397,7 +397,6 @@
             self.assertEqual(installation_patches_sorted[12]["name"], "test-package-2")  # | Other              | Excluded    |
             self.assertEqual(installation_patches_sorted[13]["name"], "test-package-1")  # | Other              | NotSelected |
 
-<<<<<<< HEAD
     def test_if_complete_status_is_empty_json_with_bad_name(self):
         # Mock complete status file is empty but with bad json name
         sample_json = '[{"version": 1.0, "timestampUTC": "2023-05-13T07:38:07Z", "statusx": {"name": "Azure Patch Management", "operation": "Installation", "status": "success", "code": 0, "formattedMessage": {"lang": "en-US", "message": ""}, "substatusx": []}}]'
@@ -422,7 +421,6 @@
     def test_if_complete_status_path_is_dir(self):
         self.runtime.execution_config.status_file_path = self.runtime.execution_config.status_folder
         self.assertRaises(Exception, self.runtime.status_handler.load_status_file_components(initial_load=True))
-=======
     def test_assessment_packages_map(self):
         patch_count_for_test = 5
         expected_patch_id = 'python-samba0_2:4.4.5+dfsg-2ubuntu5.4_Ubuntu_16.04'
@@ -535,7 +533,6 @@
             test_package_versions.append('2:4.4.5+dfsg-2ubuntu5.4')
 
         return test_packages, test_package_versions
->>>>>>> 3184c6d6
 
 if __name__ == '__main__':
     unittest.main()