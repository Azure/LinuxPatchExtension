# Copyright 2020 Microsoft Corporation
#
# Licensed under the Apache License, Version 2.0 (the "License");
# you may not use this file except in compliance with the License.
# You may obtain a copy of the License at
#
#     http://www.apache.org/licenses/LICENSE-2.0
#
# Unless required by applicable law or agreed to in writing, software
# distributed under the License is distributed on an "AS IS" BASIS,
# WITHOUT WARRANTIES OR CONDITIONS OF ANY KIND, either express or implied.
# See the License for the specific language governing permissions and
# limitations under the License.
#
# Requires Python 2.7+
import datetime
import glob
import json
import os
import random
import time
import unittest
from core.src.bootstrap.Constants import Constants
from core.src.service_interfaces.StatusHandler import StatusHandler
from core.tests.library.ArgumentComposer import ArgumentComposer
from core.tests.library.RuntimeCompositor import RuntimeCompositor


class TestStatusHandler(unittest.TestCase):
    def setUp(self):
        self.runtime = RuntimeCompositor(ArgumentComposer().get_composed_arguments(), True)
        self.container = self.runtime.container

    def tearDown(self):
        self.runtime.stop()

    def __mock_os_remove(self, file_to_remove):
        raise Exception("File could not be deleted")

    def test_set_package_assessment_status(self):
        # startedBy should be set to User in status for Assessment
        packages, package_versions = self.runtime.package_manager.get_all_updates()
        self.runtime.status_handler.set_package_assessment_status(packages, package_versions)
        with self.runtime.env_layer.file_system.open(self.runtime.execution_config.status_file_path, 'r') as file_handle:
            substatus_file_data = json.load(file_handle)[0]["status"]["substatus"][0]
        self.assertEqual(substatus_file_data["name"], Constants.PATCH_ASSESSMENT_SUMMARY)
        self.assertEqual(len(json.loads(substatus_file_data["formattedMessage"]["message"])["patches"]), 3)
        self.assertEqual(json.loads(substatus_file_data["formattedMessage"]["message"])["patches"][0]["name"], "python-samba")
        self.assertEqual(json.loads(substatus_file_data["formattedMessage"]["message"])["patches"][1]["name"], "samba-common-bin")
        self.assertEqual(json.loads(substatus_file_data["formattedMessage"]["message"])["patches"][2]["name"], "samba-libs")
        self.assertTrue("python-samba_2:4.4.5+dfsg-2ubuntu5.4" in str(json.loads(substatus_file_data["formattedMessage"]["message"])["patches"][0]["patchId"]))
        self.assertEqual(json.loads(substatus_file_data["formattedMessage"]["message"])["startedBy"], Constants.PatchAssessmentSummaryStartedBy.USER)

    def test_set_package_assessment_status_for_auto_assessment(self):
        # startedBy should be set to Platform in status for Auto Assessment
        self.runtime.execution_config.exec_auto_assess_only = True
        packages, package_versions = self.runtime.package_manager.get_all_updates()
        self.runtime.status_handler.set_package_assessment_status(packages, package_versions)
        with self.runtime.env_layer.file_system.open(self.runtime.execution_config.status_file_path, 'r') as file_handle:
            substatus_file_data = json.load(file_handle)[0]["status"]["substatus"][0]
        self.assertEqual(substatus_file_data["name"], Constants.PATCH_ASSESSMENT_SUMMARY)
        self.assertEqual(len(json.loads(substatus_file_data["formattedMessage"]["message"])["patches"]), 3)
        self.assertEqual(json.loads(substatus_file_data["formattedMessage"]["message"])["patches"][0]["name"], "python-samba")
        self.assertEqual(json.loads(substatus_file_data["formattedMessage"]["message"])["patches"][1]["name"], "samba-common-bin")
        self.assertEqual(json.loads(substatus_file_data["formattedMessage"]["message"])["patches"][2]["name"], "samba-libs")
        self.assertTrue("python-samba_2:4.4.5+dfsg-2ubuntu5.4" in str(json.loads(substatus_file_data["formattedMessage"]["message"])["patches"][0]["patchId"]))
        self.assertEqual(json.loads(substatus_file_data["formattedMessage"]["message"])["startedBy"], Constants.PatchAssessmentSummaryStartedBy.PLATFORM)

    def test_set_package_install_status(self):
        packages, package_versions = self.runtime.package_manager.get_all_updates()
        self.runtime.status_handler.set_package_install_status(packages, package_versions)
        substatus_file_data = []
        with self.runtime.env_layer.file_system.open(self.runtime.execution_config.status_file_path, 'r') as file_handle:
            substatus_file_data = json.load(file_handle)[0]["status"]["substatus"][0]
        self.assertEqual(substatus_file_data["name"], Constants.PATCH_INSTALLATION_SUMMARY)
        self.assertEqual(len(json.loads(substatus_file_data["formattedMessage"]["message"])["patches"]), 3)
        self.assertEqual(json.loads(substatus_file_data["formattedMessage"]["message"])["patches"][0]["name"], "python-samba")
        self.assertEqual(json.loads(substatus_file_data["formattedMessage"]["message"])["patches"][1]["name"], "samba-common-bin")
        self.assertEqual(json.loads(substatus_file_data["formattedMessage"]["message"])["patches"][2]["name"], "samba-libs")
        self.assertTrue("python-samba_2:4.4.5+dfsg-2ubuntu5.4" in str(json.loads(substatus_file_data["formattedMessage"]["message"])["patches"][0]["patchId"]))
        self.assertEqual(json.loads(substatus_file_data["formattedMessage"]["message"])["patches"][2]["patchInstallationState"], "Pending")

    def test_set_package_install_status_extended(self):
        packages, package_versions = self.runtime.package_manager.get_all_updates()
        self.runtime.status_handler.set_package_install_status(packages, package_versions)
        with self.runtime.env_layer.file_system.open(self.runtime.execution_config.status_file_path, 'r') as file_handle:
            substatus_file_data = json.load(file_handle)[0]["status"]["substatus"][0]
        self.assertEqual(substatus_file_data["name"], Constants.PATCH_INSTALLATION_SUMMARY)
        self.assertEqual(json.loads(substatus_file_data["formattedMessage"]["message"])["patches"][1]["name"], "samba-common-bin")
        self.assertEqual(json.loads(substatus_file_data["formattedMessage"]["message"])["patches"][1]["patchInstallationState"], Constants.PENDING)
        self.runtime.status_handler.set_package_install_status("samba-common-bin", "2:4.4.5+dfsg-2ubuntu5.4", Constants.INSTALLED)
        with self.runtime.env_layer.file_system.open(self.runtime.execution_config.status_file_path, 'r') as file_handle:
            substatus_file_data = json.load(file_handle)[0]["status"]["substatus"][0]
        self.assertEqual(json.loads(substatus_file_data["formattedMessage"]["message"])["patches"][0]["name"], "samba-common-bin")
        self.assertEqual(json.loads(substatus_file_data["formattedMessage"]["message"])["patches"][0]["patchInstallationState"], Constants.INSTALLED)

    def test_set_package_install_status_classification(self):
        packages, package_versions = self.runtime.package_manager.get_all_updates()
        self.runtime.status_handler.set_package_install_status(packages, package_versions)
        sec_packages, sec_package_versions = self.runtime.package_manager.get_security_updates()
        self.runtime.status_handler.set_package_install_status_classification(sec_packages, sec_package_versions, "Security")
        substatus_file_data = []
        with self.runtime.env_layer.file_system.open(self.runtime.execution_config.status_file_path, 'r') as file_handle:
            substatus_file_data = json.load(file_handle)[0]["status"]["substatus"][0]
        self.assertEqual(substatus_file_data["name"], Constants.PATCH_INSTALLATION_SUMMARY)
        self.assertEqual(len(json.loads(substatus_file_data["formattedMessage"]["message"])["patches"]), 3)
        self.assertEqual(json.loads(substatus_file_data["formattedMessage"]["message"])["patches"][0]["name"], "python-samba")
        self.assertTrue("Security" in str(json.loads(substatus_file_data["formattedMessage"]["message"])["patches"][0]["classifications"]))
        self.assertEqual(json.loads(substatus_file_data["formattedMessage"]["message"])["patches"][1]["name"], "samba-common-bin")
        self.assertTrue("Security" in str(json.loads(substatus_file_data["formattedMessage"]["message"])["patches"][1]["classifications"]))
        self.assertEqual(json.loads(substatus_file_data["formattedMessage"]["message"])["patches"][2]["name"], "samba-libs")
        self.assertTrue("python-samba_2:4.4.5+dfsg-2ubuntu5.4" in str(json.loads(substatus_file_data["formattedMessage"]["message"])["patches"][0]["patchId"]))
        self.assertTrue("Security" in str(json.loads(substatus_file_data["formattedMessage"]["message"])["patches"][2]["classifications"]))

    def test_set_package_install_status_classification_not_set(self):
        packages, package_versions = self.runtime.package_manager.get_all_updates()
        self.runtime.status_handler.set_package_install_status(packages, package_versions)
        sec_packages, sec_package_versions = self.runtime.package_manager.get_security_updates()
        self.runtime.status_handler.set_package_install_status_classification(sec_packages, sec_package_versions)
        substatus_file_data = []
        with self.runtime.env_layer.file_system.open(self.runtime.execution_config.status_file_path, 'r') as file_handle:
            substatus_file_data = json.load(file_handle)[0]["status"]["substatus"][0]
        self.assertEqual(substatus_file_data["name"], Constants.PATCH_INSTALLATION_SUMMARY)
        self.assertEqual(len(json.loads(substatus_file_data["formattedMessage"]["message"])["patches"]), 3)
        self.assertEqual(json.loads(substatus_file_data["formattedMessage"]["message"])["patches"][0]["name"], "python-samba")
        self.assertTrue("Other" in str(json.loads(substatus_file_data["formattedMessage"]["message"])["patches"][0]["classifications"]))
        self.assertEqual(json.loads(substatus_file_data["formattedMessage"]["message"])["patches"][1]["name"], "samba-common-bin")
        self.assertTrue("Other" in str(json.loads(substatus_file_data["formattedMessage"]["message"])["patches"][1]["classifications"]))
        self.assertEqual(json.loads(substatus_file_data["formattedMessage"]["message"])["patches"][2]["name"], "samba-libs")
        self.assertTrue("python-samba_2:4.4.5+dfsg-2ubuntu5.4" in str(json.loads(substatus_file_data["formattedMessage"]["message"])["patches"][0]["patchId"]))
        self.assertTrue("Other" in str(json.loads(substatus_file_data["formattedMessage"]["message"])["patches"][2]["classifications"]))

    def test_set_package_install_unknown_patch_state_recorded(self):
        packages, package_versions = self.runtime.package_manager.get_all_updates()
        self.runtime.status_handler.set_package_install_status(packages, package_versions, Constants.AVAILABLE)

        with self.runtime.env_layer.file_system.open(self.runtime.execution_config.status_file_path, 'r') as file_handle:
            substatus_file_data = json.load(file_handle)[0]["status"]["substatus"][0]
        self.assertEqual(substatus_file_data["name"], Constants.PATCH_INSTALLATION_SUMMARY)
        self.assertEqual(len(json.loads(substatus_file_data["formattedMessage"]["message"])["patches"]), 3)
        self.assertEqual(json.loads(substatus_file_data["formattedMessage"]["message"])["patches"][0]["name"], "python-samba")
        self.assertTrue("Other" in str(json.loads(substatus_file_data["formattedMessage"]["message"])["patches"][0]["classifications"]))
        self.assertEqual("Available", str(json.loads(substatus_file_data["formattedMessage"]["message"])["patches"][0]["patchInstallationState"]))
        self.assertEqual(json.loads(substatus_file_data["formattedMessage"]["message"])["patches"][1]["name"], "samba-common-bin")
        self.assertTrue("Other" in str(json.loads(substatus_file_data["formattedMessage"]["message"])["patches"][1]["classifications"]))
        self.assertEqual(json.loads(substatus_file_data["formattedMessage"]["message"])["patches"][2]["name"], "samba-libs")
        self.assertTrue("python-samba_2:4.4.5+dfsg-2ubuntu5.4" in str(json.loads(substatus_file_data["formattedMessage"]["message"])["patches"][0]["patchId"]))
        self.assertTrue("Other" in str(json.loads(substatus_file_data["formattedMessage"]["message"])["patches"][2]["classifications"]))

    def test_set_installation_reboot_status(self):
        self.assertRaises(Exception, self.runtime.status_handler.set_installation_reboot_status, "INVALID_STATUS")

        # Reboot status not updated as it fails state transition validation
        self.runtime.status_handler.set_installation_substatus_json()
        self.runtime.status_handler.set_installation_reboot_status(Constants.RebootStatus.COMPLETED)
        with self.runtime.env_layer.file_system.open(self.runtime.execution_config.status_file_path, 'r') as file_handle:
            substatus_file_data = json.load(file_handle)[0]["status"]["substatus"][0]
        self.assertEqual(json.loads(substatus_file_data["formattedMessage"]["message"])["rebootStatus"], Constants.RebootStatus.NOT_NEEDED)

        self.runtime.status_handler.set_installation_reboot_status(Constants.RebootStatus.REQUIRED)
        with self.runtime.env_layer.file_system.open(self.runtime.execution_config.status_file_path, 'r') as file_handle:
            substatus_file_data = json.load(file_handle)[0]["status"]["substatus"][0]
        self.assertEqual(json.loads(substatus_file_data["formattedMessage"]["message"])["rebootStatus"], Constants.RebootStatus.REQUIRED)

    def test_set_maintenance_window_exceeded(self):
        self.runtime.status_handler.set_installation_substatus_json()
        self.runtime.status_handler.set_maintenance_window_exceeded(True)
        with self.runtime.env_layer.file_system.open(self.runtime.execution_config.status_file_path, 'r') as file_handle:
            substatus_file_data = json.load(file_handle)[0]["status"]["substatus"][0]
        self.assertTrue(json.loads(substatus_file_data["formattedMessage"]["message"])["maintenanceWindowExceeded"])

    def test_add_error(self):
        # Setting operation to assessment to add all errors under assessment substatus
        self.runtime.status_handler.set_current_operation(Constants.ASSESSMENT)

        # Unexpected input
        self.runtime.status_handler.add_error_to_status(None)
        self.runtime.status_handler.set_assessment_substatus_json()
        substatus_file_data = []
        with self.runtime.env_layer.file_system.open(self.runtime.execution_config.status_file_path, 'r') as file_handle:
            substatus_file_data = json.load(file_handle)[0]["status"]["substatus"][0]
        self.assertEqual(len(json.loads(substatus_file_data["formattedMessage"]["message"])["errors"]["details"]), 0)

        self.runtime.status_handler.set_assessment_substatus_json(status=Constants.STATUS_SUCCESS)

        # Adding multiple exceptions
        self.runtime.status_handler.add_error_to_status("exception1", Constants.PatchOperationErrorCodes.DEFAULT_ERROR)
        self.runtime.status_handler.add_error_to_status("exception2", Constants.PatchOperationErrorCodes.DEFAULT_ERROR)
        self.runtime.status_handler.add_error_to_status("exception3", Constants.PatchOperationErrorCodes.DEFAULT_ERROR)
        self.runtime.status_handler.add_error_to_status("exception4", Constants.PatchOperationErrorCodes.DEFAULT_ERROR)
        self.runtime.status_handler.add_error_to_status("exception5", Constants.PatchOperationErrorCodes.DEFAULT_ERROR)
        self.runtime.status_handler.add_error_to_status("exception6", Constants.PatchOperationErrorCodes.OPERATION_FAILED)

        # Trying to add existing error
        self.runtime.status_handler.add_error_to_status("Adding same exception " + Constants.ERROR_ADDED_TO_STATUS, Constants.PatchOperationErrorCodes.DEFAULT_ERROR)

        # Test message restrictions
        self.runtime.status_handler.add_error_to_status("a"*130, Constants.PatchOperationErrorCodes.DEFAULT_ERROR)

        substatus_file_data = []
        with self.runtime.env_layer.file_system.open(self.runtime.execution_config.status_file_path, 'r') as file_handle:
            substatus_file_data = json.load(file_handle)[0]["status"]["substatus"][0]

        self.assertEqual("Success".lower(), str(substatus_file_data["status"]).lower())
        self.assertNotEqual(json.loads(substatus_file_data["formattedMessage"]["message"])["errors"], None)
        self.assertTrue("Adding same exception" not in str(json.loads(substatus_file_data["formattedMessage"]["message"])["errors"]["details"]))
        self.assertEqual(substatus_file_data["name"], Constants.PATCH_ASSESSMENT_SUMMARY)
        self.assertEqual(json.loads(substatus_file_data["formattedMessage"]["message"])["errors"]["code"], 1)
        self.assertEqual(len(json.loads(substatus_file_data["formattedMessage"]["message"])["errors"]["details"]), 5)
        self.assertEqual(json.loads(substatus_file_data["formattedMessage"]["message"])["errors"]["details"][1]["code"], Constants.PatchOperationErrorCodes.OPERATION_FAILED)
        self.assertEqual(json.loads(substatus_file_data["formattedMessage"]["message"])["errors"]["details"][0]["code"], Constants.PatchOperationErrorCodes.DEFAULT_ERROR)
        self.assertEqual(json.loads(substatus_file_data["formattedMessage"]["message"])["errors"]["details"][0]["message"], "a"*125 + "...")

        # Adding installation error
        self.runtime.status_handler.set_current_operation(Constants.INSTALLATION)
        self.runtime.status_handler.add_error_to_status("installexception1", Constants.PatchOperationErrorCodes.DEFAULT_ERROR)
        substatus_file_data = []
        with self.runtime.env_layer.file_system.open(self.runtime.execution_config.status_file_path, 'r') as file_handle:
            substatus_file_data = json.load(file_handle)[0]["status"]["substatus"][1]
        self.assertNotEqual(json.loads(substatus_file_data["formattedMessage"]["message"])["errors"], None)
        self.assertEqual(substatus_file_data["name"], Constants.PATCH_INSTALLATION_SUMMARY)
        self.assertEqual(json.loads(substatus_file_data["formattedMessage"]["message"])["errors"]["code"], 1)
        self.assertEqual(len(json.loads(substatus_file_data["formattedMessage"]["message"])["errors"]["details"]), 1)

    def test_add_duplicate_error(self):
        # Setting operation to assessment to add all errors under assessment substatus
        self.runtime.status_handler.set_current_operation(Constants.ASSESSMENT)

        # Unexpected input
        self.runtime.status_handler.add_error_to_status(None)
        self.runtime.status_handler.set_assessment_substatus_json()
        substatus_file_data = []
        with self.runtime.env_layer.file_system.open(self.runtime.execution_config.status_file_path, 'r') as file_handle:
            substatus_file_data = json.load(file_handle)[0]["status"]["substatus"][0]
        self.assertEqual(len(json.loads(substatus_file_data["formattedMessage"]["message"])["errors"]["details"]), 0)

        self.runtime.status_handler.set_assessment_substatus_json(status=Constants.STATUS_SUCCESS)

        # Adding multiple, duplicate exceptions
        self.runtime.status_handler.add_error_to_status("exception1", Constants.PatchOperationErrorCodes.DEFAULT_ERROR)
        self.runtime.status_handler.add_error_to_status("exception1", Constants.PatchOperationErrorCodes.DEFAULT_ERROR)
        self.runtime.status_handler.add_error_to_status("exception2", Constants.PatchOperationErrorCodes.DEFAULT_ERROR)
        self.runtime.status_handler.add_error_to_status("exception2", Constants.PatchOperationErrorCodes.DEFAULT_ERROR)
        self.runtime.status_handler.add_error_to_status("exception2: extra details", Constants.PatchOperationErrorCodes.DEFAULT_ERROR)
        self.runtime.status_handler.add_error_to_status("exception2", Constants.PatchOperationErrorCodes.DEFAULT_ERROR)
        self.runtime.status_handler.add_error_to_status("exception6", Constants.PatchOperationErrorCodes.OPERATION_FAILED)

        substatus_file_data = []
        with self.runtime.env_layer.file_system.open(self.runtime.execution_config.status_file_path, 'r') as file_handle:
            substatus_file_data = json.load(file_handle)[0]["status"]["substatus"][0]

        self.assertEqual("Success".lower(), str(substatus_file_data["status"]).lower())
        self.assertNotEqual(json.loads(substatus_file_data["formattedMessage"]["message"])["errors"], None)
        self.assertEqual(json.loads(substatus_file_data["formattedMessage"]["message"])["errors"]["code"], 1)
        self.assertEqual(len(json.loads(substatus_file_data["formattedMessage"]["message"])["errors"]["details"]), 3)
        self.assertEqual(json.loads(substatus_file_data["formattedMessage"]["message"])["errors"]["details"][0]["code"], Constants.PatchOperationErrorCodes.OPERATION_FAILED)
        self.assertEqual(json.loads(substatus_file_data["formattedMessage"]["message"])["errors"]["details"][1]["code"], Constants.PatchOperationErrorCodes.DEFAULT_ERROR)

    def test_add_error_fail(self):
        self.runtime.status_handler.set_current_operation(Constants.ASSESSMENT)

        import tempfile
        tempfile_backup = tempfile.NamedTemporaryFile
        tempfile.NamedTemporaryFile = None

        # Error within retries for writing temporary file
        error_raised = False
        try:
            self.runtime.status_handler.add_error_to_status("test")
        except Exception as error:
            error_raised = True
            self.assertTrue("retries exhausted" in str(error))

        self.assertTrue(error_raised)
        tempfile.NamedTemporaryFile = tempfile_backup

    def test_status_file_initial_load(self):
        # for non autopatching request, with Reboot started
        self.runtime.status_handler.set_installation_reboot_status(Constants.RebootStatus.STARTED)
        status_handler = StatusHandler(self.runtime.env_layer, self.runtime.execution_config, self.runtime.composite_logger, self.runtime.telemetry_writer, self.runtime.vm_cloud_type)
        self.assertTrue(status_handler is not None)

        # for autopatching request, with reboot started
        self.runtime.status_handler.set_installation_reboot_status(Constants.RebootStatus.STARTED)
        self.runtime.status_handler.set_patch_metadata_for_healthstore_substatus_json()
        self.runtime.execution_config.maintenance_run_id = str(datetime.datetime.utcnow().strftime("%Y-%m-%dT%H:%M:%S.%fZ"))
        status_handler = StatusHandler(self.runtime.env_layer, self.runtime.execution_config, self.runtime.composite_logger, self.runtime.telemetry_writer, self.runtime.vm_cloud_type)
        with self.runtime.env_layer.file_system.open(self.runtime.execution_config.complete_status_file_path, 'r') as file_handle:
            substatus_file_data = json.load(file_handle)[0]["status"]["substatus"]
        self.assertTrue(len(substatus_file_data) == 1)

        # for autopatching request, with reboot not started
        self.runtime.status_handler.set_installation_reboot_status(Constants.RebootStatus.COMPLETED)
        self.runtime.execution_config.maintenance_run_id = str(datetime.datetime.utcnow().strftime("%Y-%m-%dT%H:%M:%S.%fZ"))
        status_handler = StatusHandler(self.runtime.env_layer, self.runtime.execution_config, self.runtime.composite_logger, self.runtime.telemetry_writer, self.runtime.vm_cloud_type)
        with self.runtime.env_layer.file_system.open(self.runtime.execution_config.complete_status_file_path, 'r') as file_handle:
            substatus_file_data = json.load(file_handle)[0]["status"]["substatus"][0]
        self.assertTrue(status_handler is not None)
        self.assertEqual(json.loads(substatus_file_data["formattedMessage"]["message"])["shouldReportToHealthStore"], False)
        self.assertEqual(json.loads(substatus_file_data["formattedMessage"]["message"])["patchVersion"], Constants.PATCH_VERSION_UNKNOWN)
        self.assertEqual(substatus_file_data["status"].lower(), Constants.STATUS_SUCCESS.lower())

        # fail to load status file
        self.runtime.status_handler.set_installation_reboot_status(Constants.RebootStatus.STARTED)
        backup_file_system_open = self.runtime.env_layer.file_system.open
        self.runtime.env_layer.file_system.open = None
        status_handler_failed = False
        try:
            status_handler = StatusHandler(self.runtime.env_layer, self.runtime.execution_config, self.runtime.composite_logger, self.runtime.telemetry_writer, self.runtime.vm_cloud_type)
        except Exception as error:
            status_handler_failed = True

        self.assertTrue(status_handler_failed)
        self.runtime.env_layer.file_system.open = backup_file_system_open

    def test_set_patch_metadata_for_healthstore_substatus_json(self):
        # setting healthstore properties
        self.runtime.status_handler.set_patch_metadata_for_healthstore_substatus_json(status=Constants.STATUS_SUCCESS, patch_version="2020-07-08", report_to_healthstore=True, wait_after_update=True)
        with self.runtime.env_layer.file_system.open(self.runtime.execution_config.status_file_path, 'r') as file_handle:
            substatus_file_data = json.load(file_handle)[0]["status"]["substatus"][0]
        self.assertEqual(json.loads(substatus_file_data["formattedMessage"]["message"])["shouldReportToHealthStore"], True)
        self.assertEqual(json.loads(substatus_file_data["formattedMessage"]["message"])["patchVersion"], "2020-07-08")
        self.assertEqual(substatus_file_data["status"].lower(), Constants.STATUS_SUCCESS.lower())

        # using default values
        self.runtime.status_handler.set_patch_metadata_for_healthstore_substatus_json()
        with self.runtime.env_layer.file_system.open(self.runtime.execution_config.status_file_path, 'r') as file_handle:
            substatus_file_data = json.load(file_handle)[0]["status"]["substatus"][0]
        self.assertEqual(json.loads(substatus_file_data["formattedMessage"]["message"])["shouldReportToHealthStore"], False)
        self.assertEqual(json.loads(substatus_file_data["formattedMessage"]["message"])["patchVersion"], Constants.PATCH_VERSION_UNKNOWN)
        self.assertEqual(substatus_file_data["status"].lower(), Constants.STATUS_SUCCESS.lower())

    def get_status_handler_substatus_maintenance_run_id(self):
        with self.runtime.env_layer.file_system.open(self.runtime.execution_config.status_file_path, 'r') as file_handle:
            substatus_file_data = json.load(file_handle)[0]["status"]["substatus"]
            return json.loads(substatus_file_data[0]['formattedMessage']['message'])['maintenanceRunId']

    def test_status_file_maintenance_run_id(self):
        # Testing None/empty values for maintenance run id
        self.runtime.status_handler.set_installation_reboot_status(Constants.RebootStatus.STARTED)
        status_handler = StatusHandler(self.runtime.env_layer, self.runtime.execution_config, self.runtime.composite_logger, self.runtime.telemetry_writer, self.runtime.vm_cloud_type)
        self.assertTrue(status_handler is not None)

        # Expect datetime string
        expected_maintenance_run_id = str(datetime.datetime.utcnow().strftime("%Y-%m-%dT%H:%M:%S.%fZ"))
        self.runtime.execution_config.maintenance_run_id = expected_maintenance_run_id
        self.runtime.status_handler.set_installation_substatus_json()
        self.assertEqual(expected_maintenance_run_id, self.get_status_handler_substatus_maintenance_run_id())

        # Expect empty string
        expected_maintenance_run_id = ''
        self.runtime.execution_config.maintenance_run_id = expected_maintenance_run_id  # Give empty string, expect empty string
        self.runtime.status_handler.set_installation_substatus_json()
        self.assertEqual(expected_maintenance_run_id, self.get_status_handler_substatus_maintenance_run_id())

        self.runtime.execution_config.maintenance_run_id = None  # Give None, expect empty string
        self.runtime.status_handler.set_installation_substatus_json()
        self.assertEqual(expected_maintenance_run_id, self.get_status_handler_substatus_maintenance_run_id())

    def test_sequence_number_changed_termination_auto_assess_only(self):
        self.runtime.execution_config.exec_auto_assess_only = True
        self.runtime.status_handler.report_sequence_number_changed_termination()
        with self.runtime.env_layer.file_system.open(self.runtime.execution_config.status_file_path, 'r') as file_handle:
            substatus_file_data = json.load(file_handle)[0]["status"]["substatus"][0]
            self.assertTrue(substatus_file_data["name"] == Constants.PATCH_ASSESSMENT_SUMMARY)
            formatted_message = json.loads(substatus_file_data['formattedMessage']['message'])
            self.assertTrue(formatted_message["errors"]["details"][0]["code"] == Constants.PatchOperationErrorCodes.NEWER_OPERATION_SUPERSEDED)
            self.assertEqual(formatted_message["startedBy"], Constants.PatchAssessmentSummaryStartedBy.PLATFORM)

    def test_sequence_number_changed_termination_configuration_only(self):
        self.runtime.execution_config.operation = Constants.CONFIGURE_PATCHING
        self.runtime.status_handler.set_current_operation(Constants.CONFIGURE_PATCHING)

        self.runtime.status_handler.report_sequence_number_changed_termination()
        with self.runtime.env_layer.file_system.open(self.runtime.execution_config.status_file_path, 'r') as file_handle:
            substatus_file_data = json.load(file_handle)[0]["status"]["substatus"][0]
            self.assertTrue(substatus_file_data["name"] == Constants.CONFIGURE_PATCHING_SUMMARY)
            self.assertEqual(substatus_file_data["status"], Constants.STATUS_ERROR.lower())
            formatted_message = json.loads(substatus_file_data['formattedMessage']['message'])
            self.assertTrue(formatted_message["errors"]["details"][0]["code"] == Constants.PatchOperationErrorCodes.NEWER_OPERATION_SUPERSEDED)

    def test_sequence_number_changed_termination_installation(self):
        self.runtime.execution_config.operation = Constants.INSTALLATION
        self.runtime.status_handler.set_current_operation(Constants.INSTALLATION)

        self.runtime.status_handler.report_sequence_number_changed_termination()
        with self.runtime.env_layer.file_system.open(self.runtime.execution_config.status_file_path, 'r') as file_handle:
            substatus_file_data = json.load(file_handle)[0]["status"]["substatus"][0]
            self.assertTrue(substatus_file_data["name"] == Constants.PATCH_INSTALLATION_SUMMARY)
            self.assertEqual(substatus_file_data["status"], Constants.STATUS_ERROR.lower())
            formatted_message = json.loads(substatus_file_data['formattedMessage']['message'])
            self.assertTrue(formatted_message["errors"]["details"][0]["code"] == Constants.PatchOperationErrorCodes.NEWER_OPERATION_SUPERSEDED)

    def test_set_patch_metadata_for_healthstore_substatus_json_auto_assess_transitioning(self):
        self.runtime.execution_config.exec_auto_assess_only = True
        self.assertRaises(Exception,
                          lambda: self.runtime.status_handler.set_patch_metadata_for_healthstore_substatus_json())

    def test_set_configure_patching_substatus_json_auto_assess_transitioning(self):
        self.runtime.execution_config.exec_auto_assess_only = True
        self.assertRaises(Exception,
                          lambda: self.runtime.status_handler.set_configure_patching_substatus_json())

    def test_set_current_operation_auto_assess_non_assessment(self):
        self.runtime.execution_config.exec_auto_assess_only = True
        self.assertRaises(Exception,
                          lambda: self.runtime.status_handler.set_current_operation(Constants.INSTALLATION))

    def test_sort_packages_by_classification_and_state(self):
        with self.runtime.env_layer.file_system.open("../../extension/tests/helpers/PatchOrderAssessmentSummary.json", 'r') as file_handle:
            assessment_patches = json.load(file_handle)["patches"]
            assessment_patches_sorted = self.runtime.status_handler.sort_packages_by_classification_and_state(assessment_patches)
            #                                                                           + Classifications    | Patch State +
            #                                                                           |--------------------|-------------|
            self.assertEqual(assessment_patches_sorted[0]["name"], "test-package-1")  # | Critical           |             |
            self.assertEqual(assessment_patches_sorted[1]["name"], "test-package-4")  # | Security, Critical |             |
            self.assertEqual(assessment_patches_sorted[2]["name"], "test-package-5")  # | Critical, Other    |             |
            self.assertEqual(assessment_patches_sorted[3]["name"], "test-package-3")  # | Other, Security    |             |
            self.assertEqual(assessment_patches_sorted[4]["name"], "test-package-7")  # | Security           |             |
            self.assertEqual(assessment_patches_sorted[5]["name"], "test-package-2")  # | Other              |             |
            self.assertEqual(assessment_patches_sorted[6]["name"], "test-package-6")  # | Unclassified       |             |

        with self.runtime.env_layer.file_system.open("../../extension/tests/helpers/PatchOrderInstallationSummary.json", 'r') as file_handle:
            installation_patches = json.load(file_handle)["patches"]
            installation_patches_sorted = self.runtime.status_handler.sort_packages_by_classification_and_state(installation_patches)
            #                                                                              + Classifications    | Patch State +
            #                                                                              |--------------------|-------------|
            self.assertEqual(installation_patches_sorted[0]["name"], "test-package-12")  # | Critical, Security | Failed      |
            self.assertEqual(installation_patches_sorted[1]["name"], "test-package-14")  # | Critical           | Installed   |
            self.assertEqual(installation_patches_sorted[2]["name"], "test-package-13")  # | Critical           | Available   |
            self.assertEqual(installation_patches_sorted[3]["name"], "test-package-8")  #  | Security, Critical | Excluded    |

            self.assertEqual(installation_patches_sorted[4]["name"], "test-package-6")  #  | Security           | Failed      |
            self.assertEqual(installation_patches_sorted[5]["name"], "test-package-11")  # | Security           | Installed   |
            self.assertEqual(installation_patches_sorted[6]["name"], "test-package-10")  # | Security           | Available   |
            self.assertEqual(installation_patches_sorted[7]["name"], "test-package-9")  #  | Security           | Pending     |
            self.assertEqual(installation_patches_sorted[8]["name"], "test-package-7")  #  | Security           | NotSelected |


            self.assertEqual(installation_patches_sorted[9]["name"], "test-package-5")  #  | Other              | Installed   |
            self.assertEqual(installation_patches_sorted[10]["name"], "test-package-4")  # | Other              | Available   |
            self.assertEqual(installation_patches_sorted[11]["name"], "test-package-3")  # | Other              | Pending     |
            self.assertEqual(installation_patches_sorted[12]["name"], "test-package-2")  # | Other              | Excluded    |
            self.assertEqual(installation_patches_sorted[13]["name"], "test-package-1")  # | Other              | NotSelected |

    def test_if_status_file_resets_on_load_if_malformed(self):
        # Mock complete status file with malformed json
        sample_json = '[{"version": 1.0, "timestampUTC": "2023-05-13T07:38:07Z", "statusx": {"name": "Azure Patch Management", "operation": "Installation", "status": "success", "code": 0, "formattedMessage": {"lang": "en-US", "message": ""}, "substatusx": []}}]'
        file_path = self.runtime.execution_config.status_folder
        example_file1 = os.path.join(file_path, '123.complete.status')
        self.runtime.execution_config.complete_status_file_path = example_file1

        with open(example_file1, 'w') as f:
            f.write(sample_json)

        status_handler = StatusHandler(self.runtime.env_layer, self.runtime.execution_config, self.runtime.composite_logger, self.runtime.telemetry_writer, self.runtime.vm_cloud_type)
        # Mock complete status file with malformed json and being called in the load_status_file_components, and it will recreate a good complete_status_file
        with self.runtime.env_layer.file_system.open(self.runtime.execution_config.status_file_path, 'r') as file_handle:
            substatus_file_data = json.load(file_handle)[0]
        self.assertEqual(substatus_file_data["status"]["name"], "Azure Patch Management")
        self.assertEqual(substatus_file_data["status"]["operation"], "Installation")
        self.assertIsNotNone(substatus_file_data["status"]["substatus"])
        self.assertEqual(len(substatus_file_data["status"]["substatus"]), 0)
        self.runtime.env_layer.file_system.delete_files_from_dir(example_file1, "*.complete.status")

    def test_if_complete_and_status_path_is_dir(self):
        self.old_complete_status_path = self.runtime.execution_config.complete_status_file_path
        self.runtime.execution_config.complete_status_file_path = self.runtime.execution_config.status_folder
        self.runtime.status_handler.load_status_file_components(initial_load=True)
        self.assertTrue(os.path.isfile(os.path.join(self.runtime.execution_config.status_folder, '1.complete.status')))

        self.old_status_path = self.runtime.execution_config.status_file_path
        self.runtime.execution_config.status_file_path = self.runtime.execution_config.status_folder
        self.runtime.status_handler.load_status_file_components(initial_load=True)
        self.assertTrue(os.path.isfile(os.path.join(self.runtime.execution_config.status_folder, '1.status')))

        # reset the status path
        self.runtime.execution_config.complete_status_file_path = self.old_complete_status_path
        self.runtime.execution_config.status_file_path = self.old_status_path

    def test_assessment_packages_map(self):
        patch_count_for_test = 5
        expected_patch_id = 'python-samba0_2:4.4.5+dfsg-2ubuntu5.4_Ubuntu_16.04'

        status_handler = StatusHandler(self.runtime.env_layer, self.runtime.execution_config, self.runtime.composite_logger, self.runtime.telemetry_writer, self.runtime.vm_cloud_type)
        self.runtime.execution_config.operation = Constants.ASSESSMENT
        self.runtime.status_handler.set_current_operation(Constants.ASSESSMENT)

        test_packages, test_package_versions = self.__set_up_packages_func(patch_count_for_test)
        status_handler.set_package_assessment_status(test_packages, test_package_versions, 'Critical')

        with self.runtime.env_layer.file_system.open(self.runtime.execution_config.status_file_path, 'r') as file_handle:
            substatus_file_data = json.load(file_handle)[0]["status"]["substatus"][0]

        self.assertTrue(substatus_file_data["name"] == Constants.PATCH_ASSESSMENT_SUMMARY)
        formatted_message = json.loads(substatus_file_data['formattedMessage']['message'])
        self.assertEqual(len(formatted_message['patches']), patch_count_for_test)
        self.assertEqual(formatted_message['patches'][0]['classifications'], ['Critical'])
        self.assertEqual(formatted_message['patches'][0]['name'], 'python-samba0')
        self.assertEqual(formatted_message['patches'][0]['patchId'], expected_patch_id)

    def test_installation_packages_map(self):
        patch_id_other = 'python-samba0_2:4.4.5+dfsg-2ubuntu5.4_Ubuntu_16.04'
        expected_value_other = {'version': '2:4.4.5+dfsg-2ubuntu5.4', 'classifications': ['Other'], 'name': 'python-samba0',
                          'patchId': 'python-samba0_2:4.4.5+dfsg-2ubuntu5.4_Ubuntu_16.04', 'patchInstallationState': 'Installed'}

        patch_id_critical = 'python-samba0_2:4.4.5+dfsg-2ubuntu5.4_Ubuntu_16.04'
        expected_value_critical = {'version': '2:4.4.5+dfsg-2ubuntu5.4', 'classifications': ['Critical'], 'name': 'python-samba0',
                          'patchId': 'python-samba0_2:4.4.5+dfsg-2ubuntu5.4_Ubuntu_16.04', 'patchInstallationState': 'Installed'}
        self.runtime.execution_config.operation = Constants.INSTALLATION
        self.runtime.status_handler.set_current_operation(Constants.INSTALLATION)

        patch_count_for_test = 50
        test_packages, test_package_versions = self.__set_up_packages_func(patch_count_for_test)

        self.runtime.status_handler.set_package_install_status(test_packages, test_package_versions, 'Installed', 'Other')
        with self.runtime.env_layer.file_system.open(self.runtime.execution_config.status_file_path, 'r') as file_handle:
            substatus_file_data = json.load(file_handle)[0]["status"]["substatus"][0]

        formatted_message = json.loads(substatus_file_data['formattedMessage']['message'])
        self.assertEqual(len(formatted_message['patches']), patch_count_for_test)
        self.assertEqual(formatted_message['patches'][0]['classifications'], ['Other'])
        self.assertEqual(formatted_message['patches'][0]['patchId'], patch_id_other)
        self.assertEqual(formatted_message['patches'][0], expected_value_other)
        self.assertEqual(formatted_message['patches'][0]['name'], 'python-samba0')

        # Update the classification from Other to Critical
        self.runtime.status_handler.set_package_install_status_classification(test_packages, test_package_versions, 'Critical')
        with self.runtime.env_layer.file_system.open(self.runtime.execution_config.status_file_path, 'r') as file_handle:
            substatus_file_data = json.load(file_handle)[0]["status"]["substatus"][0]

        formatted_message = json.loads(substatus_file_data['formattedMessage']['message'])
        self.assertEqual(len(formatted_message['patches']), patch_count_for_test)
        self.assertEqual(formatted_message['patches'][0]['classifications'], ['Critical'])
        self.assertEqual(formatted_message['patches'][0]['patchId'], patch_id_critical)
        self.assertEqual(formatted_message['patches'][0], expected_value_critical)
        self.assertEqual(formatted_message['patches'][0]['name'], 'python-samba0')

    def test_load_status_and_set_package_install_status(self):
        patch_count_for_test = 5
        test_packages, test_package_versions = self.__set_up_packages_func(patch_count_for_test)
        file_path = self.runtime.execution_config.status_folder
        example_file1 = os.path.join(file_path, '123.complete.status')
        sample_json = [{"version": 1.0, "timestampUTC": "2023-06-17T02:06:19Z", "status": {"name": "Azure Patch Management", "operation": "Installation", "status": "success", "code": 0, "formattedMessage": {"lang": "en-US", "message": ""}, "substatus": [{"name": "PatchInstallationSummary", "status": "transitioning", "code": 0, "formattedMessage": {"lang": "en-US", "message": "{\"installationActivityId\": \"c365ab46-a12a-4388-853b-5240a0702124\", \"rebootStatus\": \"NotNeeded\", \"maintenanceWindowExceeded\": false, \"notSelectedPatchCount\": 0, \"excludedPatchCount\": 0, \"pendingPatchCount\": 0, \"installedPatchCount\": 5, \"failedPatchCount\": 0, \"patches\": [{\"patchId\": \"python-samba0_2:4.4.5+dfsg-2ubuntu5.4_Ubuntu_16.04\", \"name\": \"python-samba0\", \"version\": \"2:4.4.5+dfsg-2ubuntu5.4\", \"classifications\": [\"Other\"], \"patchInstallationState\": \"Pending\"}, {\"patchId\": \"python-samba1_2:4.4.5+dfsg-2ubuntu5.4_Ubuntu_16.04\", \"name\": \"python-samba1\", \"version\": \"2:4.4.5+dfsg-2ubuntu5.4\", \"classifications\": [\"Security\"], \"patchInstallationState\": \"Failed\"}, {\"patchId\": \"python-samba2_2:4.4.5+dfsg-2ubuntu5.4_Ubuntu_16.04\", \"name\": \"python-samba2\", \"version\": \"2:4.4.5+dfsg-2ubuntu5.4\", \"classifications\": [\"Other\"], \"patchInstallationState\": \"Not_Selected\"}, {\"patchId\": \"python-samba3_2:4.4.5+dfsg-2ubuntu5.4_Ubuntu_16.04\", \"name\": \"python-samba3\", \"version\": \"2:4.4.5+dfsg-2ubuntu5.4\", \"classifications\": [\"Other\"], \"patchInstallationState\": \"Pending\"}, {\"patchId\": \"python-samba4_2:4.4.5+dfsg-2ubuntu5.4_Ubuntu_16.04\", \"name\": \"python-samba4\", \"version\": \"2:4.4.5+dfsg-2ubuntu5.4\", \"classifications\": [\"Unclassified\"], \"patchInstallationState\": \"Failed\"}], \"startTime\": \"2023-06-17T02:06:19.480634Z\", \"lastModifiedTime\": \"2023-06-17T02:06:19Z\", \"maintenanceRunId\": \"\", \"errors\": {\"code\": 0, \"details\": [], \"message\": \"0 error/s reported.\"}}"}}]}}]
        with open(example_file1, 'w') as f:
            f.write(json.dumps(sample_json))
        self.runtime.status_handler.status_file_path = example_file1
        self.runtime.status_handler.load_status_file_components(initial_load=True)

        # Test for set_package_install_status
        self.runtime.status_handler.set_package_install_status(test_packages, test_package_versions, 'Installed', 'Critical')
        with self.runtime.env_layer.file_system.open(self.runtime.status_handler.status_file_path, 'r') as file_handle:
            substatus_file_data = json.load(file_handle)[0]["status"]["substatus"][0]
        self.assertEqual(substatus_file_data["name"], Constants.PATCH_INSTALLATION_SUMMARY)
        self.assertEqual(len(json.loads(substatus_file_data["formattedMessage"]["message"])["patches"]), patch_count_for_test)
        self.assertEqual(json.loads(substatus_file_data["formattedMessage"]["message"])["patches"][0]["name"], "python-samba0")
        self.assertTrue('Critical' in str(json.loads(substatus_file_data["formattedMessage"]["message"])["patches"][0]["classifications"]))
        self.assertEqual(json.loads(substatus_file_data["formattedMessage"]["message"])["patches"][1]["name"], "python-samba1")
        self.assertEqual('Critical', str(json.loads(substatus_file_data["formattedMessage"]["message"])["patches"][1]["classifications"][0]))
        self.assertEqual(json.loads(substatus_file_data["formattedMessage"]["message"])["patches"][2]["name"], "python-samba2")
        self.assertEqual('python-samba0_2:4.4.5+dfsg-2ubuntu5.4_Ubuntu_16.04', str(json.loads(substatus_file_data["formattedMessage"]["message"])["patches"][0]["patchId"]))
        self.assertTrue('Critical' in str(json.loads(substatus_file_data["formattedMessage"]["message"])["patches"][2]["classifications"]))

        # Test for set_package_install_status_classification
        self.runtime.status_handler.set_package_install_status_classification(test_packages, test_package_versions, "Critical")
        with self.runtime.env_layer.file_system.open(self.runtime.status_handler.status_file_path, 'r') as file_handle:
            substatus_file_data = json.load(file_handle)[0]["status"]["substatus"][0]
        self.assertEqual(substatus_file_data["name"], Constants.PATCH_INSTALLATION_SUMMARY)
        self.assertEqual(len(json.loads(substatus_file_data["formattedMessage"]["message"])["patches"]), patch_count_for_test)
        self.assertEqual(json.loads(substatus_file_data["formattedMessage"]["message"])["patches"][0]["name"], "python-samba0")
        self.assertTrue('Critical' in str(json.loads(substatus_file_data["formattedMessage"]["message"])["patches"][0]["classifications"]))
        self.assertEqual(json.loads(substatus_file_data["formattedMessage"]["message"])["patches"][1]["name"], "python-samba1")
        self.assertEqual('Critical', str(json.loads(substatus_file_data["formattedMessage"]["message"])["patches"][1]["classifications"][0]))
        self.assertEqual(json.loads(substatus_file_data["formattedMessage"]["message"])["patches"][2]["name"], "python-samba2")
        self.assertEqual('python-samba0_2:4.4.5+dfsg-2ubuntu5.4_Ubuntu_16.04',
            str(json.loads(substatus_file_data["formattedMessage"]["message"])["patches"][0]["patchId"]))
        self.assertTrue('Critical' in str(json.loads(substatus_file_data["formattedMessage"]["message"])["patches"][2]["classifications"]))
        self.runtime.env_layer.file_system.delete_files_from_dir(self.runtime.status_handler.status_file_path, '*.complete.status')

<<<<<<< HEAD
    def test_latest_complete_status_file(self):
        """ Create dummy files in status folder and check if the complete_status_file_path is the latest file and delete those dummy files """
        file_path = self.runtime.execution_config.status_folder

        for i in range(1, 16):
            with open(os.path.join(file_path, str(i + 100) + '.complete.status'), 'w') as f:
                f.write("test" + str(i))

        self.runtime.execution_config.operation = Constants.ASSESSMENT
        self.runtime.status_handler.set_current_operation(Constants.ASSESSMENT)
=======
    def test_remove_old_complete_status_files(self):
        """ Create dummy files in status folder and check if the complete_status_file_path is the latest file and delete those dummy files """
        file_path = self.runtime.execution_config.status_folder
        for i in range(1, 15):
            with open(os.path.join(file_path, str(i + 100) + '.complete.status'), 'w') as f:
                f.write("test" + str(i))

>>>>>>> 3d68c37e
        packages, package_versions = self.runtime.package_manager.get_all_updates()
        self.runtime.status_handler.set_package_assessment_status(packages, package_versions)
        self.runtime.status_handler.load_status_file_components(initial_load=True)

<<<<<<< HEAD
        # remove 5 oldest
        count_status_files = len(glob.glob(file_path + '/' + '*.complete.status'))
        self.assertEqual(10, count_status_files)
        self.assertTrue(os.path.isfile(self.runtime.execution_config.complete_status_file_path))
        self.runtime.env_layer.file_system.delete_files_from_dir(file_path, '*.complete.status')

    def test_assessment_status_file_truncation_under_size_limit(self):
        self.runtime.execution_config.operation = Constants.ASSESSMENT
        self.runtime.status_handler.set_current_operation(Constants.ASSESSMENT)

        patch_count_for_test = 500
        test_packages, test_package_versions = self.__set_up_packages_func(patch_count_for_test)
        self.runtime.status_handler.set_package_assessment_status(test_packages, test_package_versions)
        self.runtime.status_handler.set_assessment_substatus_json(status=Constants.STATUS_SUCCESS)

        # Test Complete status file
        with self.runtime.env_layer.file_system.open(self.runtime.execution_config.complete_status_file_path, 'r') as file_handle:
            substatus_file_data = json.load(file_handle)

        self.assertTrue(len(json.dumps(substatus_file_data)) < Constants.StatusTruncationConfig.AGENT_FACING_STATUS_FILE_SIZE_LIMIT_IN_BYTES)
        self.assertTrue(len(json.dumps(substatus_file_data)) < Constants.StatusTruncationConfig.INTERNAL_FILE_SIZE_LIMIT_IN_BYTES)
        self.assertEqual(substatus_file_data[0]["status"]["operation"], Constants.ASSESSMENT)
        substatus_file_data = substatus_file_data[0]["status"]["substatus"][0]
        self.assertEqual(substatus_file_data["name"], Constants.PATCH_ASSESSMENT_SUMMARY)
        self.assertEqual(substatus_file_data["status"], Constants.STATUS_SUCCESS.lower())
        self.assertEqual(len(json.loads(substatus_file_data["formattedMessage"]["message"])["patches"]), patch_count_for_test)
        self.assertEqual(len(json.loads(substatus_file_data["formattedMessage"]["message"])["errors"]["details"]), 0)

        # Test Truncated status file
        with self.runtime.env_layer.file_system.open(self.runtime.execution_config.status_file_path, 'r') as file_handle:
            substatus_file_data = json.load(file_handle)
        self.assertTrue(len(json.dumps(substatus_file_data)) < Constants.StatusTruncationConfig.AGENT_FACING_STATUS_FILE_SIZE_LIMIT_IN_BYTES)
        self.assertTrue(len(json.dumps(substatus_file_data)) < Constants.StatusTruncationConfig.INTERNAL_FILE_SIZE_LIMIT_IN_BYTES)
        substatus_file_data = substatus_file_data[0]["status"]["substatus"][0]
        self.assertEqual(substatus_file_data["name"], Constants.PATCH_ASSESSMENT_SUMMARY)
        self.assertNotEqual(substatus_file_data["status"], Constants.STATUS_WARNING.lower())
        self.assertEqual(len(json.loads(substatus_file_data["formattedMessage"]["message"])["patches"]), patch_count_for_test)
        status_file_patches = json.loads(substatus_file_data["formattedMessage"]["message"])["patches"]
        self.assertNotEqual(status_file_patches[-1]['patchId'], "Truncated_patch_list_id")
        self.assertTrue('Truncated_patch_list_id' not in status_file_patches[-1]['name'])
        self.assertEqual(json.loads(substatus_file_data["formattedMessage"]["message"])["errors"]["code"], 0)
        self.assertEqual(len(json.loads(substatus_file_data["formattedMessage"]["message"])["errors"]["details"]), 0)
        self.assertFalse("review this log file on the machine" in json.loads(substatus_file_data["formattedMessage"]["message"])["errors"]["message"])
        self.assertEqual(len(self.runtime.status_handler._StatusHandler__assessment_packages_removed), 0)

    def test_assessment_status_file_truncation_over_size_limit(self):
        """ Test truncation logic will apply to assessment when it is over the size limit """
        self.runtime.execution_config.operation = Constants.ASSESSMENT
        self.runtime.status_handler.set_current_operation(Constants.ASSESSMENT)

        patch_count_for_test = random.randint(780, 1000)
        test_packages, test_package_versions = self.__set_up_packages_func(patch_count_for_test)
        self.runtime.status_handler.set_package_assessment_status(test_packages, test_package_versions)
        self.runtime.status_handler.set_assessment_substatus_json(status=Constants.STATUS_SUCCESS)

        # Test Complete status file
        with self.runtime.env_layer.file_system.open(self.runtime.execution_config.complete_status_file_path, 'r') as file_handle:
            substatus_file_data = json.load(file_handle)

        self.assertTrue(len(json.dumps(substatus_file_data)) > Constants.StatusTruncationConfig.AGENT_FACING_STATUS_FILE_SIZE_LIMIT_IN_BYTES)
        self.assertTrue(len(json.dumps(substatus_file_data)) > Constants.StatusTruncationConfig.INTERNAL_FILE_SIZE_LIMIT_IN_BYTES)
        self.assertEqual(substatus_file_data[0]["status"]["operation"], Constants.ASSESSMENT)
        substatus_file_data = substatus_file_data[0]["status"]["substatus"][0]
        self.assertEqual(substatus_file_data["name"], Constants.PATCH_ASSESSMENT_SUMMARY)
        self.assertEqual(substatus_file_data["status"], Constants.STATUS_SUCCESS.lower())
        self.assertEqual(len(json.loads(substatus_file_data["formattedMessage"]["message"])["patches"]), patch_count_for_test)
        self.assertEqual(len(json.loads(substatus_file_data["formattedMessage"]["message"])["errors"]["details"]), 0)

        # Test Truncated status file
        with self.runtime.env_layer.file_system.open(self.runtime.execution_config.status_file_path, 'r') as file_handle:
            substatus_file_data = json.load(file_handle)
        self.assertTrue(len(json.dumps(substatus_file_data)) < Constants.StatusTruncationConfig.AGENT_FACING_STATUS_FILE_SIZE_LIMIT_IN_BYTES)

        substatus_file_data = substatus_file_data[0]["status"]["substatus"][0]
        self.assertEqual(substatus_file_data["name"], Constants.PATCH_ASSESSMENT_SUMMARY)
        self.assertEqual(substatus_file_data["status"], Constants.STATUS_WARNING.lower())
        message_patches = json.loads(substatus_file_data["formattedMessage"]["message"])["patches"]
        self.assertEqual(message_patches[-1]['patchId'], "Truncated_patch_list_id")
        self.assertTrue("additional updates of classification" in message_patches[-1]['name'][0])
        self.assertTrue(len(message_patches) < patch_count_for_test + 1)   # 1 tombstone
        self.assertEqual(json.loads(substatus_file_data["formattedMessage"]["message"])["errors"]["code"], Constants.PatchOperationTopLevelErrorCode.WARNING)
        self.assertEqual(len(json.loads(substatus_file_data["formattedMessage"]["message"])["errors"]["details"]), 1)
        self.assertEqual(json.loads(substatus_file_data["formattedMessage"]["message"])["errors"]["details"][0]["code"], Constants.PatchOperationErrorCodes.TRUNCATION)
        self.assertTrue("review this log file on the machine" in json.loads(substatus_file_data["formattedMessage"]["message"])["errors"]["message"])

    def test_assessment_status_file_truncation_over_large_size_limit_for_extra_chars(self):
        """ Test truncation logic will apply to assessment, the 2 times json.dumps() will escape " adding \, adding 1 additional byte check if total byte size over the size limit """
        self.runtime.execution_config.operation = Constants.ASSESSMENT
        self.runtime.status_handler.set_current_operation(Constants.ASSESSMENT)

        patch_count_for_test = 100000
        test_packages, test_package_versions = self.__set_up_packages_func(patch_count_for_test)
        self.runtime.status_handler.set_package_assessment_status(test_packages, test_package_versions, "Critical")
        self.runtime.status_handler.set_assessment_substatus_json(status=Constants.STATUS_SUCCESS)

        # Test Complete status file
        with self.runtime.env_layer.file_system.open(self.runtime.execution_config.complete_status_file_path, 'r') as file_handle:
            substatus_file_data = json.load(file_handle)

        self.assertTrue(len(json.dumps(substatus_file_data)) > Constants.StatusTruncationConfig.AGENT_FACING_STATUS_FILE_SIZE_LIMIT_IN_BYTES)
        self.assertEqual(substatus_file_data[0]["status"]["operation"], Constants.ASSESSMENT)
        substatus_file_data = substatus_file_data[0]["status"]["substatus"][0]
        self.assertEqual(substatus_file_data["name"], Constants.PATCH_ASSESSMENT_SUMMARY)
        self.assertEqual(substatus_file_data["status"], Constants.STATUS_SUCCESS.lower())
        self.assertEqual(len(json.loads(substatus_file_data["formattedMessage"]["message"])["patches"]), patch_count_for_test)
        self.assertEqual(len(json.loads(substatus_file_data["formattedMessage"]["message"])["errors"]["details"]), 0)

        # Test Truncated status file
        with self.runtime.env_layer.file_system.open(self.runtime.execution_config.status_file_path, 'r') as file_handle:
            substatus_file_data = json.load(file_handle)
        self.assertTrue(len(json.dumps(substatus_file_data)) < Constants.StatusTruncationConfig.AGENT_FACING_STATUS_FILE_SIZE_LIMIT_IN_BYTES)
        substatus_file_data = substatus_file_data[0]["status"]["substatus"][0]
        self.assertEqual(substatus_file_data["name"], Constants.PATCH_ASSESSMENT_SUMMARY)
        self.assertEqual(substatus_file_data["status"], Constants.STATUS_WARNING.lower())
        message_patches = json.loads(substatus_file_data["formattedMessage"]["message"])["patches"]
        self.assertTrue(len(message_patches) < patch_count_for_test + 1)     # 1 tombstone
        self.assertEqual(message_patches[-1]['patchId'], "Truncated_patch_list_id")
        self.assertTrue("additional updates of classification" in message_patches[-1]['name'][0])
        self.assertEqual(json.loads(substatus_file_data["formattedMessage"]["message"])["errors"]["code"], Constants.PatchOperationTopLevelErrorCode.WARNING)
        self.assertEqual(len(json.loads(substatus_file_data["formattedMessage"]["message"])["errors"]["details"]), 1)
        self.assertEqual(json.loads(substatus_file_data["formattedMessage"]["message"])["errors"]["details"][0]["code"], Constants.PatchOperationErrorCodes.TRUNCATION)
        self.assertTrue("review this log file on the machine" in json.loads(substatus_file_data["formattedMessage"]["message"])["errors"]["message"])

    def test_assessment_status_file_truncation_over_size_limit_with_errors(self):
        """ Test truncation logic will apply to assessment with errors over the size limit """
        self.runtime.execution_config.operation = Constants.ASSESSMENT
        self.runtime.status_handler.set_current_operation(Constants.ASSESSMENT)

        patch_count_for_test = random.randint(780, 1000)
        test_packages, test_package_versions = self.__set_up_packages_func(patch_count_for_test)
        self.runtime.status_handler.set_package_assessment_status(test_packages, test_package_versions, "Security")

        # Test Complete status file
        with self.runtime.env_layer.file_system.open(self.runtime.execution_config.complete_status_file_path, 'r') as file_handle:
            substatus_file_data = json.load(file_handle)[0]["status"]["substatus"][0]
        self.assertEqual(len(json.loads(substatus_file_data["formattedMessage"]["message"])["errors"]["details"]), 0)

        self.runtime.status_handler.set_assessment_substatus_json(status=Constants.STATUS_ERROR)

        # Adding multiple exceptions
        self.runtime.status_handler.add_error_to_status("exception1", Constants.PatchOperationErrorCodes.DEFAULT_ERROR)
        self.runtime.status_handler.add_error_to_status("exception2", Constants.PatchOperationErrorCodes.DEFAULT_ERROR)
        self.runtime.status_handler.add_error_to_status("exception3", Constants.PatchOperationErrorCodes.DEFAULT_ERROR)
        self.runtime.status_handler.add_error_to_status("exception4", Constants.PatchOperationErrorCodes.PACKAGE_MANAGER_FAILURE)
        self.runtime.status_handler.add_error_to_status("exception5", Constants.PatchOperationErrorCodes.OPERATION_FAILED)

        with self.runtime.env_layer.file_system.open(self.runtime.execution_config.complete_status_file_path, 'r') as file_handle:
            substatus_file_data = json.load(file_handle)

        self.assertTrue(len(json.dumps(substatus_file_data)) > Constants.StatusTruncationConfig.AGENT_FACING_STATUS_FILE_SIZE_LIMIT_IN_BYTES)
        substatus_file_data = substatus_file_data[0]["status"]["substatus"][0]
        self.assertEqual(substatus_file_data["name"], Constants.PATCH_ASSESSMENT_SUMMARY)
        self.assertTrue(substatus_file_data["status"] != Constants.STATUS_SUCCESS.lower())
        self.assertEqual(len(json.loads(substatus_file_data["formattedMessage"]["message"])["patches"]), patch_count_for_test)
        self.assertNotEqual(json.loads(substatus_file_data["formattedMessage"]["message"])["errors"], None)
        self.assertEqual(json.loads(substatus_file_data["formattedMessage"]["message"])["errors"]["code"], Constants.PatchOperationTopLevelErrorCode.ERROR)
        self.assertEqual(len(json.loads(substatus_file_data["formattedMessage"]["message"])["errors"]["details"]), 5)
        self.assertEqual(json.loads(substatus_file_data["formattedMessage"]["message"])["errors"]["details"][0]["code"], Constants.PatchOperationErrorCodes.OPERATION_FAILED)
        self.assertEqual(json.loads(substatus_file_data["formattedMessage"]["message"])["errors"]["details"][1]["code"], Constants.PatchOperationErrorCodes.PACKAGE_MANAGER_FAILURE)
        self.assertEqual(json.loads(substatus_file_data["formattedMessage"]["message"])["errors"]["details"][0]["message"], "exception5")

        # Test Truncated status file
        with self.runtime.env_layer.file_system.open(self.runtime.execution_config.status_file_path, 'r') as file_handle:
            substatus_file_data = json.load(file_handle)

        self.assertTrue(len(json.dumps(substatus_file_data)) < Constants.StatusTruncationConfig.AGENT_FACING_STATUS_FILE_SIZE_LIMIT_IN_BYTES)
        substatus_file_data = substatus_file_data[0]["status"]["substatus"][0]
        self.assertEqual(substatus_file_data["name"], Constants.PATCH_ASSESSMENT_SUMMARY)
        self.assertEqual(substatus_file_data["status"], Constants.STATUS_ERROR.lower())
        message_patches = json.loads(substatus_file_data["formattedMessage"]["message"])["patches"]
        self.assertEqual(message_patches[-1]['patchId'], "Truncated_patch_list_id")
        self.assertTrue("additional updates of classification" in message_patches[-1]['name'][0])
        self.assertTrue(len(message_patches) < patch_count_for_test + 1)        # 1 tombstone
        self.assertEqual(json.loads(substatus_file_data["formattedMessage"]["message"])["errors"]["code"], Constants.PatchOperationTopLevelErrorCode.ERROR)
        self.assertEqual(len(json.loads(substatus_file_data["formattedMessage"]["message"])["errors"]["details"]), 5)
        self.assertEqual(json.loads(substatus_file_data["formattedMessage"]["message"])["errors"]["details"][0]["code"], Constants.PatchOperationErrorCodes.TRUNCATION)
        self.assertTrue('6 error/s reported. The latest 5 error/s are shared in detail.' in json.loads(substatus_file_data["formattedMessage"]["message"])["errors"]["message"])

    def test_installation_status_file_truncation_over_size_limit(self):
        """ Test truncation logic will apply to installation over the size limit """
        self.runtime.execution_config.operation = Constants.INSTALLATION
        self.runtime.status_handler.set_current_operation(Constants.INSTALLATION)

        patch_count_for_test = random.randint(780, 1000)
        test_packages, test_package_versions = self.__set_up_packages_func(patch_count_for_test)
        self.runtime.status_handler.set_package_install_status(test_packages, test_package_versions, Constants.INSTALLED)
        self.runtime.status_handler.set_installation_substatus_json(status=Constants.STATUS_SUCCESS)

        # Test Complete status file
        with self.runtime.env_layer.file_system.open(self.runtime.execution_config.complete_status_file_path, 'r') as file_handle:
            substatus_file_data = json.load(file_handle)

        self.assertTrue(len(json.dumps(substatus_file_data)) > Constants.StatusTruncationConfig.AGENT_FACING_STATUS_FILE_SIZE_LIMIT_IN_BYTES)
        self.assertEqual(substatus_file_data[0]["status"]["operation"], Constants.INSTALLATION)
        substatus_file_data = substatus_file_data[0]["status"]["substatus"][0]
        self.assertEqual(substatus_file_data["name"], Constants.PATCH_INSTALLATION_SUMMARY)
        self.assertEqual(substatus_file_data["status"], Constants.STATUS_SUCCESS.lower())
        self.assertEqual(len(json.loads(substatus_file_data["formattedMessage"]["message"])["patches"]), patch_count_for_test)
        self.assertEqual(len(json.loads(substatus_file_data["formattedMessage"]["message"])["errors"]["details"]), 0)

        # Test Truncated status file
        with self.runtime.env_layer.file_system.open(self.runtime.execution_config.status_file_path, 'r') as file_handle:
            substatus_file_data = json.load(file_handle)

        self.assertTrue(len(json.dumps(substatus_file_data)) < Constants.StatusTruncationConfig.AGENT_FACING_STATUS_FILE_SIZE_LIMIT_IN_BYTES)
        substatus_file_data = substatus_file_data[0]["status"]["substatus"][0]
        self.assertEqual(substatus_file_data["name"], Constants.PATCH_INSTALLATION_SUMMARY)
        self.assertEqual(substatus_file_data["status"], Constants.STATUS_WARNING.lower())
        message_patches = json.loads(substatus_file_data["formattedMessage"]["message"])["patches"]
        self.assertEqual(message_patches[-1]['patchId'], "Truncated_patch_list_id")
        self.assertEqual(message_patches[-1]['name'], "Truncated_patch_list")
        self.assertTrue(len(message_patches) < patch_count_for_test + 1)        # 1 tombstone
        self.assertEqual(json.loads(substatus_file_data["formattedMessage"]["message"])["errors"]["code"], Constants.PatchOperationTopLevelErrorCode.WARNING)
        self.assertEqual(len(json.loads(substatus_file_data["formattedMessage"]["message"])["errors"]["details"]), 1)
        self.assertEqual(json.loads(substatus_file_data["formattedMessage"]["message"])["errors"]["details"][0]["code"], Constants.PatchOperationErrorCodes.TRUNCATION)
        self.assertTrue('1 error/s reported. The latest 1 error/s are shared in detail.' in json.loads(substatus_file_data["formattedMessage"]["message"])["errors"]["message"])

    def test_installation_status_file_truncation_over_size_limit_low_priority_packages(self):
        """ Test truncation logic will apply to installation over the size limit """
        self.runtime.execution_config.operation = Constants.INSTALLATION
        self.runtime.status_handler.set_current_operation(Constants.INSTALLATION)

        patch_count_for_test = random.randint(780, 1100)
        test_packages, test_package_versions = self.__set_up_packages_func(patch_count_for_test)
        self.runtime.status_handler.set_package_install_status(test_packages, test_package_versions, Constants.PENDING)
        self.runtime.status_handler.set_installation_substatus_json(status=Constants.STATUS_SUCCESS)

        # Test Complete status file
        with self.runtime.env_layer.file_system.open(self.runtime.execution_config.complete_status_file_path, 'r') as file_handle:
            substatus_file_data = json.load(file_handle)

        self.assertTrue(len(json.dumps(substatus_file_data)) > Constants.StatusTruncationConfig.AGENT_FACING_STATUS_FILE_SIZE_LIMIT_IN_BYTES)
        self.assertEqual(substatus_file_data[0]["status"]["operation"], Constants.INSTALLATION)
        substatus_file_data = substatus_file_data[0]["status"]["substatus"][0]
        self.assertEqual(substatus_file_data["name"], Constants.PATCH_INSTALLATION_SUMMARY)
        self.assertEqual(substatus_file_data["status"], Constants.STATUS_SUCCESS.lower())
        self.assertEqual(len(json.loads(substatus_file_data["formattedMessage"]["message"])["patches"]), patch_count_for_test)
        self.assertEqual(len(json.loads(substatus_file_data["formattedMessage"]["message"])["errors"]["details"]), 0)

        # Test Truncated status file
        with self.runtime.env_layer.file_system.open(self.runtime.execution_config.status_file_path, 'r') as file_handle:
            substatus_file_data = json.load(file_handle)

        self.assertTrue(len(json.dumps(substatus_file_data)) < Constants.StatusTruncationConfig.AGENT_FACING_STATUS_FILE_SIZE_LIMIT_IN_BYTES)
        substatus_file_data = substatus_file_data[0]["status"]["substatus"][0]
        self.assertEqual(substatus_file_data["name"], Constants.PATCH_INSTALLATION_SUMMARY)
        self.assertEqual(substatus_file_data["status"], Constants.STATUS_WARNING.lower())
        message_patches = json.loads(substatus_file_data["formattedMessage"]["message"])["patches"]
        self.assertEqual(message_patches[-1]['patchId'], "Truncated_patch_list_id")
        self.assertEqual(message_patches[-1]['name'], "Truncated_patch_list")
        self.assertEqual(message_patches[-1]['patchInstallationState'], 'NotSelected')
        self.assertTrue(len(message_patches) < patch_count_for_test + 1)       # 1 tombstone
        self.assertEqual(json.loads(substatus_file_data["formattedMessage"]["message"])["errors"]["code"], Constants.PatchOperationTopLevelErrorCode.WARNING)
        self.assertEqual(len(json.loads(substatus_file_data["formattedMessage"]["message"])["errors"]["details"]), 1)
        self.assertEqual(json.loads(substatus_file_data["formattedMessage"]["message"])["errors"]["details"][0]["code"], Constants.PatchOperationErrorCodes.TRUNCATION)
        self.assertTrue('1 error/s reported. The latest 1 error/s are shared in detail.' in json.loads(substatus_file_data["formattedMessage"]["message"])["errors"]["message"])

    def test_installation_status_file_truncation_over_large_size_limit_with_extra_chars(self):
        """ Test truncation logic will apply to installation, the 2 times json.dumps() will escape " adding \, adding 1 additional byte check if total byte size over the size limit """
        self.runtime.execution_config.operation = Constants.INSTALLATION
        self.runtime.status_handler.set_current_operation(Constants.INSTALLATION)

        patch_count_for_test = 100000
        test_packages, test_package_versions = self.__set_up_packages_func(patch_count_for_test)
        self.runtime.status_handler.set_package_install_status(test_packages, test_package_versions, Constants.INSTALLED)
        self.runtime.status_handler.set_installation_substatus_json(status=Constants.STATUS_SUCCESS)

        # Test Complete status file
        with self.runtime.env_layer.file_system.open(self.runtime.execution_config.complete_status_file_path, 'r') as file_handle:
            substatus_file_data = json.load(file_handle)

        self.assertTrue(len(json.dumps(substatus_file_data)) > Constants.StatusTruncationConfig.AGENT_FACING_STATUS_FILE_SIZE_LIMIT_IN_BYTES)
        self.assertEqual(substatus_file_data[0]["status"]["operation"], Constants.INSTALLATION)
        substatus_file_data = substatus_file_data[0]["status"]["substatus"][0]
        self.assertEqual(substatus_file_data["name"], Constants.PATCH_INSTALLATION_SUMMARY)
        self.assertEqual(substatus_file_data["status"], Constants.STATUS_SUCCESS.lower())
        self.assertEqual(len(json.loads(substatus_file_data["formattedMessage"]["message"])["patches"]), patch_count_for_test)
        self.assertEqual(len(json.loads(substatus_file_data["formattedMessage"]["message"])["errors"]["details"]), 0)

        # Test Truncated status file
        with self.runtime.env_layer.file_system.open(self.runtime.execution_config.status_file_path, 'r') as file_handle:
            substatus_file_data = json.load(file_handle)

        self.assertTrue(len(json.dumps(substatus_file_data)) < Constants.StatusTruncationConfig.AGENT_FACING_STATUS_FILE_SIZE_LIMIT_IN_BYTES)
        substatus_file_data = substatus_file_data[0]["status"]["substatus"][0]
        self.assertEqual(substatus_file_data["name"], Constants.PATCH_INSTALLATION_SUMMARY)
        self.assertEqual(substatus_file_data["status"], Constants.STATUS_WARNING.lower())
        message_patches = json.loads(substatus_file_data["formattedMessage"]["message"])["patches"]
        self.assertEqual(message_patches[-1]['patchId'], "Truncated_patch_list_id")
        self.assertEqual(message_patches[-1]['name'], "Truncated_patch_list")
        self.assertEqual(message_patches[-1]['patchInstallationState'], 'NotSelected')
        self.assertTrue(len(message_patches) < patch_count_for_test + 1)       # 1 tombstone
        self.assertEqual(json.loads(substatus_file_data["formattedMessage"]["message"])["errors"]["code"], Constants.PatchOperationTopLevelErrorCode.WARNING)
        self.assertEqual(len(json.loads(substatus_file_data["formattedMessage"]["message"])["errors"]["details"]), 1)
        self.assertEqual(json.loads(substatus_file_data["formattedMessage"]["message"])["errors"]["details"][0]["code"], Constants.PatchOperationErrorCodes.TRUNCATION)
        self.assertTrue('1 error/s reported. The latest 1 error/s are shared in detail.' in json.loads(substatus_file_data["formattedMessage"]["message"])["errors"]["message"])

    def test_installation_status_file_truncation_over_size_limit_with_error(self):
        """ Test truncation logic will apply to installation with errors over the size limit """
        self.runtime.execution_config.operation = Constants.INSTALLATION
        self.runtime.status_handler.set_current_operation(Constants.INSTALLATION)

        patch_count_for_test = random.randint(780, 1000)
        test_packages, test_package_versions = self.__set_up_packages_func(patch_count_for_test)
        self.runtime.status_handler.set_package_install_status(test_packages, test_package_versions, Constants.INSTALLED)

        # Test Complete status file
        with self.runtime.env_layer.file_system.open(self.runtime.execution_config.complete_status_file_path, 'r') as file_handle:
            substatus_file_data = json.load(file_handle)[0]["status"]["substatus"][0]
        self.assertEqual(len(json.loads(substatus_file_data["formattedMessage"]["message"])["errors"]["details"]), 0)

        self.runtime.status_handler.set_installation_substatus_json(status=Constants.STATUS_ERROR)

        # Adding multiple exceptions
        self.runtime.status_handler.add_error_to_status("exception0", Constants.PatchOperationErrorCodes.DEFAULT_ERROR)
        self.runtime.status_handler.add_error_to_status("exception1", Constants.PatchOperationErrorCodes.DEFAULT_ERROR)
        self.runtime.status_handler.add_error_to_status("exception2", Constants.PatchOperationErrorCodes.DEFAULT_ERROR)
        self.runtime.status_handler.add_error_to_status("exception3", Constants.PatchOperationErrorCodes.DEFAULT_ERROR)
        self.runtime.status_handler.add_error_to_status("exception4", Constants.PatchOperationErrorCodes.PACKAGE_MANAGER_FAILURE)
        self.runtime.status_handler.add_error_to_status("exception5", Constants.PatchOperationErrorCodes.OPERATION_FAILED)

        with self.runtime.env_layer.file_system.open(self.runtime.execution_config.complete_status_file_path, 'r') as file_handle:
            substatus_file_data = json.load(file_handle)

        self.assertTrue(len(json.dumps(substatus_file_data)) > Constants.StatusTruncationConfig.AGENT_FACING_STATUS_FILE_SIZE_LIMIT_IN_BYTES)
        substatus_file_data = substatus_file_data[0]["status"]["substatus"][0]
        self.assertEqual(substatus_file_data["name"], Constants.PATCH_INSTALLATION_SUMMARY)
        self.assertTrue(substatus_file_data["status"] == Constants.STATUS_ERROR.lower())
        self.assertEqual(len(json.loads(substatus_file_data["formattedMessage"]["message"])["patches"]), patch_count_for_test)
        self.assertNotEqual(json.loads(substatus_file_data["formattedMessage"]["message"])["errors"], None)
        self.assertEqual(json.loads(substatus_file_data["formattedMessage"]["message"])["errors"]["code"], 1)
        self.assertEqual(len(json.loads(substatus_file_data["formattedMessage"]["message"])["errors"]["details"]), 5)
        self.assertEqual(json.loads(substatus_file_data["formattedMessage"]["message"])["errors"]["details"][0]["code"], Constants.PatchOperationErrorCodes.OPERATION_FAILED)
        self.assertEqual(json.loads(substatus_file_data["formattedMessage"]["message"])["errors"]["details"][1]["code"], Constants.PatchOperationErrorCodes.PACKAGE_MANAGER_FAILURE)
        self.assertEqual(json.loads(substatus_file_data["formattedMessage"]["message"])["errors"]["details"][0]["message"], "exception5")

        # Test Truncated status file
        with self.runtime.env_layer.file_system.open(self.runtime.execution_config.status_file_path, 'r') as file_handle:
            substatus_file_data = json.load(file_handle)

        self.assertTrue(len(json.dumps(substatus_file_data)) < Constants.StatusTruncationConfig.AGENT_FACING_STATUS_FILE_SIZE_LIMIT_IN_BYTES)
        substatus_file_data = substatus_file_data[0]["status"]["substatus"][0]
        self.assertEqual(substatus_file_data["name"], Constants.PATCH_INSTALLATION_SUMMARY)
        self.assertEqual(substatus_file_data["status"], Constants.STATUS_ERROR.lower())
        message_patches = json.loads(substatus_file_data["formattedMessage"]["message"])["patches"]
        self.assertEqual(message_patches[-1]['patchId'], "Truncated_patch_list_id")
        self.assertEqual(message_patches[-1]['name'], "Truncated_patch_list")
        self.assertTrue(len(message_patches) < patch_count_for_test + 1)        # 1 tombstone
        self.assertEqual(json.loads(substatus_file_data["formattedMessage"]["message"])["errors"]["code"], Constants.PatchOperationTopLevelErrorCode.ERROR)
        self.assertEqual(len(json.loads(substatus_file_data["formattedMessage"]["message"])["errors"]["details"]), 5)
        self.assertEqual(json.loads(substatus_file_data["formattedMessage"]["message"])["errors"]["details"][0]["code"], Constants.PatchOperationErrorCodes.TRUNCATION)
        # 1 truncation error
        self.assertTrue("7 error/s reported. The latest 5 error/s are shared in detail" in json.loads(substatus_file_data["formattedMessage"]["message"])["errors"]["message"])

    def test_truncation_method_time_performance(self):
        self.runtime.execution_config.operation = Constants.INSTALLATION
        self.runtime.status_handler.set_current_operation(Constants.INSTALLATION)

        # Start no truncation performance test
        Constants.StatusTruncationConfig.TURN_ON_TRUNCATION = False
        no_truncate_start_time = time.time()
        for i in range(0, 301):
            test_packages, test_package_versions = self.__set_up_packages_func(500)
            self.runtime.status_handler.set_package_assessment_status(test_packages, test_package_versions)
            self.runtime.status_handler.set_package_install_status(test_packages, test_package_versions, Constants.INSTALLED)

        no_truncate_end_time = time.time()
        no_truncate_performance_time = no_truncate_end_time - no_truncate_start_time
        no_truncate_performance_time_formatted = self.__convert_test_performance_to_date_time(no_truncate_performance_time)

        # Start truncation performance test
        Constants.StatusTruncationConfig.TURN_ON_TRUNCATION = True
        truncate_start_time = time.time()
        for i in range(0, 301):
            test_packages, test_package_versions = self.__set_up_packages_func(500)
            self.runtime.status_handler.set_package_assessment_status(test_packages, test_package_versions)
            self.runtime.status_handler.set_package_install_status(test_packages, test_package_versions, Constants.INSTALLED)

        truncate_end_time = time.time()
        truncate_performance_time = truncate_end_time - truncate_start_time
        truncate_performance_time_formatted = self.__convert_test_performance_to_date_time(truncate_performance_time)
        print('no_truncate_performance_time_formatted', no_truncate_performance_time_formatted)
        print('truncate_performance_time_formatted', truncate_performance_time_formatted)

    # Setup functions for truncation
    def __convert_test_performance_to_date_time(self, performance_time):
        performance_time = abs(performance_time)

        # Calc days, hours, minutes, and seconds
        days, remainder = divmod(performance_time, 86400)  # 86400 seconds in a day
        hours, remainder = divmod(remainder, 3600)  # 3600 seconds in an hour
        minutes, seconds = divmod(remainder, 60)  # 60 seconds in a minute

        # Format the result
        formatted_time = f"{int(days)} days, {int(hours)} hours, {int(minutes)} minutes, {seconds:.6f} seconds"
        return formatted_time

=======
        # remove 10 complete status files
        count_status_files = glob.glob(os.path.join(file_path, '*.complete.status'))
        self.assertEqual(10, len(count_status_files))
        self.assertTrue(os.path.isfile(self.runtime.execution_config.complete_status_file_path))
        self.runtime.env_layer.file_system.delete_files_from_dir(file_path, '*.complete.status')
        self.assertFalse(os.path.isfile(os.path.join(file_path, '1.complete_status')))

    def test_remove_old_complete_status_files_throws_exception(self):
        file_path = self.runtime.execution_config.status_folder
        for i in range(1, 16):
            with open(os.path.join(file_path, str(i + 100) + '.complete.status'), 'w') as f:
                f.write("test" + str(i))

        self.backup_os_remove = os.remove
        os.remove = self.__mock_os_remove
        self.assertRaises(Exception, self.runtime.status_handler.load_status_file_components(initial_load=True))

        # reset os.remove() mock and remove *complete.status files
        os.remove = self.backup_os_remove
        self.runtime.env_layer.file_system.delete_files_from_dir(file_path, '*.complete.status')
        self.assertFalse(os.path.isfile(os.path.join(file_path, '1.complete_status')))

    # Setup functions to populate packages and versions for truncation
>>>>>>> 3d68c37e
    def __set_up_packages_func(self, val):
        test_packages = []
        test_package_versions = []

        for i in range(0, val):
            test_packages.append('python-samba' + str(i))
            test_package_versions.append('2:4.4.5+dfsg-2ubuntu5.4')

        return test_packages, test_package_versions

if __name__ == '__main__':
    unittest.main()<|MERGE_RESOLUTION|>--- conflicted
+++ resolved
@@ -478,6 +478,39 @@
         self.runtime.execution_config.complete_status_file_path = self.old_complete_status_path
         self.runtime.execution_config.status_file_path = self.old_status_path
 
+    def test_remove_old_complete_status_files(self):
+        """ Create dummy files in status folder and check if the complete_status_file_path is the latest file and delete those dummy files """
+        file_path = self.runtime.execution_config.status_folder
+        for i in range(1, 15):
+            with open(os.path.join(file_path, str(i + 100) + '.complete.status'), 'w') as f:
+                f.write("test" + str(i))
+
+        packages, package_versions = self.runtime.package_manager.get_all_updates()
+        self.runtime.status_handler.set_package_assessment_status(packages, package_versions)
+        self.runtime.status_handler.load_status_file_components(initial_load=True)
+
+        # remove 10 complete status files
+        count_status_files = glob.glob(os.path.join(file_path, '*.complete.status'))
+        self.assertEqual(10, len(count_status_files))
+        self.assertTrue(os.path.isfile(self.runtime.execution_config.complete_status_file_path))
+        self.runtime.env_layer.file_system.delete_files_from_dir(file_path, '*.complete.status')
+        self.assertFalse(os.path.isfile(os.path.join(file_path, '1.complete_status')))
+
+    def test_remove_old_complete_status_files_throws_exception(self):
+        file_path = self.runtime.execution_config.status_folder
+        for i in range(1, 16):
+            with open(os.path.join(file_path, str(i + 100) + '.complete.status'), 'w') as f:
+                f.write("test" + str(i))
+
+        self.backup_os_remove = os.remove
+        os.remove = self.__mock_os_remove
+        self.assertRaises(Exception, self.runtime.status_handler.load_status_file_components(initial_load=True))
+
+        # reset os.remove() mock and remove *complete.status files
+        os.remove = self.backup_os_remove
+        self.runtime.env_layer.file_system.delete_files_from_dir(file_path, '*.complete.status')
+        self.assertFalse(os.path.isfile(os.path.join(file_path, '1.complete_status')))
+
     def test_assessment_packages_map(self):
         patch_count_for_test = 5
         expected_patch_id = 'python-samba0_2:4.4.5+dfsg-2ubuntu5.4_Ubuntu_16.04'
@@ -577,37 +610,6 @@
         self.assertTrue('Critical' in str(json.loads(substatus_file_data["formattedMessage"]["message"])["patches"][2]["classifications"]))
         self.runtime.env_layer.file_system.delete_files_from_dir(self.runtime.status_handler.status_file_path, '*.complete.status')
 
-<<<<<<< HEAD
-    def test_latest_complete_status_file(self):
-        """ Create dummy files in status folder and check if the complete_status_file_path is the latest file and delete those dummy files """
-        file_path = self.runtime.execution_config.status_folder
-
-        for i in range(1, 16):
-            with open(os.path.join(file_path, str(i + 100) + '.complete.status'), 'w') as f:
-                f.write("test" + str(i))
-
-        self.runtime.execution_config.operation = Constants.ASSESSMENT
-        self.runtime.status_handler.set_current_operation(Constants.ASSESSMENT)
-=======
-    def test_remove_old_complete_status_files(self):
-        """ Create dummy files in status folder and check if the complete_status_file_path is the latest file and delete those dummy files """
-        file_path = self.runtime.execution_config.status_folder
-        for i in range(1, 15):
-            with open(os.path.join(file_path, str(i + 100) + '.complete.status'), 'w') as f:
-                f.write("test" + str(i))
-
->>>>>>> 3d68c37e
-        packages, package_versions = self.runtime.package_manager.get_all_updates()
-        self.runtime.status_handler.set_package_assessment_status(packages, package_versions)
-        self.runtime.status_handler.load_status_file_components(initial_load=True)
-
-<<<<<<< HEAD
-        # remove 5 oldest
-        count_status_files = len(glob.glob(file_path + '/' + '*.complete.status'))
-        self.assertEqual(10, count_status_files)
-        self.assertTrue(os.path.isfile(self.runtime.execution_config.complete_status_file_path))
-        self.runtime.env_layer.file_system.delete_files_from_dir(file_path, '*.complete.status')
-
     def test_assessment_status_file_truncation_under_size_limit(self):
         self.runtime.execution_config.operation = Constants.ASSESSMENT
         self.runtime.status_handler.set_current_operation(Constants.ASSESSMENT)
@@ -999,31 +1001,7 @@
         formatted_time = f"{int(days)} days, {int(hours)} hours, {int(minutes)} minutes, {seconds:.6f} seconds"
         return formatted_time
 
-=======
-        # remove 10 complete status files
-        count_status_files = glob.glob(os.path.join(file_path, '*.complete.status'))
-        self.assertEqual(10, len(count_status_files))
-        self.assertTrue(os.path.isfile(self.runtime.execution_config.complete_status_file_path))
-        self.runtime.env_layer.file_system.delete_files_from_dir(file_path, '*.complete.status')
-        self.assertFalse(os.path.isfile(os.path.join(file_path, '1.complete_status')))
-
-    def test_remove_old_complete_status_files_throws_exception(self):
-        file_path = self.runtime.execution_config.status_folder
-        for i in range(1, 16):
-            with open(os.path.join(file_path, str(i + 100) + '.complete.status'), 'w') as f:
-                f.write("test" + str(i))
-
-        self.backup_os_remove = os.remove
-        os.remove = self.__mock_os_remove
-        self.assertRaises(Exception, self.runtime.status_handler.load_status_file_components(initial_load=True))
-
-        # reset os.remove() mock and remove *complete.status files
-        os.remove = self.backup_os_remove
-        self.runtime.env_layer.file_system.delete_files_from_dir(file_path, '*.complete.status')
-        self.assertFalse(os.path.isfile(os.path.join(file_path, '1.complete_status')))
-
     # Setup functions to populate packages and versions for truncation
->>>>>>> 3d68c37e
     def __set_up_packages_func(self, val):
         test_packages = []
         test_package_versions = []
