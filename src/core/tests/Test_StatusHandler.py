--- conflicted
+++ resolved
@@ -438,8 +438,6 @@
             self.assertEqual(installation_patches_sorted[12]["name"], "test-package-2")  # | Other              | Excluded    |
             self.assertEqual(installation_patches_sorted[13]["name"], "test-package-1")  # | Other              | NotSelected |
 
-<<<<<<< HEAD
-=======
     def test_assessment_ordered_map(self):
         patch_count_for_test = 5
         patch_id = 'python-samba0_2:4.4.5+dfsg-2ubuntu5.4_Ubuntu_16.04'
@@ -455,7 +453,22 @@
         self.assertEqual(status_handler._StatusHandler__assessment_packages_map[patch_id], expected_value)
         self.assertEqual(len(status_handler._StatusHandler__assessment_packages_map), patch_count_for_test)
 
->>>>>>> 0178e9dd
+    def test_installation_ordered_map(self):
+        status_handler = StatusHandler(self.runtime.env_layer, self.runtime.execution_config, self.runtime.composite_logger, self.runtime.telemetry_writer, self.runtime.vm_cloud_type)
+        self.runtime.execution_config.operation = Constants.INSTALLATION
+        self.runtime.status_handler.set_current_operation(Constants.INSTALLATION)
+
+        patch_count_for_test = 50
+        test_packages, test_package_versions = self.__set_up_packages_func(patch_count_for_test)
+
+        status_handler.set_package_install_status(test_packages, test_package_versions, 'Installed', 'Other')
+        self.assertIsNotNone(status_handler._StatusHandler__installation_ordered_map)
+        self.assertEqual(len(status_handler._StatusHandler__installation_ordered_map), patch_count_for_test)
+
+        status_handler.set_package_install_status_classification(test_packages, test_package_versions, 'Critical')
+        self.assertIsNotNone(status_handler._StatusHandler__installation_ordered_map)
+        self.assertEqual(len(status_handler._StatusHandler__installation_ordered_map), patch_count_for_test)
+
     def test_latest_complete_status_file(self):
         """ Create dummy files in status folder and check if the complete_status_file_path is the latest file and delete those dummy files """
         file_path = self.runtime.execution_config.status_folder
@@ -470,13 +483,11 @@
         with open(example_file3, 'w') as f:
             f.write("file3")
 
-<<<<<<< HEAD
-        # self.runtime.status_handler.load_status_file_components(initial_load=True)
         self.runtime.execution_config.operation = Constants.ASSESSMENT
         self.runtime.status_handler.set_current_operation(Constants.ASSESSMENT)
 
-        test_value = 50
-        test_packages, test_package_versions = self.__set_up_packages_func(test_value)
+        patch_count_for_test = 50
+        test_packages, test_package_versions = self.__set_up_packages_func(patch_count_for_test)
         self.runtime.status_handler.set_package_assessment_status(test_packages, test_package_versions)
         self.runtime.status_handler.set_assessment_substatus_json(status=Constants.STATUS_SUCCESS)
         self.runtime.status_handler.load_status_file_components(initial_load=True)
@@ -496,54 +507,6 @@
         status_handler = StatusHandler(self.runtime.env_layer, self.runtime.execution_config, self.runtime.composite_logger, self.runtime.telemetry_writer, self.runtime.vm_cloud_type)
         status_handler.load_status_file_components(initial_load=True)
 
-        mock_isdir.assert_called_with(status_handler.complete_status_file_path)
-        mock_logger.log_error.assert_called_with("Core state file path returned a directory. Attempting to reset.")
-        mock_rmtree.assert_called_with(status_handler.complete_status_file_path)
-
-    def test_ordered_map(self):
-        status_handler = StatusHandler(self.runtime.env_layer, self.runtime.execution_config, self.runtime.composite_logger, self.runtime.telemetry_writer, self.runtime.vm_cloud_type)
-        self.runtime.execution_config.operation = Constants.INSTALLATION
-        self.runtime.status_handler.set_current_operation(Constants.INSTALLATION)
-
-        test_value = 50
-        test_packages, test_package_versions = self.__set_up_packages_func(test_value)
-
-        status_handler.set_package_install_status(test_packages, test_package_versions, 'Installed', 'Other')
-        self.assertIsNotNone(status_handler._StatusHandler__installation_ordered_map)
-        self.assertEqual(len(status_handler._StatusHandler__installation_ordered_map), test_value)
-
-        status_handler.set_package_install_status_classification(test_packages, test_package_versions, 'Critical')
-        self.assertIsNotNone(status_handler._StatusHandler__installation_ordered_map)
-        self.assertEqual(len(status_handler._StatusHandler__installation_ordered_map), test_value)
-
-    def test_write_truncated_status_file_assessment_under_size_limit(self):
-        """ Test the truncation logic will not apply to assessment when it is under the size limit """
-=======
->>>>>>> 0178e9dd
-        self.runtime.execution_config.operation = Constants.ASSESSMENT
-        self.runtime.status_handler.set_current_operation(Constants.ASSESSMENT)
-
-        patch_count_for_test = 50
-        test_packages, test_package_versions = self.__set_up_packages_func(patch_count_for_test)
-        self.runtime.status_handler.set_package_assessment_status(test_packages, test_package_versions)
-        self.runtime.status_handler.set_assessment_substatus_json(status=Constants.STATUS_SUCCESS)
-        self.runtime.status_handler.load_status_file_components(initial_load=True)
-
-        self.assertFalse(os.path.isfile(example_file1))
-        self.assertFalse(os.path.isfile(example_file2))
-        self.assertFalse(os.path.isfile(example_file3))
-        self.assertTrue(os.path.isfile(self.runtime.execution_config.complete_status_file_path))
-
-    @patch("os.path.isdir")
-    @patch("shutil.rmtree")
-    def test_if_complete_status_path_is_dir(self, mock_rmtree, mock_isdir):
-        mock_isdir.return_value = True
-        mock_logger = MagicMock()
-        self.runtime.composite_logger = mock_logger
-        self.runtime.execution_config.complete_status_file_path = self.runtime.execution_config.status_folder
-        status_handler = StatusHandler(self.runtime.env_layer, self.runtime.execution_config, self.runtime.composite_logger, self.runtime.telemetry_writer, self.runtime.vm_cloud_type)
-        status_handler.load_status_file_components(initial_load=True)
-
         # Mock complete status path is dir and being called in the load_status_file_components
         mock_isdir.assert_called_with(status_handler.complete_status_file_path)
         mock_logger.log_error.assert_called_with("Core state file path returned a directory. Attempting to reset.")
@@ -594,22 +557,13 @@
         self.assertFalse("review this log file on the machine" in json.loads(substatus_file_data["formattedMessage"]["message"])["errors"]["message"])
         self.assertEqual(len(self.runtime.status_handler._StatusHandler__assessment_truncated_removed), 0)
 
-<<<<<<< HEAD
-    def test_write_truncated_status_file_assessment_over_size_limit(self):
+    def test_write_truncated_status_file_assessment_over_capacity(self):
         """ Test truncation logic will apply to assessment when it is over the size limit """
         self.runtime.execution_config.operation = Constants.ASSESSMENT
         self.runtime.status_handler.set_current_operation(Constants.ASSESSMENT)
 
-        test_value = 800
-        test_packages, test_package_versions = self.__set_up_packages_func(test_value)
-=======
-    def test_write_truncated_status_file_over_capacity(self):
-        self.runtime.execution_config.operation = Constants.ASSESSMENT
-        self.runtime.status_handler.set_current_operation(Constants.ASSESSMENT)
-
         patch_count_for_test = 1000
         test_packages, test_package_versions = self.__set_up_packages_func(patch_count_for_test)
->>>>>>> 0178e9dd
         self.runtime.status_handler.set_package_assessment_status(test_packages, test_package_versions)
         self.runtime.status_handler.set_assessment_substatus_json(status=Constants.STATUS_SUCCESS)
 
@@ -648,12 +602,8 @@
         self.assertEqual(json.loads(substatus_file_data["formattedMessage"]["message"])["errors"]["details"][0]["code"], Constants.PatchOperationErrorCodes.TRUNCATION)
         self.assertTrue("review this log file on the machine" in json.loads(substatus_file_data["formattedMessage"]["message"])["errors"]["message"])
 
-<<<<<<< HEAD
-    def test_write_truncated_status_file_assessment_over_size_limit_with_quotes(self):
+    def test_write_truncated_status_file_assessment_over_capacity_with_quotes(self):
         """ Test truncation logic will apply to assessment, the 2 times json.dumps() will escape " adding \, adding 1 additional byte check if total byte size over the size limit """
-=======
-    def test_write_truncated_status_file_over_capacity_with_quotes(self):
->>>>>>> 0178e9dd
         self.runtime.execution_config.operation = Constants.ASSESSMENT
         self.runtime.status_handler.set_current_operation(Constants.ASSESSMENT)
 
@@ -697,24 +647,14 @@
         self.assertEqual(json.loads(substatus_file_data["formattedMessage"]["message"])["errors"]["details"][0]["code"], Constants.PatchOperationErrorCodes.TRUNCATION)
         self.assertTrue("review this log file on the machine" in json.loads(substatus_file_data["formattedMessage"]["message"])["errors"]["message"])
 
-<<<<<<< HEAD
-    def test_write_truncated_status_file_assessment_over_size_limit_with_error(self):
+    def test_write_truncated_status_file_assessment_over_capacity_with_error(self):
         """ Test truncation logic will apply to assessment with errors over the size limit """
         self.runtime.execution_config.operation = Constants.ASSESSMENT
         self.runtime.status_handler.set_current_operation(Constants.ASSESSMENT)
 
-        test_value = 750
-        test_packages, test_package_versions = self.__set_up_packages_func(test_value)
-        self.runtime.status_handler.set_package_assessment_status(test_packages, test_package_versions)
-=======
-    def test_write_truncated_status_file_over_capacity_with_error(self):
-        self.runtime.execution_config.operation = Constants.ASSESSMENT
-        self.runtime.status_handler.set_current_operation(Constants.ASSESSMENT)
-
         patch_count_for_test = 1000
         test_packages, test_package_versions = self.__set_up_packages_func(patch_count_for_test)
         self.runtime.status_handler.set_package_assessment_status(test_packages, test_package_versions, "Security")
->>>>>>> 0178e9dd
 
         # Test Complete status file
         with self.runtime.env_layer.file_system.open(self.runtime.execution_config.complete_status_file_path, 'r') as file_handle:
@@ -750,13 +690,8 @@
 
         self.assertEqual(substatus_file_data["name"], Constants.PATCH_ASSESSMENT_SUMMARY)
         self.assertEqual(substatus_file_data["status"], Constants.STATUS_ERROR.lower())
-<<<<<<< HEAD
-        self.assertTrue(len(json.dumps(substatus_file_data)) < Constants.MAX_STATUS_FILE_SIZE_IN_BYTES)
-        self.assertTrue(len(json.loads(substatus_file_data["formattedMessage"]["message"])["patches"]) < test_value)
-=======
         self.assertTrue(len(json.dumps(substatus_file_data)) < Constants.StatusTruncationConfig.AGENT_STATUS_FILE_SIZE_LIMIT_IN_BYTES)
         self.assertTrue(len(json.loads(substatus_file_data["formattedMessage"]["message"])["patches"]) < patch_count_for_test)
->>>>>>> 0178e9dd
 
         tombstone_record = json.loads(substatus_file_data["formattedMessage"]["message"])["patches"]
         self.assertEqual(tombstone_record[len(tombstone_record) - 1]['patchId'], "Truncated_patch_list_id")
@@ -771,13 +706,13 @@
         self.assertEqual(json.loads(substatus_file_data["formattedMessage"]["message"])["errors"]["details"][0]["code"], Constants.PatchOperationErrorCodes.TRUNCATION)
         self.assertTrue("review this log file on the machine" in json.loads(substatus_file_data["formattedMessage"]["message"])["errors"]["message"])
 
-    def test_write_truncated_status_file_installation_over_size_limit(self):
+    def test_write_truncated_status_file_installation_over_capacity(self):
         """ Test truncation logic will apply to installation over the size limit """
         self.runtime.execution_config.operation = Constants.INSTALLATION
         self.runtime.status_handler.set_current_operation(Constants.INSTALLATION)
 
-        test_value = 800
-        test_packages, test_package_versions = self.__set_up_packages_func(test_value)
+        patch_count_for_test = 800
+        test_packages, test_package_versions = self.__set_up_packages_func(patch_count_for_test)
         self.runtime.status_handler.set_package_install_status(test_packages, test_package_versions)
         self.runtime.status_handler.set_installation_substatus_json(status=Constants.STATUS_SUCCESS)
 
@@ -789,8 +724,8 @@
         substatus_file_data = substatus_file_data[0]["status"]["substatus"][0]
         self.assertEqual(substatus_file_data["name"], Constants.PATCH_INSTALLATION_SUMMARY)
         self.assertEqual(substatus_file_data["status"], Constants.STATUS_SUCCESS.lower())
-        self.assertTrue(len(json.dumps(substatus_file_data)) > Constants.MAX_STATUS_FILE_SIZE_IN_BYTES)
-        self.assertEqual(len(json.loads(substatus_file_data["formattedMessage"]["message"])["patches"]), test_value)
+        self.assertTrue(len(json.dumps(substatus_file_data)) > Constants.StatusTruncationConfig.AGENT_STATUS_FILE_SIZE_LIMIT_IN_BYTES)
+        self.assertEqual(len(json.loads(substatus_file_data["formattedMessage"]["message"])["patches"]), patch_count_for_test)
         self.assertEqual(len(json.loads(substatus_file_data["formattedMessage"]["message"])["errors"]["details"]), 0)
 
         # Test Truncated status file
@@ -799,8 +734,8 @@
 
         self.assertEqual(substatus_file_data["name"], Constants.PATCH_INSTALLATION_SUMMARY)
         self.assertEqual(substatus_file_data["status"], Constants.STATUS_WARNING.lower())
-        self.assertTrue(len(json.dumps(substatus_file_data)) < Constants.MAX_STATUS_FILE_SIZE_IN_BYTES)
-        self.assertTrue(len(json.loads(substatus_file_data["formattedMessage"]["message"])["patches"]) < test_value)
+        self.assertTrue(len(json.dumps(substatus_file_data)) < Constants.StatusTruncationConfig.AGENT_STATUS_FILE_SIZE_LIMIT_IN_BYTES)
+        self.assertTrue(len(json.loads(substatus_file_data["formattedMessage"]["message"])["patches"]) < patch_count_for_test)
 
         tombstone_record = json.loads(substatus_file_data["formattedMessage"]["message"])["patches"]
         self.assertTrue(tombstone_record[len(tombstone_record) - 1]['patchId'], "Truncated patch list record")
@@ -812,16 +747,16 @@
 
         self.assertEqual(json.loads(substatus_file_data["formattedMessage"]["message"])["errors"]["code"], 2)
         self.assertEqual(len(json.loads(substatus_file_data["formattedMessage"]["message"])["errors"]["details"]), 1)
-        self.assertEqual(json.loads(substatus_file_data["formattedMessage"]["message"])["errors"]["details"][0]["code"], "TRUNCATION")
+        self.assertEqual(json.loads(substatus_file_data["formattedMessage"]["message"])["errors"]["details"][0]["code"], Constants.PatchOperationErrorCodes.TRUNCATION)
         self.assertTrue("review this log file on the machine" in json.loads(substatus_file_data["formattedMessage"]["message"])["errors"]["message"])
 
-    def test_write_truncated_status_file_installation_over_size_limit_with_quotes(self):
+    def test_write_truncated_status_file_installation_over_capacity_with_quotes(self):
         """ Test truncation logic will apply to installation, the 2 times json.dumps() will escape " adding \, adding 1 additional byte check if total byte size over the size limit """
         self.runtime.execution_config.operation = Constants.INSTALLATION
         self.runtime.status_handler.set_current_operation(Constants.INSTALLATION)
 
-        test_value = 100000
-        test_packages, test_package_versions = self.__set_up_packages_func(test_value)
+        patch_count_for_test = 100000
+        test_packages, test_package_versions = self.__set_up_packages_func(patch_count_for_test)
         self.runtime.status_handler.set_package_install_status(test_packages, test_package_versions)
         self.runtime.status_handler.set_installation_substatus_json(status=Constants.STATUS_SUCCESS)
 
@@ -833,8 +768,8 @@
         substatus_file_data = substatus_file_data[0]["status"]["substatus"][0]
         self.assertEqual(substatus_file_data["name"], Constants.PATCH_INSTALLATION_SUMMARY)
         self.assertEqual(substatus_file_data["status"], Constants.STATUS_SUCCESS.lower())
-        self.assertTrue(len(json.dumps(substatus_file_data)) > Constants.MAX_STATUS_FILE_SIZE_IN_BYTES)
-        self.assertEqual(len(json.loads(substatus_file_data["formattedMessage"]["message"])["patches"]), test_value)
+        self.assertTrue(len(json.dumps(substatus_file_data)) > Constants.StatusTruncationConfig.AGENT_STATUS_FILE_SIZE_LIMIT_IN_BYTES)
+        self.assertEqual(len(json.loads(substatus_file_data["formattedMessage"]["message"])["patches"]), patch_count_for_test)
         self.assertEqual(len(json.loads(substatus_file_data["formattedMessage"]["message"])["errors"]["details"]), 0)
 
         # Test Truncated status file
@@ -843,8 +778,8 @@
 
         self.assertEqual(substatus_file_data["name"], Constants.PATCH_INSTALLATION_SUMMARY)
         self.assertEqual(substatus_file_data["status"], Constants.STATUS_WARNING.lower())
-        self.assertTrue(len(json.dumps(substatus_file_data)) < Constants.MAX_STATUS_FILE_SIZE_IN_BYTES)
-        self.assertTrue(len(json.loads(substatus_file_data["formattedMessage"]["message"])["patches"]) < test_value)
+        self.assertTrue(len(json.dumps(substatus_file_data)) < Constants.StatusTruncationConfig.AGENT_STATUS_FILE_SIZE_LIMIT_IN_BYTES)
+        self.assertTrue(len(json.loads(substatus_file_data["formattedMessage"]["message"])["patches"]) < patch_count_for_test)
 
         tombstone_record = json.loads(substatus_file_data["formattedMessage"]["message"])["patches"]
         self.assertTrue(tombstone_record[len(tombstone_record) - 1]['patchId'], "Truncated patch list record")
@@ -856,16 +791,16 @@
 
         self.assertEqual(json.loads(substatus_file_data["formattedMessage"]["message"])["errors"]["code"], 2)
         self.assertEqual(len(json.loads(substatus_file_data["formattedMessage"]["message"])["errors"]["details"]), 1)
-        self.assertEqual(json.loads(substatus_file_data["formattedMessage"]["message"])["errors"]["details"][0]["code"], "TRUNCATION")
+        self.assertEqual(json.loads(substatus_file_data["formattedMessage"]["message"])["errors"]["details"][0]["code"], Constants.PatchOperationErrorCodes.TRUNCATION)
         self.assertTrue("review this log file on the machine" in json.loads(substatus_file_data["formattedMessage"]["message"])["errors"]["message"])
 
-    def test_write_truncated_status_file_installation_over_size_limit_with_error(self):
+    def test_write_truncated_status_file_installation_over_capacity_with_error(self):
         """ Test truncation logic will apply to installation with errors over the size limit """
         self.runtime.execution_config.operation = Constants.INSTALLATION
         self.runtime.status_handler.set_current_operation(Constants.INSTALLATION)
 
-        test_value = 750
-        test_packages, test_package_versions = self.__set_up_packages_func(test_value)
+        patch_count_for_test = 750
+        test_packages, test_package_versions = self.__set_up_packages_func(patch_count_for_test)
         self.runtime.status_handler.set_package_install_status(test_packages, test_package_versions)
 
         # Test Complete status file
@@ -887,8 +822,8 @@
 
         self.assertEqual(substatus_file_data["name"], Constants.PATCH_INSTALLATION_SUMMARY)
         self.assertTrue(substatus_file_data["status"] == Constants.STATUS_ERROR.lower())
-        self.assertTrue(len(json.dumps(substatus_file_data)) > Constants.MAX_STATUS_FILE_SIZE_IN_BYTES)
-        self.assertEqual(len(json.loads(substatus_file_data["formattedMessage"]["message"])["patches"]), test_value)
+        self.assertTrue(len(json.dumps(substatus_file_data)) > Constants.StatusTruncationConfig.AGENT_STATUS_FILE_SIZE_LIMIT_IN_BYTES)
+        self.assertEqual(len(json.loads(substatus_file_data["formattedMessage"]["message"])["patches"]), patch_count_for_test)
         self.assertNotEqual(json.loads(substatus_file_data["formattedMessage"]["message"])["errors"], None)
         self.assertEqual(json.loads(substatus_file_data["formattedMessage"]["message"])["errors"]["code"], 1)
         self.assertEqual(len(json.loads(substatus_file_data["formattedMessage"]["message"])["errors"]["details"]), 5)
@@ -902,8 +837,8 @@
 
         self.assertEqual(substatus_file_data["name"], Constants.PATCH_INSTALLATION_SUMMARY)
         self.assertEqual(substatus_file_data["status"], Constants.STATUS_ERROR.lower())
-        self.assertTrue(len(json.dumps(substatus_file_data)) < Constants.MAX_STATUS_FILE_SIZE_IN_BYTES)
-        self.assertTrue(len(json.loads(substatus_file_data["formattedMessage"]["message"])["patches"]) < test_value)
+        self.assertTrue(len(json.dumps(substatus_file_data)) < Constants.StatusTruncationConfig.AGENT_STATUS_FILE_SIZE_LIMIT_IN_BYTES)
+        self.assertTrue(len(json.loads(substatus_file_data["formattedMessage"]["message"])["patches"]) < patch_count_for_test)
 
         tombstone_record = json.loads(substatus_file_data["formattedMessage"]["message"])["patches"]
         self.assertTrue(tombstone_record[len(tombstone_record) - 1]['patchId'], "Truncated patch list record")
@@ -915,7 +850,7 @@
 
         self.assertEqual(json.loads(substatus_file_data["formattedMessage"]["message"])["errors"]["code"], 1)
         self.assertEqual(len(json.loads(substatus_file_data["formattedMessage"]["message"])["errors"]["details"]), 5)
-        self.assertEqual(json.loads(substatus_file_data["formattedMessage"]["message"])["errors"]["details"][0]["code"], "TRUNCATION")
+        self.assertEqual(json.loads(substatus_file_data["formattedMessage"]["message"])["errors"]["details"][0]["code"], Constants.PatchOperationErrorCodes.TRUNCATION)
         self.assertTrue("review this log file on the machine" in json.loads(substatus_file_data["formattedMessage"]["message"])["errors"]["message"])
 
     # Setup functions to popular packages and versions for truncation
