--- conflicted
+++ resolved
@@ -411,8 +411,7 @@
         with open(example_file1, 'w') as f:
             f.write(sample_json)
 
-        status_handler = StatusHandler(self.runtime.env_layer, self.runtime.execution_config, self.runtime.composite_logger, self.runtime.telemetry_writer,
-            self.runtime.vm_cloud_type)
+        status_handler = StatusHandler(self.runtime.env_layer, self.runtime.execution_config, self.runtime.composite_logger, self.runtime.telemetry_writer, self.runtime.vm_cloud_type)
         # Mock complete status file with malformed json and being called in the load_status_file_components, and it will recreate a good complete_status_file
         with self.runtime.env_layer.file_system.open(self.runtime.execution_config.status_file_path, 'r') as file_handle:
             substatus_file_data = json.load(file_handle)[0]
@@ -441,8 +440,7 @@
         patch_count_for_test = 5
         expected_patch_id = 'python-samba0_2:4.4.5+dfsg-2ubuntu5.4_Ubuntu_16.04'
 
-        status_handler = StatusHandler(self.runtime.env_layer, self.runtime.execution_config, self.runtime.composite_logger, self.runtime.telemetry_writer,
-            self.runtime.vm_cloud_type)
+        status_handler = StatusHandler(self.runtime.env_layer, self.runtime.execution_config, self.runtime.composite_logger, self.runtime.telemetry_writer, self.runtime.vm_cloud_type)
         self.runtime.execution_config.operation = Constants.ASSESSMENT
         self.runtime.status_handler.set_current_operation(Constants.ASSESSMENT)
 
@@ -462,11 +460,11 @@
     def test_installation_packages_map(self):
         patch_id_other = 'python-samba0_2:4.4.5+dfsg-2ubuntu5.4_Ubuntu_16.04'
         expected_value_other = {'version': '2:4.4.5+dfsg-2ubuntu5.4', 'classifications': ['Other'], 'name': 'python-samba0',
-                                'patchId': 'python-samba0_2:4.4.5+dfsg-2ubuntu5.4_Ubuntu_16.04', 'patchInstallationState': 'Installed'}
+                          'patchId': 'python-samba0_2:4.4.5+dfsg-2ubuntu5.4_Ubuntu_16.04', 'patchInstallationState': 'Installed'}
 
         patch_id_critical = 'python-samba0_2:4.4.5+dfsg-2ubuntu5.4_Ubuntu_16.04'
         expected_value_critical = {'version': '2:4.4.5+dfsg-2ubuntu5.4', 'classifications': ['Critical'], 'name': 'python-samba0',
-                                   'patchId': 'python-samba0_2:4.4.5+dfsg-2ubuntu5.4_Ubuntu_16.04', 'patchInstallationState': 'Installed'}
+                          'patchId': 'python-samba0_2:4.4.5+dfsg-2ubuntu5.4_Ubuntu_16.04', 'patchInstallationState': 'Installed'}
         self.runtime.execution_config.operation = Constants.INSTALLATION
         self.runtime.status_handler.set_current_operation(Constants.INSTALLATION)
 
@@ -501,11 +499,7 @@
         test_packages, test_package_versions = self.__set_up_packages_func(patch_count_for_test)
         file_path = self.runtime.execution_config.status_folder
         example_file1 = os.path.join(file_path, '123.complete.status')
-        sample_json = [{"version": 1.0, "timestampUTC": "2023-06-17T02:06:19Z",
-                        "status": {"name": "Azure Patch Management", "operation": "Installation", "status": "success", "code": 0,
-                                   "formattedMessage": {"lang": "en-US", "message": ""}, "substatus": [
-                                {"name": "PatchInstallationSummary", "status": "transitioning", "code": 0, "formattedMessage": {"lang": "en-US",
-                                                                                                                                "message": "{\"installationActivityId\": \"c365ab46-a12a-4388-853b-5240a0702124\", \"rebootStatus\": \"NotNeeded\", \"maintenanceWindowExceeded\": false, \"notSelectedPatchCount\": 0, \"excludedPatchCount\": 0, \"pendingPatchCount\": 0, \"installedPatchCount\": 5, \"failedPatchCount\": 0, \"patches\": [{\"patchId\": \"python-samba0_2:4.4.5+dfsg-2ubuntu5.4_Ubuntu_16.04\", \"name\": \"python-samba0\", \"version\": \"2:4.4.5+dfsg-2ubuntu5.4\", \"classifications\": [\"Other\"], \"patchInstallationState\": \"Pending\"}, {\"patchId\": \"python-samba1_2:4.4.5+dfsg-2ubuntu5.4_Ubuntu_16.04\", \"name\": \"python-samba1\", \"version\": \"2:4.4.5+dfsg-2ubuntu5.4\", \"classifications\": [\"Security\"], \"patchInstallationState\": \"Failed\"}, {\"patchId\": \"python-samba2_2:4.4.5+dfsg-2ubuntu5.4_Ubuntu_16.04\", \"name\": \"python-samba2\", \"version\": \"2:4.4.5+dfsg-2ubuntu5.4\", \"classifications\": [\"Other\"], \"patchInstallationState\": \"Not_Selected\"}, {\"patchId\": \"python-samba3_2:4.4.5+dfsg-2ubuntu5.4_Ubuntu_16.04\", \"name\": \"python-samba3\", \"version\": \"2:4.4.5+dfsg-2ubuntu5.4\", \"classifications\": [\"Other\"], \"patchInstallationState\": \"Pending\"}, {\"patchId\": \"python-samba4_2:4.4.5+dfsg-2ubuntu5.4_Ubuntu_16.04\", \"name\": \"python-samba4\", \"version\": \"2:4.4.5+dfsg-2ubuntu5.4\", \"classifications\": [\"Unclassified\"], \"patchInstallationState\": \"Failed\"}], \"startTime\": \"2023-06-17T02:06:19.480634Z\", \"lastModifiedTime\": \"2023-06-17T02:06:19Z\", \"maintenanceRunId\": \"\", \"errors\": {\"code\": 0, \"details\": [], \"message\": \"0 error/s reported.\"}}"}}]}}]
+        sample_json = [{"version": 1.0, "timestampUTC": "2023-06-17T02:06:19Z", "status": {"name": "Azure Patch Management", "operation": "Installation", "status": "success", "code": 0, "formattedMessage": {"lang": "en-US", "message": ""}, "substatus": [{"name": "PatchInstallationSummary", "status": "transitioning", "code": 0, "formattedMessage": {"lang": "en-US", "message": "{\"installationActivityId\": \"c365ab46-a12a-4388-853b-5240a0702124\", \"rebootStatus\": \"NotNeeded\", \"maintenanceWindowExceeded\": false, \"notSelectedPatchCount\": 0, \"excludedPatchCount\": 0, \"pendingPatchCount\": 0, \"installedPatchCount\": 5, \"failedPatchCount\": 0, \"patches\": [{\"patchId\": \"python-samba0_2:4.4.5+dfsg-2ubuntu5.4_Ubuntu_16.04\", \"name\": \"python-samba0\", \"version\": \"2:4.4.5+dfsg-2ubuntu5.4\", \"classifications\": [\"Other\"], \"patchInstallationState\": \"Pending\"}, {\"patchId\": \"python-samba1_2:4.4.5+dfsg-2ubuntu5.4_Ubuntu_16.04\", \"name\": \"python-samba1\", \"version\": \"2:4.4.5+dfsg-2ubuntu5.4\", \"classifications\": [\"Security\"], \"patchInstallationState\": \"Failed\"}, {\"patchId\": \"python-samba2_2:4.4.5+dfsg-2ubuntu5.4_Ubuntu_16.04\", \"name\": \"python-samba2\", \"version\": \"2:4.4.5+dfsg-2ubuntu5.4\", \"classifications\": [\"Other\"], \"patchInstallationState\": \"Not_Selected\"}, {\"patchId\": \"python-samba3_2:4.4.5+dfsg-2ubuntu5.4_Ubuntu_16.04\", \"name\": \"python-samba3\", \"version\": \"2:4.4.5+dfsg-2ubuntu5.4\", \"classifications\": [\"Other\"], \"patchInstallationState\": \"Pending\"}, {\"patchId\": \"python-samba4_2:4.4.5+dfsg-2ubuntu5.4_Ubuntu_16.04\", \"name\": \"python-samba4\", \"version\": \"2:4.4.5+dfsg-2ubuntu5.4\", \"classifications\": [\"Unclassified\"], \"patchInstallationState\": \"Failed\"}], \"startTime\": \"2023-06-17T02:06:19.480634Z\", \"lastModifiedTime\": \"2023-06-17T02:06:19Z\", \"maintenanceRunId\": \"\", \"errors\": {\"code\": 0, \"details\": [], \"message\": \"0 error/s reported.\"}}"}}]}}]
         with open(example_file1, 'w') as f:
             f.write(json.dumps(sample_json))
         self.runtime.status_handler.status_file_path = example_file1
@@ -522,15 +516,7 @@
         self.assertEqual(json.loads(substatus_file_data["formattedMessage"]["message"])["patches"][1]["name"], "python-samba1")
         self.assertEqual('Critical', str(json.loads(substatus_file_data["formattedMessage"]["message"])["patches"][1]["classifications"][0]))
         self.assertEqual(json.loads(substatus_file_data["formattedMessage"]["message"])["patches"][2]["name"], "python-samba2")
-<<<<<<< HEAD
-        self.assertEqual('python-samba0_2:4.4.5+dfsg-2ubuntu5.4_Ubuntu_16.04',
-            str(json.loads(substatus_file_data["formattedMessage"]["message"])["patches"][0]["patchId"]))
-=======
         self.assertEqual('python-samba0_2:4.4.5+dfsg-2ubuntu5.4_Ubuntu_16.04', str(json.loads(substatus_file_data["formattedMessage"]["message"])["patches"][0]["patchId"]))
-        # adding stuff here to create merge conflict
-        x = 1
-        self.assertTrue(x==1)
->>>>>>> e277b673
         self.assertTrue('Critical' in str(json.loads(substatus_file_data["formattedMessage"]["message"])["patches"][2]["classifications"]))
 
         # Test for set_package_install_status_classification
