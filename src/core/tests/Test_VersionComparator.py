# Copyright 2024 Microsoft Corporation
#
# Licensed under the Apache License, Version 2.0 (the "License");
# you may not use this file except in compliance with the License.
# You may obtain a copy of the License at
#
#     http://www.apache.org/licenses/LICENSE-2.0
#
# Unless required by applicable law or agreed to in writing, software
# distributed under the License is distributed on an "AS IS" BASIS,
# WITHOUT WARRANTIES OR CONDITIONS OF ANY KIND, either express or implied.
# See the License for the specific language governing permissions and
# limitations under the License.
#
# Requires Python 2.7+

import unittest

from core.src.core_logic.VersionComparator import VersionComparator


class TestVersionComparator(unittest.TestCase):

    def setUp(self):
        self.version_comparator = VersionComparator()

<<<<<<< HEAD
    def test_linux_extension_version_extract_comparator(self):
        """ Test extract version logic on Extension package """
        self.assertEqual(self.version_comparator.extract_lpe_path_version_num("/var/lib/waagent/Microsoft.CPlat.Core.LinuxPatchExtension-1.2.25"), "1.2.25")
        self.assertEqual(self.version_comparator.extract_lpe_path_version_num("/var/lib/waagent/Microsoft.CPlat.Core.LinuxPatchExtension-1.2.250"), "1.2.250")
        self.assertEqual(self.version_comparator.extract_lpe_path_version_num("/var/lib/waagent/Microsoft.CPlat.Core.LinuxPatchExtension-1.21.2501"),
            "1.21.2501")
        self.assertEqual(self.version_comparator.extract_lpe_path_version_num("/var/lib/waagent/Microsoft.CPlat.Core.LinuxPatchExtension-1.2.25."), "1.2.25")
        self.assertEqual(self.version_comparator.extract_lpe_path_version_num("/var/lib/waagent/Microsoft.CPlat.Core.LinuxPatchExtension-1.2.25.."), "1.2.25")
        self.assertEqual(self.version_comparator.extract_lpe_path_version_num("/var/lib/waagent/Microsoft.CPlat.Core.LinuxPatchExtension-1.2.25abc"), "1.2.25")
        self.assertEqual(self.version_comparator.extract_lpe_path_version_num("/var/lib/waagent/Microsoft.CPlat.Core.LinuxPatchExtension-1.2.25.abc"), "1.2.25")
        self.assertEqual(self.version_comparator.extract_lpe_path_version_num("/var/lib/waagent/Microsoft.CPlat.Core.LinuxPatchExtension-1.2.25+abc.123"),
            "1.2.25")
        self.assertEqual(self.version_comparator.extract_lpe_path_version_num("/var/lib/waagent/Microsoft.CPlat.Core.LinuxPatchExtension-1.2.25-abc+def.123"),
            "1.2.25")
        self.assertEqual(self.version_comparator.extract_lpe_path_version_num("/var/lib/waagent/Microsoft.CPlat.Core.LinuxPatchExtension-a.b.c"), "")

    def test_linux_lpe_version_comparison(self):
        """ Test compare versions logic lpe version with existing vm version """
        test_extracted_good_version = self.version_comparator.extract_os_version_nums(
            "/var/lib/waagent/Microsoft.CPlat.Core.LinuxPatchExtension-1.2.25")  # return 1.2.25

        self.assertEqual(self.version_comparator.compare_version_nums(test_extracted_good_version, "1.2.25"), 0)  # equal 1.2.25 == 1.2.25
        self.assertEqual(self.version_comparator.compare_version_nums(test_extracted_good_version, "1.2.24"), 1)  # greater 1.2.25 > 1.2.24
        self.assertEqual(self.version_comparator.compare_version_nums(test_extracted_good_version, "1.19.25"), -1)  # less 1.2.25 < 1.19.25, 19 > 2

        test_extracted_bad_version = self.version_comparator.extract_os_version_nums(
            "/var/lib/waagent/Microsoft.CPlat.Core.LinuxPatchExtension-a.b.c")  # return ""
        self.assertEqual(self.version_comparator.compare_version_nums(test_extracted_bad_version, "1.2.25"), -1)  # less  "" != 1.2.25

    def test_linux_extension_sort_comparator(self):
        """ Test sorting comparator on linux patch extension """
        unsorted_lpe_versions = [
            "/var/lib/waagent/Microsoft.CPlat.Core.LinuxPatchExtension-1.2.25-abc+def.123",
            "/var/lib/waagent/Microsoft.CPlat.Core.LinuxPatchExtension-1.21.1001",
            "/var/lib/waagent/Microsoft.CPlat.Core.LinuxPatchExtension-1.6.100",
            "/var/lib/waagent/Microsoft.CPlat.Core.LinuxPatchExtension-1.6.99",
            "/var/lib/waagent/Microsoft.CPlat.Core.LinuxPatchExtension-1.21.100",
            "/var/lib/waagent/Microsoft.CPlat.Core.LinuxPatchExtension-1.2.25-abc",
            "/var/lib/waagent/Microsoft.CPlat.Core.LinuxPatchExtension-1.6.9",
        ]

        expected_sorted_lpe_versions = [
            "/var/lib/waagent/Microsoft.CPlat.Core.LinuxPatchExtension-1.21.1001",
            "/var/lib/waagent/Microsoft.CPlat.Core.LinuxPatchExtension-1.21.100",
            "/var/lib/waagent/Microsoft.CPlat.Core.LinuxPatchExtension-1.6.100",
            "/var/lib/waagent/Microsoft.CPlat.Core.LinuxPatchExtension-1.6.99",
            "/var/lib/waagent/Microsoft.CPlat.Core.LinuxPatchExtension-1.6.9",
            "/var/lib/waagent/Microsoft.CPlat.Core.LinuxPatchExtension-1.2.25-abc+def.123",
            "/var/lib/waagent/Microsoft.CPlat.Core.LinuxPatchExtension-1.2.25-abc"
        ]

        # validate sorted lpe versions
        self.assertEqual(self.version_comparator.sort_versions_desc_order(unsorted_lpe_versions), expected_sorted_lpe_versions)

    def test_linux_os_version_extract_comparator(self):
        """ Test extract version logic on Ubuntuproclient version """
        self.assertEqual(self.version_comparator.extract_os_version_nums("34"), "34")
        self.assertEqual(self.version_comparator.extract_os_version_nums("34~18"), "34")
        self.assertEqual(self.version_comparator.extract_os_version_nums("34.~18.04"), "34")
        self.assertEqual(self.version_comparator.extract_os_version_nums("34.a+18.04.1"), "34")
        self.assertEqual(self.version_comparator.extract_os_version_nums("34abc-18.04"), "34")
        self.assertEqual(self.version_comparator.extract_os_version_nums("abc34~18.04"), "34")
        self.assertEqual(self.version_comparator.extract_os_version_nums("abc34~18.04.123"), "34")
        self.assertEqual(self.version_comparator.extract_os_version_nums("34~25.1.2-18.04.1"), "34")

        self.assertEqual(self.version_comparator.extract_os_version_nums("34.1~18.04.1"), "34.1")
        self.assertEqual(self.version_comparator.extract_os_version_nums("34.13.4"), "34.13.4")
        self.assertEqual(self.version_comparator.extract_os_version_nums("34.13.4~18.04.1"), "34.13.4")
        self.assertEqual(self.version_comparator.extract_os_version_nums("34.13.4-ab+18.04.1"), "34.13.4")
        self.assertEqual(self.version_comparator.extract_os_version_nums("34.13.4abc-18.04.1"), "34.13.4")
        self.assertEqual(self.version_comparator.extract_os_version_nums("abc.34.13.4!@abc"), "34.13.4")

    def test_linux_os_version_comparison(self):
        """ Test compare versions logic Ubuntuproclient version with existing vm version """
        test_extracted_good_version = self.version_comparator.extract_os_version_nums("34.13.4~18.04.1")  # return 34

        self.assertEqual(self.version_comparator.compare_version_nums(test_extracted_good_version, "34.13.4"), 0)  # equal  34.13.4 == 34.13.4
        self.assertEqual(self.version_comparator.compare_version_nums(test_extracted_good_version, "34.13.3"), 1)  # greater 34.13.4 > 34.13.3
        self.assertEqual(self.version_comparator.compare_version_nums(test_extracted_good_version, "34.13.5"), -1)  # less 34.13.4 < 34.13.5

        test_extracted_bad_version = self.version_comparator.extract_os_version_nums("abc~18.04.1")  # return ""
        self.assertEqual(self.version_comparator.compare_version_nums(test_extracted_bad_version, "34.13.4"), -1)  # less "" < 34.13.4

    def test_os_version_sort_comparator(self):
        """ Test sorting comparator on linux os version """
        unsorted_os_versions = [
            "32.101.~18.01",
            "32.101.15~18",
            "abc34~18.04",
            "32~18.04.01",
            "32.1~18.04.01"
        ]

        expected_sorted_os_versions = [
            "abc34~18.04",
            "32.101.15~18",
            "32.101.~18.01",
            "32.1~18.04.01",
            "32~18.04.01"
        ]

        self.assertEqual(self.version_comparator.sort_versions_desc_order(unsorted_os_versions), expected_sorted_os_versions)
=======
    def test_extract_version_from_os_version_nums(self):
        """ Test extract version logic on Ubuntuproclient version """
        self.assertEqual(self.version_comparator.extract_version_from_os_version_nums("34"), "34")
        self.assertEqual(self.version_comparator.extract_version_from_os_version_nums("34~18"), "34")
        self.assertEqual(self.version_comparator.extract_version_from_os_version_nums("34.~18.04"), "34")
        self.assertEqual(self.version_comparator.extract_version_from_os_version_nums("34.a+18.04.1"), "34")
        self.assertEqual(self.version_comparator.extract_version_from_os_version_nums("34abc-18.04"), "34")
        self.assertEqual(self.version_comparator.extract_version_from_os_version_nums("abc34~18.04"), "34")
        self.assertEqual(self.version_comparator.extract_version_from_os_version_nums("abc34~18.04.123"), "34")
        self.assertEqual(self.version_comparator.extract_version_from_os_version_nums("34~25.1.2-18.04.1"), "34")

        self.assertEqual(self.version_comparator.extract_version_from_os_version_nums("34.1~18.04.1"), "34.1")
        self.assertEqual(self.version_comparator.extract_version_from_os_version_nums("34.13.4"), "34.13.4")
        self.assertEqual(self.version_comparator.extract_version_from_os_version_nums("34.13.4~18.04.1"), "34.13.4")
        self.assertEqual(self.version_comparator.extract_version_from_os_version_nums("34.13.4-ab+18.04.1"), "34.13.4")
        self.assertEqual(self.version_comparator.extract_version_from_os_version_nums("34.13.4abc-18.04.1"), "34.13.4")
        self.assertEqual(self.version_comparator.extract_version_from_os_version_nums("abc.34.13.4!@abc"), "34.13.4")

    def test_linux_os_version_comparison(self):
        """ Test compare versions logic Ubuntuproclient version with existing vm version """
        test_extracted_good_version = self.version_comparator.extract_version_from_os_version_nums("34.13.4~18.04.1")  # return 34

        self.assertEqual(self.version_comparator.compare_versions(test_extracted_good_version, "34.13.4"), 0)  # equal  34.13.4 == 34.13.4
        self.assertEqual(self.version_comparator.compare_versions(test_extracted_good_version, "34.13.3"), 1)  # greater 34.13.4 > 34.13.3
        self.assertEqual(self.version_comparator.compare_versions(test_extracted_good_version, "34.13.5"), -1)  # less 34.13.4 < 34.13.5

        test_extracted_bad_version = self.version_comparator.extract_version_from_os_version_nums("abc~18.04.1")  # return ""
        self.assertEqual(self.version_comparator.compare_versions(test_extracted_bad_version, "34.13.4"), -1)  # less "" < 34.13.4
>>>>>>> 47cffe03


if __name__ == '__main__':
    unittest.main()<|MERGE_RESOLUTION|>--- conflicted
+++ resolved
@@ -24,110 +24,6 @@
     def setUp(self):
         self.version_comparator = VersionComparator()
 
-<<<<<<< HEAD
-    def test_linux_extension_version_extract_comparator(self):
-        """ Test extract version logic on Extension package """
-        self.assertEqual(self.version_comparator.extract_lpe_path_version_num("/var/lib/waagent/Microsoft.CPlat.Core.LinuxPatchExtension-1.2.25"), "1.2.25")
-        self.assertEqual(self.version_comparator.extract_lpe_path_version_num("/var/lib/waagent/Microsoft.CPlat.Core.LinuxPatchExtension-1.2.250"), "1.2.250")
-        self.assertEqual(self.version_comparator.extract_lpe_path_version_num("/var/lib/waagent/Microsoft.CPlat.Core.LinuxPatchExtension-1.21.2501"),
-            "1.21.2501")
-        self.assertEqual(self.version_comparator.extract_lpe_path_version_num("/var/lib/waagent/Microsoft.CPlat.Core.LinuxPatchExtension-1.2.25."), "1.2.25")
-        self.assertEqual(self.version_comparator.extract_lpe_path_version_num("/var/lib/waagent/Microsoft.CPlat.Core.LinuxPatchExtension-1.2.25.."), "1.2.25")
-        self.assertEqual(self.version_comparator.extract_lpe_path_version_num("/var/lib/waagent/Microsoft.CPlat.Core.LinuxPatchExtension-1.2.25abc"), "1.2.25")
-        self.assertEqual(self.version_comparator.extract_lpe_path_version_num("/var/lib/waagent/Microsoft.CPlat.Core.LinuxPatchExtension-1.2.25.abc"), "1.2.25")
-        self.assertEqual(self.version_comparator.extract_lpe_path_version_num("/var/lib/waagent/Microsoft.CPlat.Core.LinuxPatchExtension-1.2.25+abc.123"),
-            "1.2.25")
-        self.assertEqual(self.version_comparator.extract_lpe_path_version_num("/var/lib/waagent/Microsoft.CPlat.Core.LinuxPatchExtension-1.2.25-abc+def.123"),
-            "1.2.25")
-        self.assertEqual(self.version_comparator.extract_lpe_path_version_num("/var/lib/waagent/Microsoft.CPlat.Core.LinuxPatchExtension-a.b.c"), "")
-
-    def test_linux_lpe_version_comparison(self):
-        """ Test compare versions logic lpe version with existing vm version """
-        test_extracted_good_version = self.version_comparator.extract_os_version_nums(
-            "/var/lib/waagent/Microsoft.CPlat.Core.LinuxPatchExtension-1.2.25")  # return 1.2.25
-
-        self.assertEqual(self.version_comparator.compare_version_nums(test_extracted_good_version, "1.2.25"), 0)  # equal 1.2.25 == 1.2.25
-        self.assertEqual(self.version_comparator.compare_version_nums(test_extracted_good_version, "1.2.24"), 1)  # greater 1.2.25 > 1.2.24
-        self.assertEqual(self.version_comparator.compare_version_nums(test_extracted_good_version, "1.19.25"), -1)  # less 1.2.25 < 1.19.25, 19 > 2
-
-        test_extracted_bad_version = self.version_comparator.extract_os_version_nums(
-            "/var/lib/waagent/Microsoft.CPlat.Core.LinuxPatchExtension-a.b.c")  # return ""
-        self.assertEqual(self.version_comparator.compare_version_nums(test_extracted_bad_version, "1.2.25"), -1)  # less  "" != 1.2.25
-
-    def test_linux_extension_sort_comparator(self):
-        """ Test sorting comparator on linux patch extension """
-        unsorted_lpe_versions = [
-            "/var/lib/waagent/Microsoft.CPlat.Core.LinuxPatchExtension-1.2.25-abc+def.123",
-            "/var/lib/waagent/Microsoft.CPlat.Core.LinuxPatchExtension-1.21.1001",
-            "/var/lib/waagent/Microsoft.CPlat.Core.LinuxPatchExtension-1.6.100",
-            "/var/lib/waagent/Microsoft.CPlat.Core.LinuxPatchExtension-1.6.99",
-            "/var/lib/waagent/Microsoft.CPlat.Core.LinuxPatchExtension-1.21.100",
-            "/var/lib/waagent/Microsoft.CPlat.Core.LinuxPatchExtension-1.2.25-abc",
-            "/var/lib/waagent/Microsoft.CPlat.Core.LinuxPatchExtension-1.6.9",
-        ]
-
-        expected_sorted_lpe_versions = [
-            "/var/lib/waagent/Microsoft.CPlat.Core.LinuxPatchExtension-1.21.1001",
-            "/var/lib/waagent/Microsoft.CPlat.Core.LinuxPatchExtension-1.21.100",
-            "/var/lib/waagent/Microsoft.CPlat.Core.LinuxPatchExtension-1.6.100",
-            "/var/lib/waagent/Microsoft.CPlat.Core.LinuxPatchExtension-1.6.99",
-            "/var/lib/waagent/Microsoft.CPlat.Core.LinuxPatchExtension-1.6.9",
-            "/var/lib/waagent/Microsoft.CPlat.Core.LinuxPatchExtension-1.2.25-abc+def.123",
-            "/var/lib/waagent/Microsoft.CPlat.Core.LinuxPatchExtension-1.2.25-abc"
-        ]
-
-        # validate sorted lpe versions
-        self.assertEqual(self.version_comparator.sort_versions_desc_order(unsorted_lpe_versions), expected_sorted_lpe_versions)
-
-    def test_linux_os_version_extract_comparator(self):
-        """ Test extract version logic on Ubuntuproclient version """
-        self.assertEqual(self.version_comparator.extract_os_version_nums("34"), "34")
-        self.assertEqual(self.version_comparator.extract_os_version_nums("34~18"), "34")
-        self.assertEqual(self.version_comparator.extract_os_version_nums("34.~18.04"), "34")
-        self.assertEqual(self.version_comparator.extract_os_version_nums("34.a+18.04.1"), "34")
-        self.assertEqual(self.version_comparator.extract_os_version_nums("34abc-18.04"), "34")
-        self.assertEqual(self.version_comparator.extract_os_version_nums("abc34~18.04"), "34")
-        self.assertEqual(self.version_comparator.extract_os_version_nums("abc34~18.04.123"), "34")
-        self.assertEqual(self.version_comparator.extract_os_version_nums("34~25.1.2-18.04.1"), "34")
-
-        self.assertEqual(self.version_comparator.extract_os_version_nums("34.1~18.04.1"), "34.1")
-        self.assertEqual(self.version_comparator.extract_os_version_nums("34.13.4"), "34.13.4")
-        self.assertEqual(self.version_comparator.extract_os_version_nums("34.13.4~18.04.1"), "34.13.4")
-        self.assertEqual(self.version_comparator.extract_os_version_nums("34.13.4-ab+18.04.1"), "34.13.4")
-        self.assertEqual(self.version_comparator.extract_os_version_nums("34.13.4abc-18.04.1"), "34.13.4")
-        self.assertEqual(self.version_comparator.extract_os_version_nums("abc.34.13.4!@abc"), "34.13.4")
-
-    def test_linux_os_version_comparison(self):
-        """ Test compare versions logic Ubuntuproclient version with existing vm version """
-        test_extracted_good_version = self.version_comparator.extract_os_version_nums("34.13.4~18.04.1")  # return 34
-
-        self.assertEqual(self.version_comparator.compare_version_nums(test_extracted_good_version, "34.13.4"), 0)  # equal  34.13.4 == 34.13.4
-        self.assertEqual(self.version_comparator.compare_version_nums(test_extracted_good_version, "34.13.3"), 1)  # greater 34.13.4 > 34.13.3
-        self.assertEqual(self.version_comparator.compare_version_nums(test_extracted_good_version, "34.13.5"), -1)  # less 34.13.4 < 34.13.5
-
-        test_extracted_bad_version = self.version_comparator.extract_os_version_nums("abc~18.04.1")  # return ""
-        self.assertEqual(self.version_comparator.compare_version_nums(test_extracted_bad_version, "34.13.4"), -1)  # less "" < 34.13.4
-
-    def test_os_version_sort_comparator(self):
-        """ Test sorting comparator on linux os version """
-        unsorted_os_versions = [
-            "32.101.~18.01",
-            "32.101.15~18",
-            "abc34~18.04",
-            "32~18.04.01",
-            "32.1~18.04.01"
-        ]
-
-        expected_sorted_os_versions = [
-            "abc34~18.04",
-            "32.101.15~18",
-            "32.101.~18.01",
-            "32.1~18.04.01",
-            "32~18.04.01"
-        ]
-
-        self.assertEqual(self.version_comparator.sort_versions_desc_order(unsorted_os_versions), expected_sorted_os_versions)
-=======
     def test_extract_version_from_os_version_nums(self):
         """ Test extract version logic on Ubuntuproclient version """
         self.assertEqual(self.version_comparator.extract_version_from_os_version_nums("34"), "34")
@@ -156,7 +52,6 @@
 
         test_extracted_bad_version = self.version_comparator.extract_version_from_os_version_nums("abc~18.04.1")  # return ""
         self.assertEqual(self.version_comparator.compare_versions(test_extracted_bad_version, "34.13.4"), -1)  # less "" < 34.13.4
->>>>>>> 47cffe03
 
 
 if __name__ == '__main__':
