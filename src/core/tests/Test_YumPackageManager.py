# Copyright 2020 Microsoft Corporation
#
# Licensed under the Apache License, Version 2.0 (the "License");
# you may not use this file except in compliance with the License.
# You may obtain a copy of the License at
#
#     http://www.apache.org/licenses/LICENSE-2.0
#
# Unless required by applicable law or agreed to in writing, software
# distributed under the License is distributed on an "AS IS" BASIS,
# WITHOUT WARRANTIES OR CONDITIONS OF ANY KIND, either express or implied.
# See the License for the specific language governing permissions and
# limitations under the License.
#
# Requires Python 2.7+
import json
import os
import unittest
import sys
# Conditional import for StringIO
try:
    from StringIO import StringIO  # Python 2
except ImportError:
    from io import StringIO  # Python 3

from core.src.bootstrap.Constants import Constants
from core.tests.library.ArgumentComposer import ArgumentComposer
from core.tests.library.LegacyEnvLayerExtensions import LegacyEnvLayerExtensions
from core.tests.library.RuntimeCompositor import RuntimeCompositor


class TestYumPackageManager(unittest.TestCase):
    def setUp(self):
        self.runtime = RuntimeCompositor(ArgumentComposer().get_composed_arguments(), True, Constants.YUM)
        self.container = self.runtime.container

    def tearDown(self):
        self.runtime.stop()

    #region Mocks
    def mock_do_processes_require_restart(self):
        raise Exception

    def mock_write_with_retry_raise_exception(self, file_path_or_handle, data, mode='a+'):
        raise Exception

    def mock_linux7_distribution_to_return_redhat(self):
        return ['Red Hat Enterprise Linux Server', '7', 'Maipo']

    def mock_linux8_distribution_to_return_redhat(self):
        return ['Red Hat Enterprise Linux Server', '8', 'Ootpa']
    
    def mock_centos_linux_distribution(self):
        return ['CentOS Linux', '7.9.2009', 'Core']
    
    def mock_get_all_updates(self, cached):
        return [], []
    
    def mock_get_security_updates(self):
        return [], []
    
    def mock_bad_run_command_output(self, cmd, no_output=False, chk_err=False):
        return 1, "bad cmd"
    #endregion Mocks

    # region Utility Functions
    def __setup_config_and_invoke_revert_auto_os_to_system_default(self, package_manager, create_current_auto_os_config=True, create_backup_for_system_default_config=True,
                                                                   set_yum_cron=True, yum_cron_config_value='', set_dnf_automatic=True, dnf_automatic_config_value='',
                                                                   set_packagekit=True, packagekit_config_value='',
                                                                   yum_cron_apply_updates_value="", yum_cron_download_updates_value="", yum_cron_enable_on_reboot_value=False, yum_cron_installation_state_value=False, yum_cron_set_installation_state=True,
                                                                   dnf_automatic_apply_updates_value="", dnf_automatic_download_updates_value="", dnf_automatic_enable_on_reboot_value=False, dnf_automatic_installation_state_value=False, dnf_automatic_set_installation_state=True,
                                                                   packagekit_apply_updates_value="", packagekit_download_updates_value="", packagekit_enable_on_reboot_value=False, packagekit_installation_state_value=False, packagekit_set_installation_state=True):
        """ Sets up current auto OS update config, backup for system default config (if requested) and invoke revert to system default """
        # setup current auto OS update config
        if create_current_auto_os_config:
            self.__setup_all_current_auto_os_update_config(package_manager, set_yum_cron=set_yum_cron, yum_cron_config_value=yum_cron_config_value,
                                                           set_dnf_automatic=set_dnf_automatic, dnf_automatic_config_value=dnf_automatic_config_value,
                                                           set_packagekit=set_packagekit, packagekit_config_value=packagekit_config_value)

        # setup backup for system default auto OS update config
        if create_backup_for_system_default_config:
            self.__setup_backup_for_system_default_OS_update_config(package_manager, yum_cron_apply_updates_value=yum_cron_apply_updates_value, yum_cron_download_updates_value=yum_cron_download_updates_value, yum_cron_enable_on_reboot_value=yum_cron_enable_on_reboot_value,
                                                                    yum_cron_installation_state_value=yum_cron_installation_state_value, yum_cron_set_installation_state=yum_cron_set_installation_state,
                                                                    dnf_automatic_apply_updates_value=dnf_automatic_apply_updates_value, dnf_automatic_download_updates_value=dnf_automatic_download_updates_value, dnf_automatic_enable_on_reboot_value=dnf_automatic_enable_on_reboot_value,
                                                                    dnf_automatic_installation_state_value=dnf_automatic_installation_state_value, dnf_automatic_set_installation_state=dnf_automatic_set_installation_state,
                                                                    packagekit_apply_updates_value=packagekit_apply_updates_value, packagekit_download_updates_value=packagekit_download_updates_value, packagekit_enable_on_reboot_value=packagekit_enable_on_reboot_value,
                                                                    packagekit_installation_state_value=packagekit_installation_state_value, packagekit_set_installation_state=packagekit_set_installation_state)

        package_manager.revert_auto_os_update_to_system_default()

    def __setup_auto_os_update_config_and_return_file_path(self, config_value='', config_file_name=''):
        config_file_path = os.path.join(self.runtime.execution_config.config_folder, config_file_name)
        self.runtime.write_to_file(config_file_path, config_value)
        return config_file_path

    def __setup_all_current_auto_os_update_config(self, package_manager, set_yum_cron=True, yum_cron_config_value='', set_dnf_automatic=True, dnf_automatic_config_value='', set_packagekit=True, packagekit_config_value=''):
        # setup current auto OS update config
        if set_yum_cron:
            package_manager.yum_cron_configuration_settings_file_path = self.__setup_auto_os_update_config_and_return_file_path(config_value=yum_cron_config_value, config_file_name="yum-cron.conf")
        if set_dnf_automatic:
            package_manager.dnf_automatic_configuration_file_path = self.__setup_auto_os_update_config_and_return_file_path(config_value=dnf_automatic_config_value, config_file_name="automatic.conf")
        if set_packagekit:
            package_manager.packagekit_configuration_file_path = self.__setup_auto_os_update_config_and_return_file_path(config_value=packagekit_config_value, config_file_name="PackageKit.conf")

    def __setup_backup_for_system_default_OS_update_config(self, package_manager,
                                                           yum_cron_apply_updates_value="", yum_cron_download_updates_value="", yum_cron_enable_on_reboot_value=False, yum_cron_installation_state_value=False, yum_cron_set_installation_state=True,
                                                           dnf_automatic_apply_updates_value="", dnf_automatic_download_updates_value="", dnf_automatic_enable_on_reboot_value=False, dnf_automatic_installation_state_value=False, dnf_automatic_set_installation_state=True,
                                                           packagekit_apply_updates_value="", packagekit_download_updates_value="", packagekit_enable_on_reboot_value=False, packagekit_installation_state_value=False, packagekit_set_installation_state=True):
        # setup backup for system default auto OS update config
        package_manager.image_default_patch_configuration_backup_path = os.path.join(self.runtime.execution_config.config_folder, Constants.IMAGE_DEFAULT_PATCH_CONFIGURATION_BACKUP_PATH)
        backup_image_default_patch_configuration_json = {
            "yum-cron": self.__set_config_json(apply_updates_value=yum_cron_apply_updates_value, download_updates_value=yum_cron_download_updates_value,
                                               enable_on_reboot_value=yum_cron_enable_on_reboot_value, installation_state_value=yum_cron_installation_state_value, set_installation_state=yum_cron_set_installation_state),
            "dnf-automatic": self.__set_config_json(apply_updates_value=dnf_automatic_apply_updates_value, download_updates_value=dnf_automatic_download_updates_value,
                                                    enable_on_reboot_value=dnf_automatic_enable_on_reboot_value, installation_state_value=dnf_automatic_installation_state_value, set_installation_state=dnf_automatic_set_installation_state),
            "packagekit": self.__set_config_json(apply_updates_value=packagekit_apply_updates_value, download_updates_value=packagekit_download_updates_value,
                                                 enable_on_reboot_value=packagekit_enable_on_reboot_value, installation_state_value=packagekit_installation_state_value, set_installation_state=packagekit_set_installation_state, is_packagekit=True)
        }

        self.runtime.write_to_file(package_manager.image_default_patch_configuration_backup_path, '{0}'.format(json.dumps(backup_image_default_patch_configuration_json)))

    @staticmethod
    def __set_config_json(apply_updates_value="", download_updates_value="", enable_on_reboot_value=False, installation_state_value=False, set_installation_state=True, is_packagekit=False):
        image_default_patch_configuration_json = {
            "enable_on_reboot": enable_on_reboot_value
        }
        if is_packagekit:
            image_default_patch_configuration_json["WritePreparedUpdates"] = apply_updates_value
            image_default_patch_configuration_json["GetPreparedUpdates"] = download_updates_value
        else:
            image_default_patch_configuration_json["apply_updates"] = apply_updates_value
            image_default_patch_configuration_json["download_updates"] = download_updates_value
        if set_installation_state:
            image_default_patch_configuration_json["installation_state"] = installation_state_value
        return image_default_patch_configuration_json

    @staticmethod
    def __capture_std_io():
        # arrange capture std IO
        captured_output = StringIO()
        original_stdout = sys.stdout
        sys.stdout = captured_output
        return captured_output, original_stdout

    def __assert_std_io(self, captured_output, expected_output=''):
        output = captured_output.getvalue()
        self.assertTrue(expected_output in output)

    def __assert_all_reverted_automatic_patch_configuration_settings(self, package_manager, yum_cron_config_exists=True, yum_cron_apply_updates_expected='', yum_cron_download_updates_expected='',
                                                                     dnf_automatic_config_exists=True, dnf_automatic_apply_updates_expected='', dnf_automatic_download_updates_expected='',
                                                                     packagekit_config_exists=True, packagekit_apply_updates_expected='', packagekit_download_updates_expected=''):
        self.__assert_reverted_automatic_patch_configuration_settings(package_manager, config_file_path=package_manager.yum_cron_configuration_settings_file_path, config_exists=yum_cron_config_exists,
                                                                      apply_updates_value_expected=yum_cron_apply_updates_expected, download_updates_value_expected=yum_cron_download_updates_expected)
        self.__assert_reverted_automatic_patch_configuration_settings(package_manager, config_file_path=package_manager.dnf_automatic_configuration_file_path, config_exists=dnf_automatic_config_exists,
                                                                      apply_updates_value_expected=dnf_automatic_apply_updates_expected, download_updates_value_expected=dnf_automatic_download_updates_expected)
        self.__assert_reverted_automatic_patch_configuration_settings(package_manager, config_file_path=package_manager.packagekit_configuration_file_path, config_exists=packagekit_config_exists,
                                                                      apply_updates_value_expected=packagekit_apply_updates_expected, download_updates_value_expected=packagekit_download_updates_expected)

    def __assert_reverted_automatic_patch_configuration_settings(self, package_manager, config_file_path, config_exists=True, apply_updates_value_expected='', download_updates_value_expected=''):
        if config_exists:
            reverted_patch_configuration_settings = self.runtime.env_layer.file_system.read_with_retry(config_file_path)
            self.assertTrue(reverted_patch_configuration_settings is not None)
            self.assertTrue(apply_updates_value_expected in reverted_patch_configuration_settings)
            self.assertTrue(download_updates_value_expected in reverted_patch_configuration_settings)
        else:
            self.assertFalse(os.path.exists(package_manager.dnf_automatic_configuration_file_path))
    # endregion

    def mock_do_processes_require_restart_raise_exception(self):
        raise Exception

    def test_package_manager_no_updates(self):
        """Unit test for yum package manager with no updates"""
        # Path change
        self.runtime.set_legacy_test_type('SadPath')

        package_manager = self.container.get('package_manager')
        self.assertIsNotNone(package_manager)
        package_filter = self.container.get('package_filter')
        self.assertIsNotNone(package_filter)

        available_updates, package_versions = package_manager.get_available_updates(package_filter)
        self.assertEqual(len(available_updates), 0)
        self.assertEqual(len(package_versions), 0)

    def test_package_manager_unaligned_updates(self):
        """Unit test for yum package manager with multi-line updates"""
        # Path change
        self.runtime.set_legacy_test_type('UnalignedPath')

        package_manager = self.container.get('package_manager')
        self.assertIsNotNone(package_manager)
        package_filter = self.container.get('package_filter')
        self.assertIsNotNone(package_filter)

        available_updates, package_versions = package_manager.get_available_updates(package_filter)
        self.assertEqual(len(available_updates), 6)
        self.assertEqual(len(package_versions), 6)

    def test_do_processes_require_restart(self):
        """Unit test for yum package manager"""

        # Restart required
        self.runtime.set_legacy_test_type('HappyPath')
        package_manager = self.container.get('package_manager')
        self.assertIsNotNone(package_manager)
        self.assertTrue(package_manager.is_reboot_pending())

        # Restart not required
        self.runtime.set_legacy_test_type('SadPath')
        package_manager = self.container.get('package_manager')
        self.assertIsNotNone(package_manager)
        self.assertFalse(package_manager.is_reboot_pending())

        # Fake exception
        self.runtime.set_legacy_test_type('SadPath')
        package_manager = self.container.get('package_manager')
        self.assertIsNotNone(package_manager)
        backup_do_processes_require_restart = package_manager.do_processes_require_restart
        package_manager.do_processes_require_restart = self.mock_do_processes_require_restart
        self.assertTrue(package_manager.is_reboot_pending())    # returns true because the safe default if a failure occurs is 'true'
        package_manager.do_processes_require_restart = backup_do_processes_require_restart

    def test_package_manager(self):
        """Unit test for yum package manager"""
        self.runtime.set_legacy_test_type('HappyPath')

        package_manager = self.container.get('package_manager')
        self.assertIsNotNone(package_manager)
        package_filter = self.container.get('package_filter')
        self.assertIsNotNone(package_filter)

        # test for get_available_updates
        available_updates, package_versions = package_manager.get_available_updates(package_filter)
        self.assertIsNotNone(available_updates)
        self.assertIsNotNone(package_versions)
        self.assertEqual(len(available_updates), 5)
        self.assertEqual(len(package_versions), 5)
        self.assertEqual(available_updates[0], "selinux-policy.noarch")
        self.assertEqual(available_updates[1], "selinux-policy-targeted.noarch")
        self.assertEqual(package_versions[0], "3.13.1-102.el7_3.16")
        self.assertEqual(package_versions[1], "3.13.1-102.el7_3.16")

        # test for get_package_size
        cmd = package_manager.single_package_upgrade_cmd + "sudo"
        code, out = self.runtime.env_layer.run_command_output(cmd, False, False)
        size = package_manager.get_package_size(out)
        self.assertEqual(size, "735 k")

        # test for all available versions
        package_versions = package_manager.get_all_available_versions_of_package("kernel")
        self.assertEqual(len(package_versions), 7)
        self.assertEqual(package_versions[0], '3.10.0-862.el7')
        self.assertEqual(package_versions[1], '3.10.0-862.2.3.el7')
        self.assertEqual(package_versions[2], '3.10.0-862.3.2.el7')
        self.assertEqual(package_versions[3], '3.10.0-862.3.3.el7')
        self.assertEqual(package_versions[4], '3.10.0-862.6.3.el7')
        self.assertEqual(package_versions[5], '3.10.0-862.9.1.el7')
        self.assertEqual(package_versions[6], '3.10.0-862.11.6.el7')

        # test for get_dependent_list
        # legacy_test_type ='HappyPath'
        dependent_list = package_manager.get_dependent_list(["selinux-policy.noarch"])
        self.assertIsNotNone(dependent_list)
        self.assertEqual(len(dependent_list), 1)
        self.assertEqual(dependent_list[0], "selinux-policy-targeted.noarch")

        # test for get_dependent_list with 'install' instead of update
        dependent_list = package_manager.get_dependent_list(["kmod-kvdo.x86_64"])
        self.assertIsNotNone(dependent_list)
        self.assertEqual(len(dependent_list), 1)
        self.assertEqual(dependent_list[0], "kernel.x86_64")

        # test for epoch removal
        self.assertEqual(package_manager.get_package_version_without_epoch('2.02.177-4.el7'), '2.02.177-4.el7')
        self.assertEqual(package_manager.get_package_version_without_epoch('7:2.02.177-4.el7'), '2.02.177-4.el7')
        self.assertEqual(package_manager.get_package_version_without_epoch('7:2.02.177-4.el7_5:56'), '2.02.177-4.el7_5:56')
        self.assertEqual(package_manager.get_package_version_without_epoch(''), '')

        # test install cmd
        packages = ['kernel.x86_64', 'selinux-policy-targeted.noarch']
        package_versions = ['2.02.177-4.el7', '3.10.0-862.el7']
        cmd = package_manager.get_install_command('sudo yum -y install ', packages, package_versions)
        self.assertEqual(cmd, 'sudo yum -y install kernel-2.02.177-4.el7.x86_64 selinux-policy-targeted-3.10.0-862.el7.noarch')
        packages = ['kernel.x86_64']
        package_versions = ['2.02.177-4.el7']
        cmd = package_manager.get_install_command('sudo yum -y install ', packages, package_versions)
        self.assertEqual(cmd, 'sudo yum -y install kernel-2.02.177-4.el7.x86_64')
        packages = ['kernel.x86_64', 'kernel.i686']
        package_versions = ['2.02.177-4.el7', '2.02.177-4.el7']
        cmd = package_manager.get_install_command('sudo yum -y install ', packages, package_versions)
        self.assertEqual(cmd, 'sudo yum -y install kernel-2.02.177-4.el7.x86_64 kernel-2.02.177-4.el7.i686')

        self.runtime.set_legacy_test_type('ExceptionPath')

        package_manager = self.container.get('package_manager')
        self.assertIsNotNone(package_manager)
        package_filter = self.container.get('package_filter')
        self.assertIsNotNone(package_filter)

        # test for get_available_updates
        # legacy_test_type ='Exception Path'
        try:
            package_manager.get_available_updates(package_filter)
        except Exception as exception:
            self.assertTrue(str(exception))
        else:
            self.assertFalse(1 != 2, 'Exception did not occur and test failed.')

        # test for get_dependent_list
        # legacy_test_type ='Exception Path'
        try:
            package_manager.get_dependent_list(["man"])
        except Exception as exception:
            self.assertTrue(str(exception))
        else:
            self.assertFalse(1 != 2, 'Exception did not occur and test failed.')

    def test_install_package_success(self):
        """Unit test for install package success"""
        self.runtime.set_legacy_test_type('HappyPath')

        package_manager = self.container.get('package_manager')
        self.assertIsNotNone(package_manager)
        package_filter = self.container.get('package_filter')
        self.assertIsNotNone(package_filter)

        # test for successfully installing a package
        self.assertEqual(package_manager.install_update_and_dependencies_and_get_status('selinux-policy.noarch', '3.13.1-102.el7_3.16', simulate=True), Constants.INSTALLED)

    def test_install_package_failure(self):
        """Unit test for install package failure"""
        self.runtime.set_legacy_test_type('FailInstallPath')

        package_manager = self.container.get('package_manager')
        self.assertIsNotNone(package_manager)
        package_filter = self.container.get('package_filter')
        self.assertIsNotNone(package_filter)

        # test for unsuccessfully installing a package
        self.assertEqual(package_manager.install_update_and_dependencies_and_get_status('selinux-policy', '3.13.1-102.el7_3.16', simulate=True), Constants.FAILED)

    def test_install_package_obsoleted(self):
        """Unit test for install package failure"""
        self.runtime.set_legacy_test_type('FailInstallPath')

        package_manager = self.container.get('package_manager')
        self.assertIsNotNone(package_manager)
        package_filter = self.container.get('package_filter')
        self.assertIsNotNone(package_filter)

        # test for unsuccessfully installing a package
        self.assertEqual(package_manager.install_update_and_dependencies_and_get_status('rdma.noarch', '7.3_4.7_rc2-6.el7_3', simulate=True), Constants.INSTALLED)

    def test_install_package_replaced(self):
        """Unit test for install package failure"""
        self.runtime.set_legacy_test_type('FailInstallPath')

        package_manager = self.container.get('package_manager')
        self.assertIsNotNone(package_manager)
        package_filter = self.container.get('package_filter')
        self.assertIsNotNone(package_filter)

        # test for unsuccessfully installing a package
        self.assertEqual(package_manager.install_update_and_dependencies_and_get_status('python-rhsm.x86_64', '1.19.10-1.el7_4', simulate=True), Constants.INSTALLED)

    def test_get_product_name(self):
        """Unit test for retrieving product Name"""
        package_manager = self.container.get('package_manager')
        self.assertIsNotNone(package_manager)
        package_filter = self.container.get('package_filter')
        self.assertIsNotNone(package_filter)
        print(package_manager.get_product_name("bash.x86_64"))
        self.assertEqual(package_manager.get_product_name("bash.x86_64"), "bash.x86_64")
        self.assertEqual(package_manager.get_product_name("firefox.x86_64"), "firefox.x86_64")
        self.assertEqual(package_manager.get_product_name("test.noarch"), "test.noarch")
        self.assertEqual(package_manager.get_product_name("noextension"), "noextension")
        self.assertEqual(package_manager.get_product_name("noextension.ext"), "noextension.ext")

    def test_get_product_name_without_arch(self):
        """Unit test for retrieving product Name"""
        package_manager = self.container.get('package_manager')
        self.assertIsNotNone(package_manager)
        package_filter = self.container.get('package_filter')
        self.assertIsNotNone(package_filter)
        print(package_manager.get_product_name("bash.x86_64"))
        self.assertEqual(package_manager.get_product_name_without_arch("bash.x86_64"), "bash")
        self.assertEqual(package_manager.get_product_name_without_arch("firefox.x86_64"), "firefox")
        self.assertEqual(package_manager.get_product_name_without_arch("test.noarch"), "test")
        self.assertEqual(package_manager.get_product_name_without_arch("noextension"), "noextension")
        self.assertEqual(package_manager.get_product_name_without_arch("noextension.ext"), "noextension.ext")

    def test_inclusion_type_all(self):
        """Unit test for yum package manager Classification = all and IncludedPackageNameMasks not specified."""
        self.runtime.set_legacy_test_type('HappyPath')
        package_manager = self.container.get('package_manager')
        self.assertIsNotNone(package_manager)
        self.runtime.stop()

        argument_composer = ArgumentComposer()
        argument_composer.classifications_to_include = [Constants.PackageClassification.UNCLASSIFIED]
        argument_composer.patches_to_exclude = ["ssh*", "test"]
        self.runtime = RuntimeCompositor(argument_composer.get_composed_arguments(), True, Constants.YUM)
        self.container = self.runtime.container

        package_filter = self.container.get('package_filter')

        # test for get_available_updates
        available_updates, package_versions = package_manager.get_available_updates(package_filter)
        self.assertIsNotNone(available_updates)
        self.assertIsNotNone(package_versions)
        self.assertEqual(len(available_updates), 5)
        self.assertEqual(len(package_versions), 5)
        self.assertEqual(available_updates[0], "selinux-policy.noarch")
        self.assertEqual(package_versions[0], "3.13.1-102.el7_3.16")
        self.assertEqual(available_updates[1], "selinux-policy-targeted.noarch")
        self.assertEqual(package_versions[1], "3.13.1-102.el7_3.16")
        self.assertEqual(available_updates[2], "libgcc.i686")
        self.assertEqual(package_versions[2], "4.8.5-28.el7")
        self.assertEqual(available_updates[3], "tar.x86_64")
        self.assertEqual(package_versions[3], "2:1.26-34.el7")
        self.assertEqual(available_updates[4], "tcpdump.x86_64")
        self.assertEqual(package_versions[4], "14:4.9.2-3.el7")

    def test_inclusion_type_critical(self):
        """Unit test for yum package manager with inclusion and Classification = Critical"""
        self.runtime.set_legacy_test_type('HappyPath')
        package_manager = self.container.get('package_manager')
        self.assertIsNotNone(package_manager)
        self.runtime.stop()

        argument_composer = ArgumentComposer()
        argument_composer.classifications_to_include = [Constants.PackageClassification.CRITICAL]
        argument_composer.patches_to_exclude = ["ssh*", "test"]
        argument_composer.patches_to_include = ["ssh", "tar*"]
        self.runtime = RuntimeCompositor(argument_composer.get_composed_arguments(), True, Constants.YUM)
        self.container = self.runtime.container

        package_filter = self.container.get('package_filter')
        self.assertIsNotNone(package_filter)

        # test for get_available_updates
        available_updates, package_versions = package_manager.get_available_updates(package_filter)
        self.assertIsNotNone(available_updates)
        self.assertIsNotNone(package_versions)
        self.assertEqual(len(available_updates), 2)
        self.assertEqual(len(package_versions), 2)
        self.assertEqual(available_updates[0], "libgcc.i686")
        self.assertEqual(available_updates[1], "tar.x86_64")
        self.assertEqual(package_versions[0], "4.8.5-28.el7")
        self.assertEqual(package_versions[1], "2:1.26-34.el7")

    def test_inclusion_type_other(self):
        """Unit test for yum package manager with inclusion and Classification = Other"""
        self.runtime.set_legacy_test_type('HappyPath')
        package_manager = self.container.get('package_manager')
        self.assertIsNotNone(package_manager)
        self.runtime.stop()

        argument_composer = ArgumentComposer()
        argument_composer.classifications_to_include = [Constants.PackageClassification.OTHER]
        argument_composer.patches_to_include = ["ssh", "tcpdump"]
        argument_composer.patches_to_exclude = ["ssh*", "test"]
        self.runtime = RuntimeCompositor(argument_composer.get_composed_arguments(), True, Constants.YUM)
        self.container = self.runtime.container

        package_filter = self.container.get('package_filter')
        self.assertIsNotNone(package_filter)

        # test for get_available_updates
        available_updates, package_versions = package_manager.get_available_updates(package_filter)
        self.assertIsNotNone(available_updates)
        self.assertIsNotNone(package_versions)
        self.assertEqual(len(available_updates), 4)
        self.assertEqual(len(package_versions), 4)
        self.assertEqual(available_updates[0], "selinux-policy.noarch")
        self.assertEqual(package_versions[0], "3.13.1-102.el7_3.16")
        self.assertEqual(available_updates[1], "selinux-policy-targeted.noarch")
        self.assertEqual(package_versions[1], "3.13.1-102.el7_3.16")
        self.assertEqual(available_updates[2], "tar.x86_64")
        self.assertEqual(package_versions[2], "2:1.26-34.el7")
        self.assertEqual(available_updates[3], "tcpdump.x86_64")
        self.assertEqual(package_versions[3], "14:4.9.2-3.el7")

    def test_inclusion_only(self):
        """Unit test for yum package manager with inclusion only and NotSelected Classifications"""
        self.runtime.set_legacy_test_type('HappyPath')
        package_manager = self.container.get('package_manager')
        self.assertIsNotNone(package_manager)
        self.runtime.stop()

        argument_composer = ArgumentComposer()
        argument_composer.classifications_to_include = [Constants.PackageClassification.UNCLASSIFIED]
        argument_composer.patches_to_include = ["ssh", "tar*"]
        argument_composer.patches_to_exclude = ["ssh*", "test"]
        self.runtime = RuntimeCompositor(argument_composer.get_composed_arguments(), True, Constants.YUM)
        self.container = self.runtime.container

        package_filter = self.container.get('package_filter')
        self.assertIsNotNone(package_filter)

        # test for get_available_updates
        available_updates, package_versions = package_manager.get_available_updates(package_filter)
        self.assertIsNotNone(available_updates)
        self.assertIsNotNone(package_versions)
        self.assertEqual(len(available_updates), 1)
        self.assertEqual(len(package_versions), 1)
        self.assertEqual(available_updates[0], "tar.x86_64")
        self.assertEqual(package_versions[0], "2:1.26-34.el7")

    def test_inclusion_dependency_only(self):
        """Unit test for yum with test dependencies in Inclusion & NotSelected Classifications"""
        self.runtime.set_legacy_test_type('HappyPath')
        package_manager = self.container. get('package_manager')
        self.assertIsNotNone(package_manager)
        self.runtime.stop()

        argument_composer = ArgumentComposer()
        argument_composer.classifications_to_include = [Constants.PackageClassification.UNCLASSIFIED]
        argument_composer.patches_to_include = ["ssh", "selinux-policy-targeted.noarch"]
        argument_composer.patches_to_exclude = ["ssh*", "test"]
        self.runtime = RuntimeCompositor(argument_composer.get_composed_arguments(), True, Constants.YUM)
        self.container = self.runtime.container

        package_filter = self.container.get('package_filter')
        self.assertIsNotNone(package_filter)

        # test for get_available_updates
        available_updates, package_versions = package_manager.get_available_updates(package_filter)
        self.assertIsNotNone(available_updates)
        self.assertIsNotNone(package_versions)
        self.assertEqual(len(available_updates), 1)
        self.assertEqual(len(package_versions), 1)
        self.assertEqual(available_updates[0], "selinux-policy-targeted.noarch")
        self.assertEqual(package_versions[0], "3.13.1-102.el7_3.16")

    def test_inclusion_notexist(self):
        """Unit test for yum with Inclusion which does not exist & NotSelected Classifications"""
        self.runtime.set_legacy_test_type('HappyPath')
        package_manager = self.container.get('package_manager')
        self.assertIsNotNone(package_manager)
        self.runtime.stop()

        argument_composer = ArgumentComposer()
        argument_composer.classifications_to_include = [Constants.PackageClassification.UNCLASSIFIED]
        argument_composer.patches_to_include = ["ssh"]
        argument_composer.patches_to_exclude = ["ssh*", "test"]
        self.runtime = RuntimeCompositor(argument_composer.get_composed_arguments(), True, Constants.YUM)
        self.container = self.runtime.container

        package_filter = self.container.get('package_filter')
        self.assertIsNotNone(package_filter)

        # test for get_available_updates
        available_updates, package_versions = package_manager.get_available_updates(package_filter)
        self.assertIsNotNone(available_updates)
        self.assertIsNotNone(package_versions)
        self.assertEqual(len(available_updates), 0)
        self.assertEqual(len(package_versions), 0)

    def test_ssl_certificate_issue_type1_fix_success(self):
        self.runtime.set_legacy_test_type('SSLCertificateIssueType1HappyPathAfterFix')

        package_manager = self.container.get('package_manager')
        self.assertTrue(package_manager)

        output = package_manager.invoke_package_manager(package_manager.yum_check)
        self.assertTrue(len(output) > 0)

    def test_ssl_certificate_issue_type1_fix_fail(self):
        self.runtime.set_legacy_test_type('SSLCertificateIssueType1SadPathAfterFix')

        package_manager = self.container.get('package_manager')
        self.assertTrue(package_manager)

        self.assertRaises(Exception, package_manager.invoke_package_manager, package_manager.yum_check)

    def test_ssl_certificate_issue_type2_fix_success(self):
        self.runtime.set_legacy_test_type('SSLCertificateIssueType2HappyPathAfterFix')

        package_manager = self.container.get('package_manager')
        self.assertTrue(package_manager)

        output = package_manager.invoke_package_manager(package_manager.yum_check)
        self.assertTrue(len(output) > 0)

    def test_ssl_certificate_issue_type2_fix_fail(self):
        self.runtime.set_legacy_test_type('SSLCertificateIssueType2SadPathAfterFix')

        package_manager = self.container.get('package_manager')
        self.assertTrue(package_manager)

        self.assertRaises(Exception, package_manager.invoke_package_manager, package_manager.yum_check)

    def test_ssl_certificate_issue_type3_fix_success(self):
        self.runtime.set_legacy_test_type('SSLCertificateIssueType3HappyPathAfterFix')

        package_manager = self.container.get('package_manager')
        self.assertTrue(package_manager)

        output = package_manager.invoke_package_manager(package_manager.yum_check)
        self.assertTrue(len(output) > 0)

    def test_ssl_certificate_issue_type3_fix_fail(self):
        self.runtime.set_legacy_test_type('SSLCertificateIssueType3SadPathAfterFix')

        package_manager = self.container.get('package_manager')
        self.assertTrue(package_manager)

        self.assertRaises(Exception, package_manager.invoke_package_manager, package_manager.yum_check)

    def test_auto_issue_mitigation_should_raise_exception_if_error_repeats(self):
        self.runtime.set_legacy_test_type('IssueMitigationRetryExitAfterMultipleAttempts')

        package_manager = self.container.get('package_manager')
        self.assertTrue(package_manager)

        self.assertRaises(Exception, package_manager.invoke_package_manager, package_manager.yum_check)

    def test_auto_issue_mitigation_should_raise_exception_if_retries_are_exhausted(self):
        self.runtime.set_legacy_test_type('IssueMitigationRetryExitAfterMultipleAttempts')

        package_manager = self.container.get('package_manager')
        self.assertTrue(package_manager)

        with self.assertRaises(Exception):
            package_manager.try_mitigate_issues_if_any('testcmd', 0, 'Test out', retry_count = Constants.MAX_RETRY_ATTEMPTS_FOR_ERROR_MITIGATION + 1)

    def test_auto_issue_mitigation_when_error_repeats_raise_exception_disabled(self):
        expected_out = "Error: Failed to download metadata for repo 'rhui-rhel-8-for-x86_64-baseos-rhui-rpms': Cannot download repomd.xml: Cannot download repodata/repomd.xml: All mirrors were tried"
        self.runtime.set_legacy_test_type('IssueMitigationRetryExitAfterMultipleAttempts')

        package_manager = self.container.get('package_manager')
        self.assertTrue(package_manager)

        code, out = package_manager.try_mitigate_issues_if_any('testcmd', 0, expected_out, raise_on_exception = False)

        self.assertEqual(out, expected_out)
        self.assertTrue(code >= 0)

    def test_auto_issue_mitigation_when_retries_are_exhausted_raise_exception_disabled(self):
        expected_out = "Error: Failed to download metadata for repo 'rhui-rhel-8-for-x86_64-baseos-rhui-rpms': Cannot download repomd.xml: Cannot download repodata/repomd.xml: All mirrors were tried"
        self.runtime.set_legacy_test_type('IssueMitigationRetryExitAfterMultipleAttempts')

        package_manager = self.container.get('package_manager')
        self.assertTrue(package_manager)

        code, out = package_manager.try_mitigate_issues_if_any('testcmd', 0, expected_out, retry_count = Constants.MAX_RETRY_ATTEMPTS_FOR_ERROR_MITIGATION + 1, raise_on_exception = False)

        self.assertEqual(out, expected_out)
        self.assertTrue(code >= 0)

    def test_disable_auto_os_updates_with_uninstalled_services(self):
        # no services are installed on the machine. expected o/p: function will complete successfully. Backup file will be created with default values, no auto OS update configuration settings will be updated as there are none
        self.runtime.set_legacy_test_type('SadPath')
        package_manager = self.container.get('package_manager')
        package_manager.disable_auto_os_update()
        self.assertTrue(package_manager.image_default_patch_configuration_backup_exists())
        image_default_patch_configuration_backup = json.loads(self.runtime.env_layer.file_system.read_with_retry(package_manager.image_default_patch_configuration_backup_path))
        self.assertTrue(image_default_patch_configuration_backup is not None)

        # validating backup for yum-cron
        self.assertTrue(Constants.YumAutoOSUpdateServices.YUM_CRON in image_default_patch_configuration_backup)
        self.assertEqual(image_default_patch_configuration_backup[Constants.YumAutoOSUpdateServices.YUM_CRON][package_manager.yum_cron_download_updates_identifier_text], "")
        self.assertEqual(image_default_patch_configuration_backup[Constants.YumAutoOSUpdateServices.YUM_CRON][package_manager.yum_cron_apply_updates_identifier_text], "")
        self.assertEqual(image_default_patch_configuration_backup[Constants.YumAutoOSUpdateServices.YUM_CRON][package_manager.yum_cron_enable_on_reboot_identifier_text], False)
        self.assertEqual(image_default_patch_configuration_backup[Constants.YumAutoOSUpdateServices.YUM_CRON][package_manager.yum_cron_installation_state_identifier_text], False)

        # validating backup for dnf-automatic
        self.assertTrue(Constants.YumAutoOSUpdateServices.DNF_AUTOMATIC in image_default_patch_configuration_backup)
        self.assertEqual(image_default_patch_configuration_backup[Constants.YumAutoOSUpdateServices.DNF_AUTOMATIC][package_manager.dnf_automatic_download_updates_identifier_text], "")
        self.assertEqual(image_default_patch_configuration_backup[Constants.YumAutoOSUpdateServices.DNF_AUTOMATIC][package_manager.dnf_automatic_apply_updates_identifier_text], "")
        self.assertEqual(image_default_patch_configuration_backup[Constants.YumAutoOSUpdateServices.DNF_AUTOMATIC][package_manager.dnf_automatic_enable_on_reboot_identifier_text], False)
        self.assertEqual(image_default_patch_configuration_backup[Constants.YumAutoOSUpdateServices.DNF_AUTOMATIC][package_manager.dnf_automatic_installation_state_identifier_text], False)

        # validating backup for packagekit
        self.assertTrue(Constants.YumAutoOSUpdateServices.PACKAGEKIT in image_default_patch_configuration_backup)
        self.assertEqual(image_default_patch_configuration_backup[Constants.YumAutoOSUpdateServices.PACKAGEKIT][package_manager.packagekit_download_updates_identifier_text], "")
        self.assertEqual(image_default_patch_configuration_backup[Constants.YumAutoOSUpdateServices.PACKAGEKIT][package_manager.packagekit_apply_updates_identifier_text], "")
        self.assertEqual(image_default_patch_configuration_backup[Constants.YumAutoOSUpdateServices.PACKAGEKIT][package_manager.packagekit_enable_on_reboot_identifier_text], False)
        self.assertEqual(image_default_patch_configuration_backup[Constants.YumAutoOSUpdateServices.PACKAGEKIT][package_manager.packagekit_installation_state_identifier_text], False)

    def test_disable_auto_os_updates_with_installed_services(self):
        # all services are installed and contain valid configurations. expected o/p All services will be disabled and backup file should reflect default settings for all
        self.runtime.set_legacy_test_type('HappyPath')
        package_manager = self.container.get('package_manager')

        package_manager.yum_cron_configuration_settings_file_path = os.path.join(self.runtime.execution_config.config_folder, "yum-cron.conf")
        yum_cron_os_patch_configuration_settings = 'apply_updates = yes\ndownload_updates = yes\n'
        self.runtime.write_to_file(package_manager.yum_cron_configuration_settings_file_path, yum_cron_os_patch_configuration_settings)

        package_manager.dnf_automatic_configuration_file_path = os.path.join(self.runtime.execution_config.config_folder, "automatic.conf")
        dnf_automatic_os_patch_configuration_settings = 'apply_updates = yes\ndownload_updates = yes\n'
        self.runtime.write_to_file(package_manager.dnf_automatic_configuration_file_path, dnf_automatic_os_patch_configuration_settings)

        package_manager.packagekit_configuration_file_path = os.path.join(self.runtime.execution_config.config_folder, "PackageKit.conf")
        packagekit_os_patch_configuration_settings = 'WritePreparedUpdates = true\nGetPreparedUpdates = true\n'
        self.runtime.write_to_file(package_manager.packagekit_configuration_file_path, packagekit_os_patch_configuration_settings)

        package_manager.disable_auto_os_update()
        self.assertTrue(package_manager.image_default_patch_configuration_backup_exists())
        image_default_patch_configuration_backup = json.loads(self.runtime.env_layer.file_system.read_with_retry(package_manager.image_default_patch_configuration_backup_path))
        self.assertTrue(image_default_patch_configuration_backup is not None)

        # validating backup for yum-cron
        self.assertTrue(Constants.YumAutoOSUpdateServices.YUM_CRON in image_default_patch_configuration_backup)
        self.assertEqual(image_default_patch_configuration_backup[Constants.YumAutoOSUpdateServices.YUM_CRON][package_manager.yum_cron_download_updates_identifier_text], "yes")
        self.assertEqual(image_default_patch_configuration_backup[Constants.YumAutoOSUpdateServices.YUM_CRON][package_manager.yum_cron_apply_updates_identifier_text], "yes")
        self.assertEqual(image_default_patch_configuration_backup[Constants.YumAutoOSUpdateServices.YUM_CRON][package_manager.yum_cron_enable_on_reboot_identifier_text], True)
        self.assertEqual(image_default_patch_configuration_backup[Constants.YumAutoOSUpdateServices.YUM_CRON][package_manager.yum_cron_installation_state_identifier_text], True)

        # validating backup for dnf-automatic
        self.assertTrue(Constants.YumAutoOSUpdateServices.DNF_AUTOMATIC in image_default_patch_configuration_backup)
        self.assertEqual(image_default_patch_configuration_backup[Constants.YumAutoOSUpdateServices.DNF_AUTOMATIC][package_manager.dnf_automatic_download_updates_identifier_text], "yes")
        self.assertEqual(image_default_patch_configuration_backup[Constants.YumAutoOSUpdateServices.DNF_AUTOMATIC][package_manager.dnf_automatic_apply_updates_identifier_text], "yes")
        self.assertEqual(image_default_patch_configuration_backup[Constants.YumAutoOSUpdateServices.DNF_AUTOMATIC][package_manager.dnf_automatic_enable_on_reboot_identifier_text], True)
        self.assertEqual(image_default_patch_configuration_backup[Constants.YumAutoOSUpdateServices.DNF_AUTOMATIC][package_manager.dnf_automatic_installation_state_identifier_text], True)

        # validating backup for packagekit
        self.assertTrue(Constants.YumAutoOSUpdateServices.PACKAGEKIT in image_default_patch_configuration_backup)
        self.assertEqual(image_default_patch_configuration_backup[Constants.YumAutoOSUpdateServices.PACKAGEKIT][package_manager.packagekit_download_updates_identifier_text], "true")
        self.assertEqual(image_default_patch_configuration_backup[Constants.YumAutoOSUpdateServices.PACKAGEKIT][package_manager.packagekit_apply_updates_identifier_text], "true")
        self.assertEqual(image_default_patch_configuration_backup[Constants.YumAutoOSUpdateServices.PACKAGEKIT][package_manager.packagekit_enable_on_reboot_identifier_text], True)
        self.assertEqual(image_default_patch_configuration_backup[Constants.YumAutoOSUpdateServices.PACKAGEKIT][package_manager.packagekit_installation_state_identifier_text], True)

    def test_disable_auto_os_update_failure(self):
        # disable with non existing log file
        package_manager = self.container.get('package_manager')

        self.assertRaises(Exception, package_manager.disable_auto_os_update)
        self.assertTrue(package_manager.image_default_patch_configuration_backup_exists())

    def test_update_image_default_patch_mode(self):
        package_manager = self.container.get('package_manager')
        package_manager.os_patch_configuration_settings_file_path = package_manager.yum_cron_configuration_settings_file_path = os.path.join(self.runtime.execution_config.config_folder, "yum-cron.conf")

        # disable apply_udpates when enabled by default
        yum_cron_os_patch_configuration_settings = 'apply_updates = yes\ndownload_updates = yes\n'
        self.runtime.write_to_file(package_manager.yum_cron_configuration_settings_file_path, yum_cron_os_patch_configuration_settings)

        package_manager.update_os_patch_configuration_sub_setting(package_manager.yum_cron_apply_updates_identifier_text, "no", package_manager.yum_cron_config_pattern_match_text)
        yum_cron_os_patch_configuration_settings_file_path_read = self.runtime.env_layer.file_system.read_with_retry(package_manager.yum_cron_configuration_settings_file_path)
        self.assertTrue(yum_cron_os_patch_configuration_settings_file_path_read is not None)
        self.assertTrue('apply_updates = no' in yum_cron_os_patch_configuration_settings_file_path_read)
        self.assertTrue('download_updates = yes' in yum_cron_os_patch_configuration_settings_file_path_read)

        # disable download_updates when enabled by default
        yum_cron_os_patch_configuration_settings = 'apply_updates = yes\ndownload_updates = yes\n'
        self.runtime.write_to_file(package_manager.os_patch_configuration_settings_file_path, yum_cron_os_patch_configuration_settings)
        package_manager.update_os_patch_configuration_sub_setting(package_manager.yum_cron_download_updates_identifier_text, "no", package_manager.yum_cron_config_pattern_match_text)
        yum_cron_os_patch_configuration_settings_file_path_read = self.runtime.env_layer.file_system.read_with_retry(package_manager.os_patch_configuration_settings_file_path)
        self.assertTrue(yum_cron_os_patch_configuration_settings_file_path_read is not None)
        self.assertTrue('apply_updates = yes' in yum_cron_os_patch_configuration_settings_file_path_read)
        self.assertTrue('download_updates = no' in yum_cron_os_patch_configuration_settings_file_path_read)

        # disable apply_updates when default patch mode settings file is empty
        yum_cron_os_patch_configuration_settings = ''
        self.runtime.write_to_file(package_manager.os_patch_configuration_settings_file_path, yum_cron_os_patch_configuration_settings)
        package_manager.update_os_patch_configuration_sub_setting(package_manager.yum_cron_apply_updates_identifier_text, "no", package_manager.yum_cron_config_pattern_match_text)
        yum_cron_os_patch_configuration_settings_file_path_read = self.runtime.env_layer.file_system.read_with_retry(package_manager.os_patch_configuration_settings_file_path)
        self.assertTrue(yum_cron_os_patch_configuration_settings_file_path_read is not None)
        self.assertTrue('download_updates' not in yum_cron_os_patch_configuration_settings_file_path_read)
        self.assertTrue('apply_updates = no' in yum_cron_os_patch_configuration_settings_file_path_read)

    def test_update_image_default_patch_mode_raises_exception(self):
        package_manager = self.container.get('package_manager')
        package_manager.yum_cron_configuration_settings_file_path = os.path.join(self.runtime.execution_config.config_folder, "yum-cron.conf")
        yum_cron_os_patch_configuration_settings = 'apply_updates = yes\ndownload_updates = yes\n'
        self.runtime.write_to_file(package_manager.yum_cron_configuration_settings_file_path, yum_cron_os_patch_configuration_settings)
        self.runtime.env_layer.file_system.write_with_retry = self.mock_write_with_retry_raise_exception
        self.assertRaises(Exception, package_manager.update_os_patch_configuration_sub_setting)

    def test_revert_auto_os_update_to_system_default(self):
        revert_success_testcase = {
            "legacy_type": 'HappyPath',
            "stdio": {
                "capture_output": False,
                "expected_output": ''
            },
            "config": {
                "current_auto_update_config": {
                    "create_current_auto_os_config": True,
                    "yum_cron": {
                        "set_yum_cron": True,
                        "yum_cron_config_value": "apply_updates = no\ndownload_updates = no\n"
                    },
                    "dnf_automatic": {
                        "set_dnf_automatic": True,
                        "dnf_automatic_config_value": "apply_updates = no\ndownload_updates = no\n"
                    },
                    "packagekit": {
                        "set_packagekit": True,
                        "packagekit_config_value": "WritePreparedUpdates = false\nGetPreparedUpdates = false\n"
                    }
                },
                "backup_system_default_config": {
                    "create_backup_for_system_default_config": True,
                    "yum_cron": {
                        "yum_cron_apply_updates_value": "yes",
                        "yum_cron_download_updates_value": "yes",
                        "yum_cron_enable_on_reboot_value": True,
                        "yum_cron_installation_state_value": True,
                        "yum_cron_set_installation_state": True
                    },
                    "dnf_automatic": {
                        "dnf_automatic_apply_updates_value": "yes",
                        "dnf_automatic_download_updates_value": "yes",
                        "dnf_automatic_enable_on_reboot_value": True,
                        "dnf_automatic_installation_state_value": True,
                        "dnf_automatic_set_installation_state": True
                    },
                    "packagekit": {
                        "packagekit_apply_updates_value": "true",
                        "packagekit_download_updates_value": "true",
                        "packagekit_enable_on_reboot_value": True,
                        "packagekit_installation_state_value": True,
                        "packagekit_set_installation_state": True
                    }
                }
            },
            "assertions": {
                "yum_cron": {
                    "yum_cron_config_exists": True,
                    "yum_cron_apply_updates_expected": 'apply_updates = yes',
                    "yum_cron_download_updates_expected": 'download_updates = yes',
                },
                "dnf_automatic": {
                    "dnf_automatic_config_exists": True,
                    "dnf_automatic_apply_updates_expected": 'apply_updates = yes',
                    "dnf_automatic_download_updates_expected": 'download_updates = yes',
                },
                "packagekit": {
                    "packagekit_config_exists": True,
                    "packagekit_apply_updates_expected": 'WritePreparedUpdates = true',
                    "packagekit_download_updates_expected": 'GetPreparedUpdates = true',
                }
            }
        }

        revert_success_with_only_yum_cron_installed_testcase = {
            "legacy_type": 'RevertToImageDefault',
            "stdio": {
                "capture_output": False,
                "expected_output": ''
            },
            "config": {
                "current_auto_update_config": {
                    "create_current_auto_os_config": True,
                    "yum_cron": {
                        "set_yum_cron": True,
                        "yum_cron_config_value": "apply_updates = no\ndownload_updates = no\n"
                    },
                    "dnf_automatic": {
                        "set_dnf_automatic": False,
                        "dnf_automatic_config_value": ""
                    },
                    "packagekit": {
                        "set_packagekit": False,
                        "packagekit_config_value": ""
                    }
                },
                "backup_system_default_config": {
                    "create_backup_for_system_default_config": True,
                    "yum_cron": {
                        "yum_cron_apply_updates_value": "yes",
                        "yum_cron_download_updates_value": "yes",
                        "yum_cron_enable_on_reboot_value": True,
                        "yum_cron_installation_state_value": True,
                        "yum_cron_set_installation_state": True
                    },
                    "dnf_automatic": {
                        "dnf_automatic_apply_updates_value": "",
                        "dnf_automatic_download_updates_value": "",
                        "dnf_automatic_enable_on_reboot_value": False,
                        "dnf_automatic_installation_state_value": False,
                        "dnf_automatic_set_installation_state": True
                    },
                    "packagekit": {
                        "packagekit_apply_updates_value": "",
                        "packagekit_download_updates_value": "",
                        "packagekit_enable_on_reboot_value": False,
                        "packagekit_installation_state_value": False,
                        "packagekit_set_installation_state": True
                    }
                }
            },
            "assertions": {
                "yum_cron": {
                    "yum_cron_config_exists": True,
                    "yum_cron_apply_updates_expected": 'apply_updates = yes',
                    "yum_cron_download_updates_expected": 'download_updates = yes',
                },
                "dnf_automatic": {
                    "dnf_automatic_config_exists": False,
                    "dnf_automatic_apply_updates_expected": '',
                    "dnf_automatic_download_updates_expected": '',
                },
                "packagekit": {
                    "packagekit_config_exists": False,
                    "packagekit_apply_updates_expected": '',
                    "packagekit_download_updates_expected": '',
                }
            }
        }

        revert_success_backup_config_does_not_exist_testcase = {
            "legacy_type": 'RevertToImageDefault',
            "stdio": {
                "capture_output": True,
                "expected_output": "[YPM] Since the backup is invalid or does not exist for current service, we won't be able to revert auto OS patch settings to their system default value"
            },
            "config": {
                "current_auto_update_config": {
                    "create_current_auto_os_config": True,
                    "yum_cron": {
                        "set_yum_cron": True,
                        "yum_cron_config_value": "apply_updates = no\ndownload_updates = no\n"
                    },
                    "dnf_automatic": {
                        "set_dnf_automatic": False,
                        "dnf_automatic_config_value": ""
                    },
                    "packagekit": {
                        "set_packagekit": False,
                        "packagekit_config_value": ""
                    }
                },
                "backup_system_default_config": {
                    "create_backup_for_system_default_config": False,
                    "yum_cron": {
                        "yum_cron_apply_updates_value": "",
                        "yum_cron_download_updates_value": "",
                        "yum_cron_enable_on_reboot_value": False,
                        "yum_cron_installation_state_value": False,
                        "yum_cron_set_installation_state": True
                    },
                    "dnf_automatic": {
                        "dnf_automatic_apply_updates_value": "",
                        "dnf_automatic_download_updates_value": "",
                        "dnf_automatic_enable_on_reboot_value": False,
                        "dnf_automatic_installation_state_value": False,
                        "dnf_automatic_set_installation_state": True
                    },
                    "packagekit": {
                        "packagekit_apply_updates_value": "",
                        "packagekit_download_updates_value": "",
                        "packagekit_enable_on_reboot_value": False,
                        "packagekit_installation_state_value": False,
                        "packagekit_set_installation_state": True
                    }
                }
            },
            "assertions": {
                "yum_cron": {
                    "yum_cron_config_exists": True,
                    "yum_cron_apply_updates_expected": 'apply_updates = no',
                    "yum_cron_download_updates_expected": 'download_updates = no',
                },
                "dnf_automatic": {
                    "dnf_automatic_config_exists": False,
                    "dnf_automatic_apply_updates_expected": '',
                    "dnf_automatic_download_updates_expected": '',
                },
                "packagekit": {
                    "packagekit_config_exists": False,
                    "packagekit_apply_updates_expected": '',
                    "packagekit_download_updates_expected": '',
                }
            }
        }

        revert_success_backup_config_invalid_testcase = {
            "legacy_type": 'RevertToImageDefault',
            "stdio": {
                "capture_output": True,
                "expected_output": "[YPM] Since the backup is invalid or does not exist for current service, we won't be able to revert auto OS patch settings to their system default value"
            },
            "config": {
                "current_auto_update_config": {
                    "create_current_auto_os_config": True,
                    "yum_cron": {
                        "set_yum_cron": True,
                        "yum_cron_config_value": "apply_updates = no\ndownload_updates = no\n"
                    },
                    "dnf_automatic": {
                        "set_dnf_automatic": False,
                        "dnf_automatic_config_value": ""
                    },
                    "packagekit": {
                        "set_packagekit": False,
                        "packagekit_config_value": ""
                    }
                },
                "backup_system_default_config": {
                    "create_backup_for_system_default_config": True,
                    "yum_cron": {
                        "yum_cron_apply_updates_value": "yes",
                        "yum_cron_download_updates_value": "yes",
                        "yum_cron_enable_on_reboot_value": True,
                        "yum_cron_installation_state_value": False,
                        "yum_cron_set_installation_state": False
                    },
                    "dnf_automatic": {
                        "dnf_automatic_apply_updates_value": "",
                        "dnf_automatic_download_updates_value": "",
                        "dnf_automatic_enable_on_reboot_value": False,
                        "dnf_automatic_installation_state_value": False,
                        "dnf_automatic_set_installation_state": True
                    },
                    "packagekit": {
                        "packagekit_apply_updates_value": "",
                        "packagekit_download_updates_value": "",
                        "packagekit_enable_on_reboot_value": False,
                        "packagekit_installation_state_value": False,
                        "packagekit_set_installation_state": True
                    }
                }
            },
            "assertions": {
                "yum_cron": {
                    "yum_cron_config_exists": True,
                    "yum_cron_apply_updates_expected": 'apply_updates = no',
                    "yum_cron_download_updates_expected": 'download_updates = no',
                },
                "dnf_automatic": {
                    "dnf_automatic_config_exists": False,
                    "dnf_automatic_apply_updates_expected": '',
                    "dnf_automatic_download_updates_expected": '',
                },
                "packagekit": {
                    "packagekit_config_exists": False,
                    "packagekit_apply_updates_expected": '',
                    "packagekit_download_updates_expected": '',
                }
            }
        }

        revert_success_backup_config_contains_empty_values_testcase = {
            "legacy_type": 'HappyPath',
            "stdio": {
                "capture_output": False,
                "expected_output": ""
            },
            "config": {
                "current_auto_update_config": {
                    "create_current_auto_os_config": True,
                    "yum_cron": {
                        "set_yum_cron": True,
                        "yum_cron_config_value": "apply_updates = no\ndownload_updates = no\n"
                    },
                    "dnf_automatic": {
                        "set_dnf_automatic": True,
                        "dnf_automatic_config_value": "apply_updates = no\ndownload_updates = no\n"
                    },
                    "packagekit": {
                        "set_packagekit": True,
                        "packagekit_config_value": "WritePreparedUpdates = false\n"
                    }
                },
                "backup_system_default_config": {
                    "create_backup_for_system_default_config": True,
                    "yum_cron": {
                        "yum_cron_apply_updates_value": "no",
                        "yum_cron_download_updates_value": "yes",
                        "yum_cron_enable_on_reboot_value": True,
                        "yum_cron_installation_state_value": True,
                        "yum_cron_set_installation_state": True
                    },
                    "dnf_automatic": {
                        "dnf_automatic_apply_updates_value": "yes",
                        "dnf_automatic_download_updates_value": "",
                        "dnf_automatic_enable_on_reboot_value": True,
                        "dnf_automatic_installation_state_value": True,
                        "dnf_automatic_set_installation_state": True
                    },
                    "packagekit": {
                        "packagekit_apply_updates_value": "",
                        "packagekit_download_updates_value": "",
                        "packagekit_enable_on_reboot_value": True,
                        "packagekit_installation_state_value": True,
                        "packagekit_set_installation_state": True
                    }
                }
            },
            "assertions": {
                "yum_cron": {
                    "yum_cron_config_exists": True,
                    "yum_cron_apply_updates_expected": 'apply_updates = no',
                    "yum_cron_download_updates_expected": 'download_updates = yes',
                },
                "dnf_automatic": {
                    "dnf_automatic_config_exists": True,
                    "dnf_automatic_apply_updates_expected": 'apply_updates = yes',
                    "dnf_automatic_download_updates_expected": 'download_updates = no',
                },
                "packagekit": {
                    "packagekit_config_exists": True,
                    "packagekit_apply_updates_expected": 'WritePreparedUpdates = false',
                    "packagekit_download_updates_expected": '',
                }
            }
        }

        all_testcases = [revert_success_testcase, revert_success_with_only_yum_cron_installed_testcase, revert_success_backup_config_does_not_exist_testcase, revert_success_backup_config_invalid_testcase, revert_success_backup_config_contains_empty_values_testcase]

        for testcase in all_testcases:
            self.tearDown()
            self.setUp()
            captured_output, original_stdout = None, None
            if testcase["stdio"]["capture_output"]:
                # arrange capture std IO
                captured_output, original_stdout = self.__capture_std_io()

            self.runtime.set_legacy_test_type(testcase["legacy_type"])
            package_manager = self.container.get('package_manager')

            # setup current auto OS update config, backup for system default config and invoke revert to system default
            self.__setup_config_and_invoke_revert_auto_os_to_system_default(package_manager,
                                                                            create_current_auto_os_config=bool(testcase["config"]["current_auto_update_config"]["create_current_auto_os_config"]),
                                                                            set_yum_cron=bool(testcase["config"]["current_auto_update_config"]["yum_cron"]["set_yum_cron"]),
                                                                            yum_cron_config_value=testcase["config"]["current_auto_update_config"]["yum_cron"]["yum_cron_config_value"],
                                                                            set_dnf_automatic=bool(testcase["config"]["current_auto_update_config"]["dnf_automatic"]["set_dnf_automatic"]),
                                                                            dnf_automatic_config_value=testcase["config"]["current_auto_update_config"]["dnf_automatic"]["dnf_automatic_config_value"],
                                                                            set_packagekit=bool(testcase["config"]["current_auto_update_config"]["packagekit"]["set_packagekit"]),
                                                                            packagekit_config_value=testcase["config"]["current_auto_update_config"]["packagekit"]["packagekit_config_value"],
                                                                            create_backup_for_system_default_config=bool(testcase["config"]["backup_system_default_config"]["create_backup_for_system_default_config"]),
                                                                            yum_cron_apply_updates_value=testcase["config"]["backup_system_default_config"]["yum_cron"]["yum_cron_apply_updates_value"],
                                                                            yum_cron_download_updates_value=testcase["config"]["backup_system_default_config"]["yum_cron"]["yum_cron_download_updates_value"],
                                                                            yum_cron_enable_on_reboot_value=bool(testcase["config"]["backup_system_default_config"]["yum_cron"]["yum_cron_enable_on_reboot_value"]),
                                                                            yum_cron_installation_state_value=bool(testcase["config"]["backup_system_default_config"]["yum_cron"]["yum_cron_installation_state_value"]),
                                                                            yum_cron_set_installation_state=bool(testcase["config"]["backup_system_default_config"]["yum_cron"]["yum_cron_set_installation_state"]),
                                                                            dnf_automatic_apply_updates_value=testcase["config"]["backup_system_default_config"]["dnf_automatic"]["dnf_automatic_apply_updates_value"],
                                                                            dnf_automatic_download_updates_value=testcase["config"]["backup_system_default_config"]["dnf_automatic"]["dnf_automatic_download_updates_value"],
                                                                            dnf_automatic_enable_on_reboot_value=bool(testcase["config"]["backup_system_default_config"]["dnf_automatic"]["dnf_automatic_enable_on_reboot_value"]),
                                                                            dnf_automatic_installation_state_value=bool(testcase["config"]["backup_system_default_config"]["dnf_automatic"]["dnf_automatic_installation_state_value"]),
                                                                            dnf_automatic_set_installation_state=bool(testcase["config"]["backup_system_default_config"]["dnf_automatic"]["dnf_automatic_set_installation_state"]),
                                                                            packagekit_apply_updates_value=testcase["config"]["backup_system_default_config"]["packagekit"]["packagekit_apply_updates_value"],
                                                                            packagekit_download_updates_value=testcase["config"]["backup_system_default_config"]["packagekit"]["packagekit_download_updates_value"],
                                                                            packagekit_enable_on_reboot_value=bool(testcase["config"]["backup_system_default_config"]["packagekit"]["packagekit_enable_on_reboot_value"]),
                                                                            packagekit_installation_state_value=bool(testcase["config"]["backup_system_default_config"]["packagekit"]["packagekit_installation_state_value"]),
                                                                            packagekit_set_installation_state=bool(testcase["config"]["backup_system_default_config"]["packagekit"]["packagekit_set_installation_state"]))

            # assert
            if testcase["stdio"]["capture_output"]:
                # restore sys.stdout output
                sys.stdout = original_stdout
                self.__assert_std_io(captured_output=captured_output, expected_output=testcase["stdio"]["expected_output"])
            self.__assert_all_reverted_automatic_patch_configuration_settings(package_manager,
                                                                              yum_cron_config_exists=bool(testcase["assertions"]["yum_cron"]["yum_cron_config_exists"]),
                                                                              yum_cron_apply_updates_expected=testcase["assertions"]["yum_cron"]["yum_cron_apply_updates_expected"],
                                                                              yum_cron_download_updates_expected=testcase["assertions"]["yum_cron"]["yum_cron_download_updates_expected"],
                                                                              dnf_automatic_config_exists=bool(testcase["assertions"]["dnf_automatic"]["dnf_automatic_config_exists"]),
                                                                              dnf_automatic_apply_updates_expected=testcase["assertions"]["dnf_automatic"]["dnf_automatic_apply_updates_expected"],
                                                                              dnf_automatic_download_updates_expected=testcase["assertions"]["dnf_automatic"]["dnf_automatic_download_updates_expected"],
                                                                              packagekit_config_exists=bool(testcase["assertions"]["packagekit"]["packagekit_config_exists"]),
                                                                              packagekit_apply_updates_expected=testcase["assertions"]["packagekit"]["packagekit_apply_updates_expected"],
                                                                              packagekit_download_updates_expected=testcase["assertions"]["packagekit"]["packagekit_download_updates_expected"])

    def test_is_reboot_pending_return_true_when_exception_raised(self):
        package_manager = self.container.get('package_manager')
        backup_do_process_require_restart = package_manager.do_processes_require_restart
        package_manager.do_processes_require_restart = self.mock_do_processes_require_restart_raise_exception

        self.assertTrue(package_manager.is_reboot_pending())

        package_manager.do_processes_require_restart = backup_do_process_require_restart

    def test_obsolete_packages_should_not_considered_in_available_updates(self):
        self.runtime.set_legacy_test_type('ObsoletePackages')
        package_manager = self.container.get('package_manager')
        package_filter = self.container.get('package_filter')
        available_updates, package_versions = package_manager.get_available_updates(package_filter)
        self.assertEqual(len(available_updates), 1)
        self.assertEqual(len(package_versions), 1)
        self.assertTrue(available_updates[0] == "grub2-tools.x86_64")
        self.assertTrue(package_versions[0] == "1:2.02-142.el8")

    def test_rhel7_image_with_security_plugin(self):
        """Unit test for yum package manager rhel images below 8 and Classification = Security"""
        # mock linux_distribution
        backup_envlayer_platform_linux_distribution = LegacyEnvLayerExtensions.LegacyPlatform.linux_distribution
        LegacyEnvLayerExtensions.LegacyPlatform.linux_distribution = self.mock_linux7_distribution_to_return_redhat

        self.__assert_test_rhel8_image()

        # restore linux_distribution
        LegacyEnvLayerExtensions.LegacyPlatform.linux_distribution = backup_envlayer_platform_linux_distribution

    def test_rhel8_image_higher_no_security_plugin(self):
        """Unit test for yum package manager rhel images >= 8 and Classification = Security"""
        # mock linux_distribution
        backup_envlayer_platform_linux_distribution = LegacyEnvLayerExtensions.LegacyPlatform.linux_distribution
        LegacyEnvLayerExtensions.LegacyPlatform.linux_distribution = self.mock_linux8_distribution_to_return_redhat

        self.__assert_test_rhel8_image()

        # restore linux_distribution
        LegacyEnvLayerExtensions.LegacyPlatform.linux_distribution = backup_envlayer_platform_linux_distribution

    def __assert_test_rhel8_image(self):
        self.runtime.set_legacy_test_type('HappyPath')
        package_manager = self.container.get('package_manager')
        self.assertIsNotNone(package_manager)
        self.runtime.stop()

        argument_composer = ArgumentComposer()
        argument_composer.classifications_to_include = [Constants.PackageClassification.SECURITY]
        argument_composer.patches_to_include = ["ssh", "tcpdump"]
        argument_composer.patches_to_exclude = ["ssh*", "test"]
        self.runtime = RuntimeCompositor(argument_composer.get_composed_arguments(), True, Constants.YUM)
        self.container = self.runtime.container

        package_filter = self.container.get('package_filter')
        self.assertIsNotNone(package_filter)

        available_updates, package_versions = package_manager.get_available_updates(package_filter)

        # test for get_available_updates
        self.assertIsNotNone(available_updates)
        self.assertIsNotNone(package_versions)
        self.assertEqual(len(available_updates), 2)
        self.assertEqual(len(package_versions), 2)
        self.assertEqual(available_updates[0], "libgcc.i686")
        self.assertEqual(package_versions[0], "4.8.5-28.el7")
        self.assertEqual(available_updates[1], "tcpdump.x86_64")
        self.assertEqual(package_versions[1], "14:4.9.2-3.el7")

    def test_get_dependent_list_yum_version_4(self):
        # Creating new RuntimeCompositor with test_type YumVersion4Dependency because there are some command runs in constructor of YumPackageManager
        # for which the sample output is in the test_type YumVersion4Dependency.
        self.runtime.stop()  # First stopping the existing runtime
        self.runtime = RuntimeCompositor(ArgumentComposer().get_composed_arguments(), True, Constants.YUM, test_type="YumVersion4Dependency")

        self.container = self.runtime.container
        package_manager = self.container.get('package_manager')
        dependent_list = package_manager.get_dependent_list(["iptables.x86_64"])
        self.assertEqual(len(dependent_list), 2)
        self.assertEqual(dependent_list[0], "iptables-ebtables.x86_64")
        self.assertEqual(dependent_list[1], "iptables-libs.x86_64")

    def test_get_dependent_list_yum_version_4_update_in_two_lines(self):
        # Creating new RuntimeCompositor with test_type YumVersion4Dependency because there are some command runs in constructor of YumPackageManager
        # for which the sample output is in the test_type YumVersion4Dependency.
        self.runtime.stop()  # First stopping the existing runtime
        self.runtime = RuntimeCompositor(ArgumentComposer().get_composed_arguments(), True, Constants.YUM, test_type="YumVersion4DependencyInTwoLines")

        self.container = self.runtime.container
        package_manager = self.container.get('package_manager')
        dependent_list = package_manager.get_dependent_list(["polkit.x86_64"])
        self.assertEqual(len(dependent_list), 1)
        self.assertEqual(dependent_list[0], "polkit-libs.x86_64")

    def test_get_dependent_list_yum_version_4_update_in_two_lines_with_unexpected_output(self):
        # This test is for adding code coverage for code handling unexpected output in the command for get dependencies.
        # There are two packages in the output and for the second package i.e. polkit-libs, the package name is not present. Only other package details are present.
        # So, there are 0 dependencies expected.

        # Creating new RuntimeCompositor with test_type YumVersion4Dependency because there are some command runs in constructor of YumPackageManager
        # for which the sample output is in the test_type YumVersion4Dependency.
        self.runtime.stop()  # First stopping the existing runtime
        self.runtime = RuntimeCompositor(ArgumentComposer().get_composed_arguments(), True, Constants.YUM, test_type="YumVersion4DependencyInTwoLinesWithUnexpectedOutput")

        self.container = self.runtime.container
        package_manager = self.container.get('package_manager')
        dependent_list = package_manager.get_dependent_list(["polkit.x86_64"])
        self.assertEqual(len(dependent_list), 0)

<<<<<<< HEAD
    def test_get_other_updates_exception(self):
        """ test get_other_updates throw exception path. """
        # Set up
        package_manager = self.runtime.container.get('package_manager')
        package_manager.get_all_updates = self.mock_get_all_updates
        package_manager.get_security_updates = self.mock_get_security_updates
        self.runtime.env_layer.platform.linux_distribution = self.mock_centos_linux_distribution
        
        # Act
        with self.assertRaises(Exception) as context:
            package_manager.get_other_updates()
            
        # Assert
        print(str(context.exception))
        self.assertTrue("Classification-based patching is only supported on YUM if the computer is independently configured to receive classification information." in str(context.exception))
        
    def test_install_updates_fail_safe(self):
        """Test install_updates_fail_safe """
        # Set up
        test_excluded_pkgs = ["kernel.x86_64", "kernel.i686", "tzdata.noarch"]
        package_manager = self.container.get('package_manager')
        self.assertIsNotNone(package_manager)
        
        # Act
        result = package_manager.install_updates_fail_safe(test_excluded_pkgs)
        
        # Verify
        self.assertIsNone(result)
        
        self.runtime.stop()
        
    def test_get_product_arch(self):
        """ Test get_product_arch method to return pkg arch type."""
        # Set up
        test_pkg_name = "selinux-policy.noarch"
        package_manager = self.container.get('package_manager')
        self.assertIsNotNone(package_manager)
        
        # Act
        result = package_manager.get_product_arch(test_pkg_name)
        
        # verify
        self.assertEqual(".noarch", result)
        
        self.runtime.stop()
        
    def test_disable_auto_update_on_reboot_exception(self):
        """ test disable_auto_update_on_reboot throw exception path. """
        # Set up
        bad_disable_cmd = "systemctl disable yum-cron123"
        package_manager = self.runtime.container.get('package_manager')
        package_manager.env_layer.run_command_output = self.mock_bad_run_command_output
        
        # Act
        with self.assertRaises(Exception) as context:
            package_manager.disable_auto_update_on_reboot(bad_disable_cmd)
            
        # Assert
        print(str(context.exception))
        self.assertTrue("Unexpected return code (1) on command: systemctl disable yum-cron123" in str(context.exception))
    
=======
>>>>>>> e67d117a

if __name__ == '__main__':
    unittest.main()
<|MERGE_RESOLUTION|>--- conflicted
+++ resolved
@@ -1265,7 +1265,6 @@
         dependent_list = package_manager.get_dependent_list(["polkit.x86_64"])
         self.assertEqual(len(dependent_list), 0)
 
-<<<<<<< HEAD
     def test_get_other_updates_exception(self):
         """ test get_other_updates throw exception path. """
         # Set up
@@ -1327,8 +1326,7 @@
         print(str(context.exception))
         self.assertTrue("Unexpected return code (1) on command: systemctl disable yum-cron123" in str(context.exception))
     
-=======
->>>>>>> e67d117a
+
 
 if __name__ == '__main__':
     unittest.main()
