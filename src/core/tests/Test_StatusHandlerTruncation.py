--- conflicted
+++ resolved
@@ -620,20 +620,12 @@
 
         self.runtime.execution_config.operation = Constants.INSTALLATION
         self.runtime.status_handler.set_current_operation(Constants.INSTALLATION)
-<<<<<<< HEAD
-        test_patches, test_patches_version = self.__set_up_patches_func(patch_count)
-=======
->>>>>>> b8762d66
 
         # Start performance test prior truncation
         Constants.StatusTruncationConfig.TURN_ON_TRUNCATION = False
         test_patches, test_patches_version = self.__set_up_patches_func(TestStatusHandlerTruncation.TimePerformanceUTConfig.NUMBER_OF_PATCHES)
         start_time_no_truncation = time.time()
-<<<<<<< HEAD
-        for i in range(start_index, end_index):
-=======
         for i in range(TestStatusHandlerTruncation.TimePerformanceUTConfig.MIN_OPERATION_ITERATIONS, TestStatusHandlerTruncation.TimePerformanceUTConfig.MAX_OPERATION_ITERATIONS):
->>>>>>> b8762d66
             self.runtime.status_handler.set_package_assessment_status(test_patches, test_patches_version)
             self.runtime.status_handler.set_package_install_status(test_patches, test_patches_version, Constants.INSTALLED)
 
@@ -643,12 +635,7 @@
         # Start truncation performance test
         Constants.StatusTruncationConfig.TURN_ON_TRUNCATION = True
         start_time_with_truncation = time.time()
-<<<<<<< HEAD
-        for i in range(start_index, end_index):
-            test_patches, test_patches_version = self.__set_up_patches_func(patch_count)
-=======
         for i in range(TestStatusHandlerTruncation.TimePerformanceUTConfig.MIN_OPERATION_ITERATIONS, TestStatusHandlerTruncation.TimePerformanceUTConfig.MAX_OPERATION_ITERATIONS):
->>>>>>> b8762d66
             self.runtime.status_handler.set_package_assessment_status(test_patches, test_patches_version)
             self.runtime.status_handler.set_package_install_status(test_patches, test_patches_version, Constants.INSTALLED)
 
@@ -847,29 +834,17 @@
     def __set_up_patches_func(self, val, random_char=None):
         """ populate packages and versions for truncation """
         test_patches_list = []
-<<<<<<< HEAD
-        test_patches_versions_list = []
-=======
         test_patches_version_list = []
->>>>>>> b8762d66
 
         for i in range(0, val):
             test_patches_list.append('python-samba' + str(i))
 
             if random_char is not None:
-<<<<<<< HEAD
-                test_patches_versions_list.append('2:4.4.5+dfsg-2ubuntu€' + random_char)
-            else:
-                test_patches_versions_list.append('2:4.4.5+dfsg-2ubuntu€')
-
-        return test_patches_list, test_patches_versions_list
-=======
                 test_patches_version_list.append('2:4.4.5+dfsg-2ubuntu€' + random_char)
             else:
                 test_patches_version_list.append('2:4.4.5+dfsg-2ubuntu€')
 
         return test_patches_list, test_patches_version_list
->>>>>>> b8762d66
 
 
 if __name__ == '__main__':
