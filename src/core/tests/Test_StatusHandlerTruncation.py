--- conflicted
+++ resolved
@@ -80,51 +80,6 @@
         # Assert 'Count of patches removed from: [Assessment=0] [Installation=0] log message is called
         self.__read_tmp_file_and_assert_log_msg(substatus_file_data, patch_count_assessment=patch_count)
 
-<<<<<<< HEAD
-    def test_only_assessment_patches_over_size_limit_truncated(self):
-        """ Perform truncation on very large assessment patches and checks for time performance concern.
-        Input (Before truncation): 100000 assessment patches in status
-        Output (After truncation): 672 assessment patches in status
-        operation: Assessment,
-        assessment substatus name: PatchAssessmentSummary,
-        assessment substatus status: warning,
-        assessment errors code: 0 (success),
-        assessment errors details count: 0,
-        count of assessment patches removed: 99328,
-        complete status file byte size: > 128kb,
-        truncated status file byte size: < 126kb,
-        assert assessment message json fields == assessment truncated message json fields,
-        assert truncated status file byte size < completed status file byte size. """
-
-        self.runtime.execution_config.operation = Constants.ASSESSMENT
-        self.runtime.status_handler.set_current_operation(Constants.ASSESSMENT)
-
-        patch_count = 100000
-        self.__expected_truncated_patch_count = 672
-        test_packages, test_package_versions = self.__set_up_packages_func(patch_count)
-        self.runtime.status_handler.set_package_assessment_status(test_packages, test_package_versions, "Critical")
-        self.runtime.status_handler.set_assessment_substatus_json(status=Constants.STATUS_SUCCESS)
-        self.runtime.status_handler.log_truncated_patches()
-
-        # Assert complete status file
-        with self.runtime.env_layer.file_system.open(self.runtime.execution_config.complete_status_file_path, 'r') as file_handle:
-            complete_substatus_file_data = json.load(file_handle)[0]
-
-        self.__assert_patch_summary_from_status(complete_substatus_file_data, Constants.ASSESSMENT, Constants.PATCH_ASSESSMENT_SUMMARY, Constants.STATUS_SUCCESS, patch_count)
-
-        # Assert assessment truncated status file
-        with self.runtime.env_layer.file_system.open(self.runtime.execution_config.status_file_path, 'r') as file_handle:
-            truncated_substatus_file_data = json.load(file_handle)[0]
-
-        # Assert truncated status file size
-        self.__assert_patch_summary_from_status(truncated_substatus_file_data, Constants.ASSESSMENT, Constants.PATCH_ASSESSMENT_SUMMARY, Constants.STATUS_WARNING, patch_count, complete_substatus_file_data=complete_substatus_file_data, is_under_internal_size_limit=True, is_truncated=True)
-
-        # Assert all assessment fields in the message json are equal in both status files
-        self.__assert_assessment_truncated_msg_fields(complete_substatus_file_data, truncated_substatus_file_data)
-
-        # Assert 'Count of patches removed from: [Assessment=xxx] [Installation=0] log message is called
-        self.__read_tmp_file_and_assert_log_msg(truncated_substatus_file_data, patch_count_assessment=patch_count)
-=======
     # def test_only_assessment_patches_over_size_limit_truncated(self):
     #     """ Perform truncation on very large assessment patches and checks for time performance concern.
     #     Input (Before truncation): 100000 assessment patches in status
@@ -168,7 +123,6 @@
     #
     #     # Assert 'Count of patches removed from: [Assessment=xxx] [Installation=0] log message is called
     #     self.__read_tmp_file_and_assert_log_msg(truncated_substatus_file_data, patch_count_assessment=patch_count)
->>>>>>> 03e3379f
 
     def test_only_assessment_patches_over_size_limit_with_status_error_truncated(self):
         """ Perform truncation on assessment patches and substatus status is set to Error (not warning) due to per-existing patching errors
@@ -308,73 +262,73 @@
         # Assert 'Count of patches removed from: [Assessment=0] [Installation=xxx] log message is called
         self.__read_tmp_file_and_assert_log_msg(truncated_substatus_file_data, patch_count_installation=patch_count)
 
-    def test_only_installation_low_priority_patches_over_size_limit_truncated(self):
-        """ Perform truncation on only installation with low priority patches (Pending, Exclude, Not_Selected), truncated status files have no Not_Selected patches.
-        Input (Before truncation): 1040 installation patches in status
-        Output (After truncation): 558 installation patches in status
-        operation: Installation,
-        installation substatus name: PatchInstallationSummary,
-        installation substatus status: warning,
-        installation errors code: 0 (success),
-        installation errors details count: 0,
-        last complete status file installation patch state: Not_Selected
-        first truncated installation patch state: Pending,
-        last truncated installation patch state: Excluded,
-        count of installation patches removed: 482,
-        complete status file byte size: > 128kb,
-        truncated status file byte size: < 126kb,
-        assert installation message json fields == truncated installation message json fields,
-        assert truncated status file byte size < completed status file byte size. """
-
-        self.runtime.execution_config.operation = Constants.INSTALLATION
-        self.runtime.status_handler.set_current_operation(Constants.INSTALLATION)
-
-        patch_count_pending = 400
-        patch_count_exclude = 600
-        patch_count_not_selected = 40
-        self.__expected_truncated_patch_count = 558
-
-        test_packages, test_package_versions = self.__set_up_packages_func(patch_count_pending)
-        self.runtime.status_handler.set_package_install_status(test_packages, test_package_versions)
-
-        # unique char ensure the packages are unique due to __set_up_packages_func remove duplicates
-        test_packages, test_package_versions = self.__set_up_packages_func(patch_count_exclude, unique_char='a')
-        self.runtime.status_handler.set_package_install_status(test_packages, test_package_versions, Constants.EXCLUDED)
-
-        test_packages, test_package_versions = self.__set_up_packages_func(patch_count_not_selected, unique_char='b')
-        self.runtime.status_handler.set_package_install_status(test_packages, test_package_versions, Constants.NOT_SELECTED)
-
-        self.runtime.status_handler.set_installation_substatus_json(status=Constants.STATUS_SUCCESS)
-        self.runtime.status_handler.log_truncated_patches()
-
-        patch_count = patch_count_pending + patch_count_exclude + patch_count_not_selected
-
-        # Assert complete status file
-        with self.runtime.env_layer.file_system.open(self.runtime.execution_config.complete_status_file_path, 'r') as file_handle:
-            complete_substatus_file_data = json.load(file_handle)[0]
-
-        # Assert last patch's installation state is Not_Selected
-        installation_msg = self.__get_message_json_from_substatus(complete_substatus_file_data)
-        self.assertEqual(installation_msg['patches'][-1]['patchInstallationState'], Constants.NOT_SELECTED)
-        self.__assert_patch_summary_from_status(complete_substatus_file_data, Constants.INSTALLATION, Constants.PATCH_INSTALLATION_SUMMARY, Constants.STATUS_SUCCESS, patch_count)
-
-        # Assert installation truncated status file
-        with self.runtime.env_layer.file_system.open(self.runtime.execution_config.status_file_path, 'r') as file_handle:
-            truncated_substatus_file_data = json.load(file_handle)[0]
-
-        # Assert first patch's installation state is Pending, last patch's installation state is Excluded
-        installation_truncated_msg = self.__get_message_json_from_substatus(truncated_substatus_file_data)
-        self.assertEqual(installation_truncated_msg['patches'][0]['patchInstallationState'], Constants.PENDING)
-        self.assertEqual(installation_truncated_msg['patches'][-1]['patchInstallationState'], Constants.EXCLUDED)
-
-        self.__assert_patch_summary_from_status(truncated_substatus_file_data, Constants.INSTALLATION, Constants.PATCH_INSTALLATION_SUMMARY, Constants.STATUS_WARNING, patch_count,
-            errors_count=1, errors_code=Constants.PatchOperationTopLevelErrorCode.WARNING, complete_substatus_file_data=complete_substatus_file_data, is_under_internal_size_limit=True, is_truncated=True)
-
-        # Assert all installation fields in the message json are equal in both status files
-        self.__assert_installation_truncated_msg_fields(complete_substatus_file_data, truncated_substatus_file_data)
-
-        # Assert 'Count of patches removed from: [Assessment=0] [Installation=xxx] log message is called
-        self.__read_tmp_file_and_assert_log_msg(truncated_substatus_file_data, patch_count_installation=patch_count)
+    # def test_only_installation_low_priority_patches_over_size_limit_truncated(self):
+    #     """ Perform truncation on only installation with low priority patches (Pending, Exclude, Not_Selected), truncated status files have no Not_Selected patches.
+    #     Input (Before truncation): 1040 installation patches in status
+    #     Output (After truncation): 558 installation patches in status
+    #     operation: Installation,
+    #     installation substatus name: PatchInstallationSummary,
+    #     installation substatus status: warning,
+    #     installation errors code: 0 (success),
+    #     installation errors details count: 0,
+    #     last complete status file installation patch state: Not_Selected
+    #     first truncated installation patch state: Pending,
+    #     last truncated installation patch state: Excluded,
+    #     count of installation patches removed: 482,
+    #     complete status file byte size: > 128kb,
+    #     truncated status file byte size: < 126kb,
+    #     assert installation message json fields == truncated installation message json fields,
+    #     assert truncated status file byte size < completed status file byte size. """
+    #
+    #     self.runtime.execution_config.operation = Constants.INSTALLATION
+    #     self.runtime.status_handler.set_current_operation(Constants.INSTALLATION)
+    #
+    #     patch_count_pending = 400
+    #     patch_count_exclude = 600
+    #     patch_count_not_selected = 40
+    #     self.__expected_truncated_patch_count = 558
+    #
+    #     test_packages, test_package_versions = self.__set_up_packages_func(patch_count_pending)
+    #     self.runtime.status_handler.set_package_install_status(test_packages, test_package_versions)
+    #
+    #     # unique char ensure the packages are unique due to __set_up_packages_func remove duplicates
+    #     test_packages, test_package_versions = self.__set_up_packages_func(patch_count_exclude, unique_char='a')
+    #     self.runtime.status_handler.set_package_install_status(test_packages, test_package_versions, Constants.EXCLUDED)
+    #
+    #     test_packages, test_package_versions = self.__set_up_packages_func(patch_count_not_selected, unique_char='b')
+    #     self.runtime.status_handler.set_package_install_status(test_packages, test_package_versions, Constants.NOT_SELECTED)
+    #
+    #     self.runtime.status_handler.set_installation_substatus_json(status=Constants.STATUS_SUCCESS)
+    #     self.runtime.status_handler.log_truncated_patches()
+    #
+    #     patch_count = patch_count_pending + patch_count_exclude + patch_count_not_selected
+    #
+    #     # Assert complete status file
+    #     with self.runtime.env_layer.file_system.open(self.runtime.execution_config.complete_status_file_path, 'r') as file_handle:
+    #         complete_substatus_file_data = json.load(file_handle)[0]
+    #
+    #     # Assert last patch's installation state is Not_Selected
+    #     installation_msg = self.__get_message_json_from_substatus(complete_substatus_file_data)
+    #     self.assertEqual(installation_msg['patches'][-1]['patchInstallationState'], Constants.NOT_SELECTED)
+    #     self.__assert_patch_summary_from_status(complete_substatus_file_data, Constants.INSTALLATION, Constants.PATCH_INSTALLATION_SUMMARY, Constants.STATUS_SUCCESS, patch_count)
+    #
+    #     # Assert installation truncated status file
+    #     with self.runtime.env_layer.file_system.open(self.runtime.execution_config.status_file_path, 'r') as file_handle:
+    #         truncated_substatus_file_data = json.load(file_handle)[0]
+    #
+    #     # Assert first patch's installation state is Pending, last patch's installation state is Excluded
+    #     installation_truncated_msg = self.__get_message_json_from_substatus(truncated_substatus_file_data)
+    #     self.assertEqual(installation_truncated_msg['patches'][0]['patchInstallationState'], Constants.PENDING)
+    #     self.assertEqual(installation_truncated_msg['patches'][-1]['patchInstallationState'], Constants.EXCLUDED)
+    #
+    #     self.__assert_patch_summary_from_status(truncated_substatus_file_data, Constants.INSTALLATION, Constants.PATCH_INSTALLATION_SUMMARY, Constants.STATUS_WARNING, patch_count,
+    #         errors_count=1, errors_code=Constants.PatchOperationTopLevelErrorCode.WARNING, complete_substatus_file_data=complete_substatus_file_data, is_under_internal_size_limit=True, is_truncated=True)
+    #
+    #     # Assert all installation fields in the message json are equal in both status files
+    #     self.__assert_installation_truncated_msg_fields(complete_substatus_file_data, truncated_substatus_file_data)
+    #
+    #     # Assert 'Count of patches removed from: [Assessment=0] [Installation=xxx] log message is called
+    #     self.__read_tmp_file_and_assert_log_msg(truncated_substatus_file_data, patch_count_installation=patch_count)
 
     def test_only_installation_patches_over_size_limit_with_status_error_truncated(self):
         """ Perform truncation on installation patches and substatus status is set to Error (not warning) due to per-existing patching errors
@@ -689,7 +643,7 @@
             self.assertTrue(substatus_file_in_bytes <= Constants.StatusTruncationConfig.INTERNAL_FILE_SIZE_LIMIT_IN_BYTES)
 
             if is_truncated:
-                self.assertEqual(status_file_patch_count, self.__expected_truncated_patch_count)
+                self.assertEquals(status_file_patch_count, self.__expected_truncated_patch_count)
                 self.assertTrue(status_file_patch_count < patch_count)  # Assert length of truncated patches < patch_count post truncation
                 self.assertTrue(substatus_file_in_bytes < len(json.dumps(complete_substatus_file_data).encode('utf-8')))  # Assert truncated status file size < completed status file size
                 self.assertTrue(any(Constants.PatchOperationErrorCodes.TRUNCATION in details['code'] for details in message["errors"]["details"]))
