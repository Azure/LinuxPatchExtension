# -*- coding: utf-8 -*-
# Copyright 2024 Microsoft Corporation
#
# Licensed under the Apache License, Version 2.0 (the "License");
# you may not use this file except in compliance with the License.
# You may obtain a copy of the License at
#
#     http://www.apache.org/licenses/LICENSE-2.0
#
# Unless required by applicable law or agreed to in writing, software
# distributed under the License is distributed on an "AS IS" BASIS,
# WITHOUT WARRANTIES OR CONDITIONS OF ANY KIND, either express or implied.
# See the License for the specific language governing permissions and
# limitations under the License.
#
# Requires Python 2.7+
import json
import time
import unittest

from core.src.bootstrap.Constants import Constants
from core.tests.library.ArgumentComposer import ArgumentComposer
from core.tests.library.RuntimeCompositor import RuntimeCompositor


class TestStatusHandlerTruncation(unittest.TestCase):

    class TimePerformanceUTConfig(Constants.EnumBackport):
        MIN_OPERATION_ITERATIONS = 0
        MAX_OPERATION_ITERATIONS = 30
        NUMBER_OF_PATCHES = 350
        EXPECTED_TRUNCATION_TIME_LIMIT_IN_SEC = 30

    def setUp(self):
        self.runtime = RuntimeCompositor(ArgumentComposer().get_composed_arguments(), True)
        self.container = self.runtime.container
        self.__test_scenario = None
        self.__patch_count_assessment = 0
        self.__patch_count_installation = 0

    def tearDown(self):
        self.__test_scenario = None
        self.__patch_count_assessment = 0
        self.__patch_count_installation = 0
        self.runtime.stop()

    def test_assessment_patches_under_size_limit_not_truncated(self):
        """ Perform no truncation on assessment patches.
        Before truncation: 500 assessment patches in status,
        completed status file byte size: 92kb
        Expected (After truncation): 500 assessment patches in status
        tombstone records: none,
        operation: Assessment,
        assessment substatus name: PatchAssessmentSummary,
        assessment substatus status: success,
        assessment errors code: 0 (success),
        assessment errors details count: 0,
        completed status file byte size: 92kb. """

        self.__test_scenario = 'assessment_only'
        self.__patch_count_assessment = 500

        self.__set_up_status_file(run='assessment', config_operation=Constants.ASSESSMENT, patch_count=self.__patch_count_assessment, status=Constants.STATUS_SUCCESS)

        # Assert complete status file
        complete_substatus_file_data = self.__get_substatus_file_json(self.runtime.execution_config.complete_status_file_path)

        self.__assert_patch_summary_from_status(complete_substatus_file_data, Constants.ASSESSMENT, Constants.PATCH_ASSESSMENT_SUMMARY, Constants.STATUS_SUCCESS, self.__patch_count_assessment, is_under_internal_size_limit=True, is_truncated=False)

        # Assert no truncated status file
        substatus_file_data = self.__get_substatus_file_json(self.runtime.execution_config.status_file_path)

        self.assertEqual(len(json.dumps(substatus_file_data).encode('utf-8')), len(json.dumps(complete_substatus_file_data).encode('utf-8')))  # Assert both files have same bytes
        self.__assert_patch_summary_from_status(substatus_file_data, Constants.ASSESSMENT, Constants.PATCH_ASSESSMENT_SUMMARY, Constants.STATUS_SUCCESS, self.__patch_count_assessment, is_under_internal_size_limit=True, is_truncated=False)

    def test_only_assessment_patches_over_size_limit_truncated(self):
        """ Perform truncation on very large assessment patches and checks for time performance concern.
        Before truncation: 100000 assessment patches in status
        complete status file byte size: 19,022kb,
        Expected (After truncation): ~668 assessment patches in status
        tombstone records: 3 (Critical, Security, Other),
        operation: Assessment,
        assessment substatus name: PatchAssessmentSummary,
        assessment substatus status: warning,
<<<<<<< HEAD
        assessment errors code: 0 (success),
        assessment errors details count: 0,
        count of assessment patches removed: 99332,
=======
        assessment errors code: 2 (warning),
        assessment errors details count: 1,
        assessment errors details code: [PACKAGE_LIST_TRUNCATED]
        count of assessment patches removed: 99329,
>>>>>>> 4c0d83fa
        truncated status file byte size: 126kb. """

        self.__test_scenario = 'assessment_only'
        patch_count_other = 30000
        patch_count_security = 30000
        patch_count_critical = 40000
        self.__patch_count_assessment = patch_count_other + patch_count_security + patch_count_critical

        self.__set_up_status_file(run='assessment', config_operation=Constants.ASSESSMENT, patch_count=patch_count_critical, patch_count_two=patch_count_security, patch_count_three=patch_count_other, status=Constants.STATUS_SUCCESS, classification='Critical')

        # Assert complete status file
        complete_substatus_file_data = self.__get_substatus_file_json(self.runtime.execution_config.complete_status_file_path)

        self.__assert_patch_summary_from_status(complete_substatus_file_data, Constants.ASSESSMENT, Constants.PATCH_ASSESSMENT_SUMMARY, Constants.STATUS_SUCCESS, self.__patch_count_assessment)

        # Assert assessment truncated status file
        truncated_substatus_file_data = self.__get_substatus_file_json(self.runtime.execution_config.status_file_path)

        # Assert truncated status file size, self.__patch_count_assessment + 3 (expect 3 tombstone types -> critical, security, other)
        self.__assert_patch_summary_from_status(truncated_substatus_file_data, Constants.ASSESSMENT, Constants.PATCH_ASSESSMENT_SUMMARY, Constants.STATUS_WARNING, self.__patch_count_assessment + 3, errors_count=1, errors_code=Constants.PatchOperationTopLevelErrorCode.WARNING, complete_substatus_file_data=complete_substatus_file_data, is_under_internal_size_limit=True, is_truncated=True)

        # Assert 3 tombstone records
        self.__assert_assessment_tombstone_record(truncated_substatus_file_data, tombstone_count=3)

    def test_only_assessment_patches_over_size_limit_with_status_error_truncated(self):
        """ Perform truncation on assessment patches and substatus status is set to Error (not warning) due to per-existing patching errors
        Before truncation: 1000 assessment patches in status, 6 exceptions
        completed status file byte size: 188kb
        Expected (After truncation): ~665 assessment patches in status
        tombstone records: 2 (Security, Other),
        operation: Assessment,
        assessment substatus name: PatchAssessmentSummary,
        assessment substatus status: error,
        assessment errors code: 1 (error),
        assessment errors details count: 5,
<<<<<<< HEAD
        count of assessment patches removed: 335,
=======
        assessment errors details code: [PACKAGE_LIST_TRUNCATED, OPERATION_FAILED]
        count of assessment patches removed: 331,
>>>>>>> 4c0d83fa
        truncated status file byte size: 126kb. """

        self.__test_scenario = 'assessment_only'
        patch_count_other = 300
        patch_count_security = 300
        patch_count_critical = 400
        self.__patch_count_assessment = patch_count_other + patch_count_security + patch_count_critical

        self.__set_up_status_file(run='assessment', config_operation=Constants.ASSESSMENT, patch_count=patch_count_critical, patch_count_two=patch_count_security, patch_count_three=patch_count_other, classification='Critical')

        # Set up complete status file before exceptions
        complete_substatus_file_data = self.__get_substatus_file_json(self.runtime.execution_config.complete_status_file_path)

        # Assert complete status file size > 128kb and no exceptions
        self.__assert_patch_summary_from_status(complete_substatus_file_data, Constants.ASSESSMENT, Constants.PATCH_ASSESSMENT_SUMMARY, 'transitioning', self.__patch_count_assessment)

        # Assert status file < 126kb and substatus status remain 'transitioning'
        truncated_substatus_file_data = self.__get_substatus_file_json(self.runtime.execution_config.status_file_path)
        self.__assert_patch_summary_from_status(truncated_substatus_file_data, Constants.ASSESSMENT, Constants.PATCH_ASSESSMENT_SUMMARY, 'transitioning', self.__patch_count_assessment, complete_substatus_file_data=complete_substatus_file_data, is_under_internal_size_limit=True, is_truncated=True)

        # Set up complete status file with exception errors
        self.__add_multiple_exception_errors()
        self.runtime.status_handler.set_assessment_substatus_json(status=Constants.STATUS_ERROR)
        self.runtime.status_handler.log_truncated_patches()

        complete_substatus_file_data = self.__get_substatus_file_json(self.runtime.execution_config.complete_status_file_path)

        # Assert complete status file with exception errors
        self.__assert_patch_summary_from_status(complete_substatus_file_data, Constants.ASSESSMENT, Constants.PATCH_ASSESSMENT_SUMMARY, Constants.STATUS_ERROR, self.__patch_count_assessment, errors_count=5, errors_code=Constants.PatchOperationTopLevelErrorCode.ERROR)

        # Assert assessment truncated status file with multi exception errors
        truncated_substatus_file_data = self.__get_substatus_file_json(self.runtime.execution_config.status_file_path)

        # Assert truncated status file size, self.__patch_count_assessment + 2 (expect 2 tombstone types -> Security, other)
        self.__assert_patch_summary_from_status(truncated_substatus_file_data, Constants.ASSESSMENT, Constants.PATCH_ASSESSMENT_SUMMARY, Constants.STATUS_ERROR, self.__patch_count_assessment + 2, errors_count=5, errors_code=Constants.PatchOperationTopLevelErrorCode.ERROR, complete_substatus_file_data=complete_substatus_file_data, is_under_internal_size_limit=True, is_truncated=True)

        # Assert 2 tombstone records
        self.__assert_assessment_tombstone_record(truncated_substatus_file_data, tombstone_count=2)

    def test_only_assessment_patches_over_size_limit_with_informational_msg_truncated(self):
        """ Perform truncation on assessment patches and substatus status is set to warning with truncated message
        Before truncation: 1000 assessment patches in status, 1 informational message
        completed status file byte size: 188kb
        Expected (After truncation): ~669 assessment patches in status
        operation: Assessment,
        assessment substatus name: PatchAssessmentSummary,
        assessment substatus status: warning,
        assessment errors code: 2 (warning),
        assessment errors details count: 1,
        assessment errors details code: [PACKAGE_LIST_TRUNCATED]
        count of assessment patches removed: 331,
        truncated status file byte size: 126kb. """

        self.__test_scenario = 'assessment_only'
        self.__patch_count_assessment = 1000

        self.__set_up_status_file(run='assessment', config_operation=Constants.ASSESSMENT, patch_count=self.__patch_count_assessment, classification='Security')

        # Set up complete status file with informational message
        self.runtime.status_handler.add_error_to_status("informational", Constants.PatchOperationErrorCodes.INFORMATIONAL)
        self.runtime.status_handler.set_assessment_substatus_json(status=Constants.STATUS_SUCCESS)
        self.runtime.status_handler.log_truncated_patches()

        complete_substatus_file_data = self.__get_substatus_file_json(self.runtime.execution_config.complete_status_file_path)

        # Assert complete status file with informational message
        self.__assert_patch_summary_from_status(complete_substatus_file_data, Constants.ASSESSMENT, Constants.PATCH_ASSESSMENT_SUMMARY, Constants.STATUS_SUCCESS, self.__patch_count_assessment)

        # Assert assessment truncated status file with multi exception errors
        truncated_substatus_file_data = self.__get_substatus_file_json(self.runtime.execution_config.status_file_path)

        self.__assert_patch_summary_from_status(truncated_substatus_file_data, Constants.ASSESSMENT, Constants.PATCH_ASSESSMENT_SUMMARY, Constants.STATUS_WARNING, self.__patch_count_assessment, errors_count=1, errors_code=Constants.PatchOperationTopLevelErrorCode.WARNING, complete_substatus_file_data=complete_substatus_file_data, is_under_internal_size_limit=True, is_truncated=True)

    def test_only_installation_under_size_limit_not_truncated(self):
        """ Perform no truncation on installation patches.
        Before truncation: 500 installation patches in status
        completed status file byte size: 114kb,
        Expected (After truncation): 500 installation patches in status
        tombstone records: none,
        operation: Installation,
        installation substatus name: PatchInstallationSummary,
        installation substatus status: success,
        installation errors code: 0 (success),
        installation errors details count: 0,
        count of installation patches removed: 0,
        completed status file byte size: 114kb. """

        self.__test_scenario = 'installation_only'
        self.__patch_count_installation = 500

        self.__set_up_status_file(run='installation', config_operation=Constants.INSTALLATION, patch_count=self.__patch_count_installation, status=Constants.STATUS_SUCCESS, package_status=Constants.INSTALLED)

        # Assert complete status file
        complete_substatus_file_data = self.__get_substatus_file_json(self.runtime.execution_config.complete_status_file_path)

        self.__assert_patch_summary_from_status(complete_substatus_file_data, Constants.INSTALLATION, Constants.PATCH_INSTALLATION_SUMMARY, Constants.STATUS_SUCCESS, self.__patch_count_installation, is_under_internal_size_limit=True, is_truncated=False)

        # Assert no truncated status file
        substatus_file_data = self.__get_substatus_file_json(self.runtime.execution_config.status_file_path)

        self.assertEqual(len(json.dumps(substatus_file_data).encode('utf-8')), len(json.dumps(complete_substatus_file_data).encode('utf-8')))  # Assert both files have same bytes
        self.__assert_patch_summary_from_status(substatus_file_data, Constants.INSTALLATION, Constants.PATCH_INSTALLATION_SUMMARY, Constants.STATUS_SUCCESS, self.__patch_count_installation, is_under_internal_size_limit=True, is_truncated=False)

    def test_only_installation_patches_over_size_limit_truncated(self):
        """ Perform truncation on very large installation patches and checks for time performance concern.
        Before truncation: 100000 installation patches in status
        complete status file byte size: 22,929kb,
        Expected (After truncation): ~553 installation patches in status
        tombstone records: 1,
        operation: Installation,
        installation substatus name: PatchInstallationSummary,
        installation substatus status: warning,
<<<<<<< HEAD
        installation errors code: 0 (success),
        installation errors details count: 0,
        count of installation patches removed: 99447,
=======
        installation errors code: 2 (warning),
        installation errors details count: 1,
        installation errors details code: [PACKAGE_LIST_TRUNCATED]
        count of installation patches removed: 99446,
>>>>>>> 4c0d83fa
        truncated status file byte size: 126kb. """

        self.__test_scenario = 'installation_only'
        patch_count_not_selected = 30000
        patch_count_pending = 30000
        patch_count_installed = 40000
        self.__patch_count_installation = patch_count_pending + patch_count_not_selected + patch_count_installed

        self.__set_up_status_file(run='installation', config_operation=Constants.INSTALLATION, patch_count=patch_count_installed, patch_count_two=patch_count_pending, patch_count_three=patch_count_not_selected, status=Constants.STATUS_SUCCESS, package_status=Constants.INSTALLED)

        # Assert complete status file
        complete_substatus_file_data = self.__get_substatus_file_json(self.runtime.execution_config.complete_status_file_path)

        self.__assert_patch_summary_from_status(complete_substatus_file_data, Constants.INSTALLATION, Constants.PATCH_INSTALLATION_SUMMARY, Constants.STATUS_SUCCESS, self.__patch_count_installation)

        # Assert installation truncated status file
        truncated_substatus_file_data = self.__get_substatus_file_json(self.runtime.execution_config.status_file_path)

        # Assert truncated status file size, self.__patch_count_installation + 1 (expect 1 tombstone)
        self.__assert_patch_summary_from_status(truncated_substatus_file_data, Constants.INSTALLATION, Constants.PATCH_INSTALLATION_SUMMARY, Constants.STATUS_WARNING, self.__patch_count_installation + 1, errors_count=1, errors_code=Constants.PatchOperationTopLevelErrorCode.WARNING, complete_substatus_file_data=complete_substatus_file_data, is_under_internal_size_limit=True, is_truncated=True)

    def test_only_installation_low_priority_patches_over_size_limit_truncated(self):
        """ Perform truncation on only installation with low priority patches (Pending, Exclude, Not_Selected), truncated status files have no Not_Selected patches.
        Before truncation: 1040 installation patches in status
        complete status file byte size: 235kb,
        Expected (After truncation): ~557 installation patches in status
        tombstone records: 1,
        operation: Installation,
        installation substatus name: PatchInstallationSummary,
        installation substatus status: warning,
        installation errors code: 2 (warning),
        installation errors details count: 1,
        installation errors details code: [PACKAGE_LIST_TRUNCATED]
        last complete status file installation patch state: Not_Selected
        first truncated installation patch state: Pending,
        last truncated installation patch state: Excluded,
        count of installation patches removed: 483,
        truncated status file byte size: 126kb. """

        self.__test_scenario = 'installation_only'
        patch_count_pending = 400
        patch_count_exclude = 600
        patch_count_not_selected = 40
<<<<<<< HEAD
=======

        # random_char=random.choice(string.ascii_letters) ensure the packages are unique due to __set_up_patches_func remove duplicates
        self.__run_installation_package_set_up(patch_count_exclude, Constants.EXCLUDED, random_char=random.choice(string.ascii_letters))
        self.__run_installation_package_set_up(patch_count_not_selected, Constants.NOT_SELECTED, random_char=random.choice(string.ascii_letters))
        self.__set_up_status_file(run='installation', config_operation=Constants.INSTALLATION, patch_count=patch_count_pending, status=Constants.STATUS_SUCCESS, package_status=Constants.PENDING)

>>>>>>> 4c0d83fa
        self.__patch_count_installation = patch_count_pending + patch_count_exclude + patch_count_not_selected

        self.__set_up_status_file(run='installation', config_operation=Constants.INSTALLATION, patch_count=patch_count_pending, patch_count_two=patch_count_exclude, patch_count_three=patch_count_not_selected, status=Constants.STATUS_SUCCESS, package_status=Constants.PENDING)

        # Assert complete status file
        complete_substatus_file_data = self.__get_substatus_file_json(self.runtime.execution_config.complete_status_file_path)

        # Assert last patch's installation state is Not_Selected
        installation_msg = self.__get_message_json_from_substatus(complete_substatus_file_data)
        self.assertEqual(installation_msg['patches'][-1]['patchInstallationState'], Constants.NOT_SELECTED)
        self.__assert_patch_summary_from_status(complete_substatus_file_data, Constants.INSTALLATION, Constants.PATCH_INSTALLATION_SUMMARY, Constants.STATUS_SUCCESS, self.__patch_count_installation)

        # Assert installation truncated status file
        truncated_substatus_file_data = self.__get_substatus_file_json(self.runtime.execution_config.status_file_path)

        # Assert first patch's installation state is Pending, 2nd last patch's installation state is Excluded
        installation_truncated_msg = self.__get_message_json_from_substatus(truncated_substatus_file_data)
        self.assertEqual(installation_truncated_msg['patches'][0]['patchInstallationState'], Constants.PENDING)
        self.assertEqual(installation_truncated_msg['patches'][-2]['patchInstallationState'], Constants.EXCLUDED)

        # Assert truncated status file size, self.__patch_count_installation + 1 (expect 1 tombstone)
        self.__assert_patch_summary_from_status(truncated_substatus_file_data, Constants.INSTALLATION, Constants.PATCH_INSTALLATION_SUMMARY, Constants.STATUS_WARNING, self.__patch_count_installation + 1, errors_count=1, errors_code=Constants.PatchOperationTopLevelErrorCode.WARNING, complete_substatus_file_data=complete_substatus_file_data, is_under_internal_size_limit=True, is_truncated=True)

    def test_only_installation_patches_over_size_limit_with_status_error_truncated(self):
        """ Perform truncation on installation patches and substatus status is set to Error (not warning) due to per-existing patching errors
        Before truncation: 800 installation patches in status, 6 exceptions
        completed status file byte size: 182kb,
        Expected (After truncation): ~552 installation patches in status
        tombstone records: 1,
        operation: Installation,
        installation substatus name: PatchInstallationSummary,
        installation substatus status: error,
        installation errors code: 1 (error),
        installation errors details count: 5,
<<<<<<< HEAD
        count of installation patches removed: 248,
=======
        installation errors details code: [PACKAGE_LIST_TRUNCATED, OPERATION_FAILED]
        count of installation patches removed: 247,
>>>>>>> 4c0d83fa
        truncated status file byte size: 126kb. """

        self.__test_scenario = 'installation_only'
        patch_count_not_selected = 150
        patch_count_pending = 150
        patch_count_installed = 500
        self.__patch_count_installation = patch_count_pending + patch_count_not_selected + patch_count_installed

        self.__set_up_status_file(run='installation', config_operation=Constants.INSTALLATION, patch_count=patch_count_installed, patch_count_two=patch_count_pending, patch_count_three=patch_count_not_selected,  package_status=Constants.INSTALLED)

        # Set up complete status file before exceptions
        complete_substatus_file_data = self.__get_substatus_file_json(self.runtime.execution_config.complete_status_file_path)

        # Assert complete status file size > 128kb and no exception errors
        self.__assert_patch_summary_from_status(complete_substatus_file_data, Constants.INSTALLATION, Constants.PATCH_INSTALLATION_SUMMARY, 'transitioning', self.__patch_count_installation)

        # Assert status file < 126kb and substatus status remain 'transitioning'
        truncated_substatus_file_data = self.__get_substatus_file_json(self.runtime.execution_config.status_file_path)
        self.__assert_patch_summary_from_status(truncated_substatus_file_data, Constants.INSTALLATION, Constants.PATCH_INSTALLATION_SUMMARY, 'transitioning', self.__patch_count_installation, complete_substatus_file_data=complete_substatus_file_data, is_under_internal_size_limit=True, is_truncated=True)

        # Set up complete status file with exception errors
        self.__add_multiple_exception_errors()
        self.runtime.status_handler.set_installation_substatus_json(status=Constants.STATUS_ERROR)
        self.runtime.status_handler.log_truncated_patches()

        complete_substatus_file_data = self.__get_substatus_file_json(self.runtime.execution_config.complete_status_file_path)

        # Assert complete status file with multi exception errors
        self.__assert_patch_summary_from_status(complete_substatus_file_data, Constants.INSTALLATION, Constants.PATCH_INSTALLATION_SUMMARY, Constants.STATUS_ERROR, self.__patch_count_installation, errors_count=5, errors_code=Constants.PatchOperationTopLevelErrorCode.ERROR)

        # Assert installation truncated status file with multi exception errors
        truncated_substatus_file_data = self.__get_substatus_file_json(self.runtime.execution_config.status_file_path)

        # Assert truncated status file size, self.__patch_count_installation + 1 (expect 1 tombstone)
        self.__assert_patch_summary_from_status(truncated_substatus_file_data, Constants.INSTALLATION, Constants.PATCH_INSTALLATION_SUMMARY, Constants.STATUS_ERROR, self.__patch_count_installation + 1, errors_count=5, errors_code=Constants.PatchOperationTopLevelErrorCode.ERROR, complete_substatus_file_data=complete_substatus_file_data, is_under_internal_size_limit=True, is_truncated=True)

    def test_only_installation_patches_over_size_limit_with_informational_msg_truncated(self):
        """ Perform truncation on installation patches and substatus status is set to warning with truncated message
        Before truncation: 800 installation patches in status with 1 informational message
        completed status file byte size: 182kb,
        Expected (After truncation): ~554 installation patches in status
        operation: Installation,
        installation substatus name: PatchInstallationSummary,
        installation substatus status: warning,
        installation errors code: 2 (warning),
        installation errors details count: 5,
        installation errors details code: [PACKAGE_LIST_TRUNCATED]
        count of installation patches removed: 246,
        truncated status file byte size: 126kb. """

        self.__test_scenario = 'installation_only'
        self.__patch_count_installation = 800

        self.__set_up_status_file(run='installation', config_operation=Constants.INSTALLATION, patch_count=self.__patch_count_installation, package_status=Constants.INSTALLED)

        # Set up complete status file with informational message
        self.runtime.status_handler.add_error_to_status("informational", Constants.PatchOperationErrorCodes.INFORMATIONAL)
        self.runtime.status_handler.set_installation_substatus_json(status=Constants.STATUS_SUCCESS)
        self.runtime.status_handler.log_truncated_patches()

        complete_substatus_file_data = self.__get_substatus_file_json(self.runtime.execution_config.complete_status_file_path)

        # Assert complete status file with informational message
        self.__assert_patch_summary_from_status(complete_substatus_file_data, Constants.INSTALLATION, Constants.PATCH_INSTALLATION_SUMMARY, Constants.STATUS_SUCCESS, self.__patch_count_installation)

        # Assert installation truncated status file informational message
        truncated_substatus_file_data = self.__get_substatus_file_json(self.runtime.execution_config.status_file_path)

        self.__assert_patch_summary_from_status(truncated_substatus_file_data, Constants.INSTALLATION, Constants.PATCH_INSTALLATION_SUMMARY, Constants.STATUS_WARNING, self.__patch_count_installation, errors_count=1, errors_code=Constants.PatchOperationTopLevelErrorCode.WARNING, complete_substatus_file_data=complete_substatus_file_data, is_under_internal_size_limit=True, is_truncated=True)

    def test_both_assessment_and_installation_over_size_limit_truncated(self):
        """ Perform truncation installation patches.
        Before truncation: 5 assessment patches in status, 1000 installation patches in status
        complete status file byte size: 228kb,
        Expected (After truncation): ~5 assessment patches in status, ~547 installation patches in status
        installation tombstone records: 1,
        operation: Installation,
        substatus name: [assessment=PatchAssessmentSummary][installation=PatchInstallationSummary],
        substatus status: [assessment=warning][installation=warning],
        errors code: [assessment=0 (success)][installation=0 (success)],
        errors details count: [assessment=0][installation=0],
        count of patches removed from log: [assessment=0[installation=453],
        truncated status file byte size: 126kb. """

        self.__test_scenario = 'both'
        self.__patch_count_assessment = 5
        patch_count_excluded = 500
        patch_count_installed = 500
        self.__patch_count_installation = patch_count_excluded + patch_count_installed

        self.__set_up_status_file(run='assessment', config_operation=Constants.INSTALLATION, patch_count=self.__patch_count_assessment, status=Constants.STATUS_SUCCESS)
        self.__set_up_status_file(run='installation', config_operation=Constants.INSTALLATION, patch_count=patch_count_installed, patch_count_two=patch_count_excluded, status=Constants.STATUS_SUCCESS, package_status=Constants.INSTALLED)

        # Assert complete status file
        complete_substatus_file_data = self.__get_substatus_file_json(self.runtime.execution_config.complete_status_file_path)

        # Assert assessment summary
        self.__assert_patch_summary_from_status(complete_substatus_file_data, Constants.INSTALLATION, Constants.PATCH_ASSESSMENT_SUMMARY, Constants.STATUS_SUCCESS, self.__patch_count_assessment)

        # Assert installation summary
        self.__assert_patch_summary_from_status(complete_substatus_file_data, Constants.INSTALLATION, Constants.PATCH_INSTALLATION_SUMMARY, Constants.STATUS_SUCCESS, self.__patch_count_installation, installation_substatus_index=1)

        # Assert truncated status file
        truncated_substatus_file_data = self.__get_substatus_file_json(self.runtime.execution_config.status_file_path)

        # Assert assessment truncation
        self.__assert_patch_summary_from_status(truncated_substatus_file_data, Constants.INSTALLATION, Constants.PATCH_ASSESSMENT_SUMMARY, Constants.STATUS_SUCCESS, self.__patch_count_assessment, complete_substatus_file_data=complete_substatus_file_data, is_under_internal_size_limit=True, is_truncated=False)

        # Assert installation truncation, self.__patch_count_installation + 1 (expect 1 tombstone)
        self.__assert_patch_summary_from_status(truncated_substatus_file_data, Constants.INSTALLATION, Constants.PATCH_INSTALLATION_SUMMARY, Constants.STATUS_WARNING, self.__patch_count_installation + 1, errors_count=1, errors_code=Constants.PatchOperationTopLevelErrorCode.WARNING, installation_substatus_index=1, complete_substatus_file_data=complete_substatus_file_data, is_under_internal_size_limit=True, is_truncated=True)

    def test_both_assessment_min_5_and_installation_over_size_limit_truncated(self):
        """ Perform truncation on assessment/installation patches.
        Before truncation: 700 assessment patches in status, 500 installation patches in status
        complete status file byte size: 242kb,
        Expected (After truncation): ~368 assessment patches in status, ~250 installation patches in status
        assessment tombstone records: 1,
        installation tombstone records: 1,
        operation: Installation,
        substatus name: [assessment=PatchAssessmentSummary][installation=PatchInstallationSummary],
        substatus status: [assessment=warning][installation=warning],
<<<<<<< HEAD
        errors code: [assessment=0 (success)][installation=0 (success)],
        errors details count: [assessment=0][installation=0],
        count of patches removed from log: [assessment=332[installation=250],
=======
        errors code: [assessment=2 (warning)][installation=2 (warning)],
        errors details count: [assessment=1][installation=1],
        errors details code: [assessment=[PACKAGE_LIST_TRUNCATED]][installation=[PACKAGE_LIST_TRUNCATED]],
        count of patches removed from log: [assessment=330[installation=950],
>>>>>>> 4c0d83fa
        truncated status file byte size: 126kb. """

        self.__test_scenario = 'both'
        self.__patch_count_assessment = 700
        patch_count_excluded = 250
        patch_count_installed = 250
        self.__patch_count_installation = patch_count_excluded + patch_count_installed

        self.__set_up_status_file(run='assessment', config_operation=Constants.INSTALLATION, patch_count=self.__patch_count_assessment, status=Constants.STATUS_SUCCESS)
<<<<<<< HEAD
        self.__set_up_status_file(run='installation', config_operation=Constants.INSTALLATION, patch_count=patch_count_installed, patch_count_two=patch_count_excluded, status=Constants.STATUS_SUCCESS, package_status=Constants.INSTALLED)
=======
        self.__run_installation_package_set_up(patch_count_pending, Constants.PENDING, random_char=random.choice(string.ascii_letters))  # random_char=random.choice(string.ascii_letters) ensure the packages are unique due to __set_up_patches_func remove duplicates
        self.__set_up_status_file(run='installation', config_operation=Constants.INSTALLATION, patch_count=patch_count_installed, status=Constants.STATUS_SUCCESS, package_status=Constants.INSTALLED)
>>>>>>> 4c0d83fa

        # Assert complete status file
        complete_substatus_file_data = self.__get_substatus_file_json(self.runtime.execution_config.complete_status_file_path)

        # Assert assessment summary
        self.__assert_patch_summary_from_status(complete_substatus_file_data, Constants.INSTALLATION, Constants.PATCH_ASSESSMENT_SUMMARY, Constants.STATUS_SUCCESS, self.__patch_count_assessment)

        # Assert installation summary
        self.__assert_patch_summary_from_status(complete_substatus_file_data, Constants.INSTALLATION, Constants.PATCH_INSTALLATION_SUMMARY, Constants.STATUS_SUCCESS, self.__patch_count_installation, installation_substatus_index=1)

        # Assert truncated status file
        truncated_substatus_file_data = self.__get_substatus_file_json(self.runtime.execution_config.status_file_path)

        # Assert assessment truncation, self.__patch_count_assessment + 1 (expect 1 tombstone)
        self.__assert_patch_summary_from_status(truncated_substatus_file_data, Constants.INSTALLATION, Constants.PATCH_ASSESSMENT_SUMMARY, Constants.STATUS_WARNING, self.__patch_count_assessment + 1, errors_count=1, errors_code=Constants.PatchOperationTopLevelErrorCode.WARNING, complete_substatus_file_data=complete_substatus_file_data, is_under_internal_size_limit=True, is_truncated=True)

        # Assert installation truncation, self.__patch_count_installation + 1 (expect 1 tombstone)
        self.__assert_patch_summary_from_status(truncated_substatus_file_data, Constants.INSTALLATION, Constants.PATCH_INSTALLATION_SUMMARY, Constants.STATUS_WARNING, self.__patch_count_installation + 1, errors_count=1, errors_code=Constants.PatchOperationTopLevelErrorCode.WARNING, installation_substatus_index=1, complete_substatus_file_data=complete_substatus_file_data, is_under_internal_size_limit=True, is_truncated=True)

    def test_both_assessment_and_installation__keep_min_5_assessment_patches_truncated(self):
        """ Perform truncation on very large assessment / installation patches and checks for time performance concern. but keep min 5 assessment patches.
        Before truncation: 100000 assessment patches in status, 100000 installation patches in status
        complete status file byte size: 41,658kb,
        Expected (After truncation): ~5 assessment patches in status, ~545 installation patches in status
        assessment tombstone records: 1,
        installation tombstone records: 1,
        operation: Installation,
        substatus name: [assessment=PatchAssessmentSummary][installation=PatchInstallationSummary],
        substatus status: [assessment=warning][installation=warning],
<<<<<<< HEAD
        errors code: [assessment=0 (success)][installation=0 (success)],
        errors details count: [assessment=0][installation=0],
        count of patches removed from log: [assessment=99995[installation=99455],
=======
        errors code: [assessment=2 (warning)][installation=2 (warning)],
        errors details count: [assessment=1][installation=1],
        errors details code: [assessment=[PACKAGE_LIST_TRUNCATED]][installation=[PACKAGE_LIST_TRUNCATED]],
        count of patches removed from log: [assessment=99995[installation=99454],
>>>>>>> 4c0d83fa
        truncated status file byte size: 126kb. """

        self.__test_scenario = 'both'
        self.__patch_count_assessment = 100000
        self.__patch_count_installation = 100000

        self.__set_up_status_file(run='assessment', config_operation=Constants.INSTALLATION, patch_count=self.__patch_count_assessment, status=Constants.STATUS_SUCCESS)
        self.__set_up_status_file(run='installation', config_operation=Constants.INSTALLATION, patch_count=self.__patch_count_installation, status=Constants.STATUS_SUCCESS, package_status=Constants.INSTALLED)

        # Assert complete status file
        complete_substatus_file_data = self.__get_substatus_file_json(self.runtime.execution_config.complete_status_file_path)

        # Assert assessment summary
        self.__assert_patch_summary_from_status(complete_substatus_file_data, Constants.INSTALLATION, Constants.PATCH_ASSESSMENT_SUMMARY, Constants.STATUS_SUCCESS, self.__patch_count_assessment)

        # Assert installation summary
        self.__assert_patch_summary_from_status(complete_substatus_file_data, Constants.INSTALLATION, Constants.PATCH_INSTALLATION_SUMMARY, Constants.STATUS_SUCCESS,
            self.__patch_count_installation, installation_substatus_index=1)

        # Assert truncated status file
        truncated_substatus_file_data = self.__get_substatus_file_json(self.runtime.execution_config.status_file_path)

        # Assert assessment truncation, self.__patch_count_assessment + 1 (expect 1 tombstone)
        self.__assert_patch_summary_from_status(truncated_substatus_file_data, Constants.INSTALLATION, Constants.PATCH_ASSESSMENT_SUMMARY, Constants.STATUS_WARNING, self.__patch_count_assessment + 1, errors_count=1, errors_code=Constants.PatchOperationTopLevelErrorCode.WARNING, complete_substatus_file_data=complete_substatus_file_data, is_under_internal_size_limit=True, is_truncated=True)

        # Assert installation truncation, self.__patch_count_installation + 1 (expect 1 tombstone)
        self.__assert_patch_summary_from_status(truncated_substatus_file_data, Constants.INSTALLATION, Constants.PATCH_INSTALLATION_SUMMARY, Constants.STATUS_WARNING, self.__patch_count_installation + 1, errors_count=1, errors_code=Constants.PatchOperationTopLevelErrorCode.WARNING, installation_substatus_index=1, complete_substatus_file_data=complete_substatus_file_data, is_under_internal_size_limit=True, is_truncated=True)

    def test_both_assessment_and_installation_with_status_error_truncated(self):
        """ Perform truncation on assessment / installation patches but installation substatus status is set to Error (not warning) due to per-existing patching errors
        Before truncation: 800 assessment patches in status, 800 installation patches in status with 6 exception errors
        complete status file byte size: > 128kb,
        Expected (After truncation): ~5 assessment patches in status, ~544 installation patches in status
        assessment tombstone records: 1,
        installation tombstone records: 1,
        operation: Installation,
        substatus name: [assessment=PatchAssessmentSummary][installation=PatchInstallationSummary],
        substatus status: [assessment=warning][installation=error],
<<<<<<< HEAD
        errors code: [assessment=0 (success)][installation=1 (error)],
        errors details count: [assessment=0][installation=5],
        count of patches removed from log: [assessment=795][installation=456],
=======
        errors code: [assessment=2 (warning)][installation=1 (error)],
        errors details count: [assessment=1][installation=5],
        errors details code: [assessment=[PACKAGE_LIST_TRUNCATED]][installation=[PACKAGE_LIST_TRUNCATED, OPERATION_FAILED]],
        count of patches removed from log: [assessment=795][installation=455],
>>>>>>> 4c0d83fa
        truncated status file byte size: < 126kb """

        self.__test_scenario = 'both'
        self.__patch_count_assessment = 800
        self.__patch_count_installation = 1000

        self.__set_up_status_file(run='assessment', config_operation=Constants.INSTALLATION, patch_count=self.__patch_count_assessment, status=Constants.STATUS_SUCCESS, package_status='Security')
        self.__set_up_status_file(run='installation', config_operation=Constants.INSTALLATION, patch_count=self.__patch_count_installation, package_status=Constants.INSTALLED)

        # Set up complete status file before errors
        complete_substatus_file_data = self.__get_substatus_file_json(self.runtime.execution_config.complete_status_file_path)

        # Assert complete status file size > 128kb and no exceptions
        # Assert no assessment message errors
        self.__assert_patch_summary_from_status(complete_substatus_file_data, Constants.INSTALLATION, Constants.PATCH_ASSESSMENT_SUMMARY, Constants.STATUS_SUCCESS, self.__patch_count_assessment)

        # Assert no installation message errors
        self.__assert_patch_summary_from_status(complete_substatus_file_data, Constants.INSTALLATION, Constants.PATCH_INSTALLATION_SUMMARY, 'transitioning', self.__patch_count_installation, installation_substatus_index=1)

        # Assert status file < 126kb and substatus status remain 'transitioning'
        truncated_substatus_file_data = self.__get_substatus_file_json(self.runtime.execution_config.status_file_path)
        self.__assert_patch_summary_from_status(truncated_substatus_file_data, Constants.INSTALLATION, Constants.PATCH_INSTALLATION_SUMMARY, 'transitioning', self.__patch_count_installation, installation_substatus_index=1, complete_substatus_file_data=complete_substatus_file_data, is_under_internal_size_limit=True, is_truncated=True)

        # Set up complete status file with exception errors - installation
        self.__add_multiple_exception_errors()
        self.runtime.status_handler.set_installation_substatus_json(status=Constants.STATUS_ERROR)
        self.runtime.status_handler.log_truncated_patches()

        complete_substatus_file_data = self.__get_substatus_file_json(self.runtime.execution_config.complete_status_file_path)

        # Assert installation status file with multi error exceptions
        self.__assert_patch_summary_from_status(complete_substatus_file_data, Constants.INSTALLATION, Constants.PATCH_INSTALLATION_SUMMARY, Constants.STATUS_ERROR, self.__patch_count_installation, errors_count=5, errors_code=Constants.PatchOperationTopLevelErrorCode.ERROR, installation_substatus_index=1)

        # Assert truncated status file
        truncated_substatus_file_data = self.__get_substatus_file_json(self.runtime.execution_config.status_file_path)

        # Assert assessment truncated, self.__patch_count_assessment + 1 (expect 1 tombstone)
        self.__assert_patch_summary_from_status(truncated_substatus_file_data, Constants.INSTALLATION, Constants.PATCH_ASSESSMENT_SUMMARY, Constants.STATUS_WARNING, self.__patch_count_assessment + 1, errors_count=1, errors_code=Constants.PatchOperationTopLevelErrorCode.WARNING, complete_substatus_file_data=complete_substatus_file_data, is_under_internal_size_limit=True, is_truncated=True)

        # Assert installation truncated status file with multi exceptions, self.__patch_count_installation + 1 (expect 1 tombstone)
        self.__assert_patch_summary_from_status(truncated_substatus_file_data, Constants.INSTALLATION, Constants.PATCH_INSTALLATION_SUMMARY, Constants.STATUS_ERROR, self.__patch_count_installation + 1,
            errors_count=5, errors_code=Constants.PatchOperationTopLevelErrorCode.ERROR, installation_substatus_index=1, complete_substatus_file_data=complete_substatus_file_data, is_under_internal_size_limit=True, is_truncated=True)

    def test_both_assessment_and_installation_with_informational_truncated(self):
        """ Perform truncation on assessment / installation status set to warning with truncated message
        Before truncation: 800 assessment patches in status, 800 installation patches in status with 1 informational message
        complete status file byte size: > 128kb,
        Expected (After truncation): ~5 assessment patches in status, ~546 installation patches in status
        operation: Installation,
        substatus name: [assessment=PatchAssessmentSummary][installation=PatchInstallationSummary],
        substatus status: [assessment=warning][installation=warning],
        errors code: [assessment=2 (warning)][installation=2 (warning)],
        errors details count: [assessment=1][installation=1],
        errors details code: [assessment=[PACKAGE_LIST_TRUNCATED]][installation=[PACKAGE_LIST_TRUNCATED]],
        count of patches removed from log: [assessment=795][installation=454],
        truncated status file byte size: < 126kb """

        self.__test_scenario = 'both'
        self.__patch_count_assessment = 800
        self.__patch_count_installation = 1000

        self.__set_up_status_file(run='assessment', config_operation=Constants.INSTALLATION, patch_count=self.__patch_count_assessment, status=Constants.STATUS_SUCCESS, package_status='Security')
        self.__set_up_status_file(run='installation', config_operation=Constants.INSTALLATION, patch_count=self.__patch_count_installation, package_status=Constants.INSTALLED)

        # Set up complete status file with informational message
        self.runtime.status_handler.add_error_to_status("informational", Constants.PatchOperationErrorCodes.INFORMATIONAL)
        self.runtime.status_handler.set_installation_substatus_json(status=Constants.STATUS_SUCCESS)
        self.runtime.status_handler.log_truncated_patches()

        complete_substatus_file_data = self.__get_substatus_file_json(self.runtime.execution_config.complete_status_file_path)

        # Assert installation status file informational message
        self.__assert_patch_summary_from_status(complete_substatus_file_data, Constants.INSTALLATION, Constants.PATCH_INSTALLATION_SUMMARY, Constants.STATUS_SUCCESS, self.__patch_count_installation, installation_substatus_index=1)

        # Assert truncated status file
        truncated_substatus_file_data = self.__get_substatus_file_json(self.runtime.execution_config.status_file_path)

        # Assert assessment truncated
        self.__assert_patch_summary_from_status(truncated_substatus_file_data, Constants.INSTALLATION, Constants.PATCH_ASSESSMENT_SUMMARY, Constants.STATUS_WARNING, self.__patch_count_assessment, errors_count=1, errors_code=Constants.PatchOperationTopLevelErrorCode.WARNING, complete_substatus_file_data=complete_substatus_file_data, is_under_internal_size_limit=True, is_truncated=True)

        # Assert installation truncated status file with multi exceptions
        self.__assert_patch_summary_from_status(truncated_substatus_file_data, Constants.INSTALLATION, Constants.PATCH_INSTALLATION_SUMMARY, Constants.STATUS_WARNING, self.__patch_count_installation,
            errors_count=1, errors_code=Constants.PatchOperationTopLevelErrorCode.WARNING, installation_substatus_index=1, complete_substatus_file_data=complete_substatus_file_data, is_under_internal_size_limit=True, is_truncated=True)

    def test_truncation_method_time_performance(self):
        """ Comparing truncation code performance on prior and post on 750 packages with frequency of 30
        assert truncation code logic time performance is 30 secs more than current (prior truncation) logic """
<<<<<<< HEAD
        start_index = 0
        end_index = 30
        patch_count = 350
        expected_time_performance = 30
=======
>>>>>>> 4c0d83fa

        self.runtime.execution_config.operation = Constants.INSTALLATION
        self.runtime.status_handler.set_current_operation(Constants.INSTALLATION)
        test_patches, test_patches_version = self.__set_up_packages_func(patch_count)

        # Start performance test prior truncation
        Constants.StatusTruncationConfig.TURN_ON_TRUNCATION = False
        test_patches, test_patches_version = self.__set_up_patches_func(TestStatusHandlerTruncation.TimePerformanceUTConfig.NUMBER_OF_PATCHES)
        start_time_no_truncation = time.time()
<<<<<<< HEAD
        for i in range(start_index, end_index):
=======
        for i in range(TestStatusHandlerTruncation.TimePerformanceUTConfig.MIN_OPERATION_ITERATIONS, TestStatusHandlerTruncation.TimePerformanceUTConfig.MAX_OPERATION_ITERATIONS):
>>>>>>> 4c0d83fa
            self.runtime.status_handler.set_package_assessment_status(test_patches, test_patches_version)
            self.runtime.status_handler.set_package_install_status(test_patches, test_patches_version, Constants.INSTALLED)

        end_time_no_truncation = time.time()
        performance_time_no_truncation = end_time_no_truncation - start_time_no_truncation 

        # Start truncation performance test
        Constants.StatusTruncationConfig.TURN_ON_TRUNCATION = True
        start_time_with_truncation = time.time()
<<<<<<< HEAD
        for i in range(start_index, end_index):
            test_patches, test_patches_version = self.__set_up_packages_func(patch_count)
=======
        for i in range(TestStatusHandlerTruncation.TimePerformanceUTConfig.MIN_OPERATION_ITERATIONS, TestStatusHandlerTruncation.TimePerformanceUTConfig.MAX_OPERATION_ITERATIONS):
>>>>>>> 4c0d83fa
            self.runtime.status_handler.set_package_assessment_status(test_patches, test_patches_version)
            self.runtime.status_handler.set_package_install_status(test_patches, test_patches_version, Constants.INSTALLED)

        end_time_with_truncation = time.time()
        performance_time_with_truncation = end_time_with_truncation - start_time_with_truncation
        performance_time_formatted_no_truncation = self.__convert_performance_time_to_date_time_format(performance_time_no_truncation)
        performance_time_formatted_with_truncation = self.__convert_performance_time_to_date_time_format(performance_time_with_truncation)

        self.runtime.status_handler.composite_logger.log_debug('performance_time_formatted_no_truncation ' + performance_time_formatted_no_truncation )
        self.runtime.status_handler.composite_logger.log_debug('performance_time_formatted_with_truncation ' + performance_time_formatted_with_truncation)
        self.assertTrue((performance_time_with_truncation - performance_time_no_truncation) < TestStatusHandlerTruncation.TimePerformanceUTConfig.EXPECTED_TRUNCATION_TIME_LIMIT_IN_SEC)

    # Setup functions for testing
    def __assert_patch_summary_from_status(self, substatus_file_data, operation, patch_summary, status, patch_count, errors_count=0,
            errors_code=Constants.PatchOperationTopLevelErrorCode.SUCCESS, installation_substatus_index=0, complete_substatus_file_data=None, is_under_internal_size_limit=False, is_truncated=False):

        substatus_summary_data = substatus_file_data["status"]["substatus"][installation_substatus_index]
        message = json.loads(substatus_summary_data["formattedMessage"]["message"])
        status_file_patch_count = len(message["patches"])

        # Assert patch summary data
        self.assertEqual(substatus_file_data["status"]["operation"], operation)
        self.assertEqual(substatus_summary_data["name"], patch_summary)
        self.assertEqual(substatus_summary_data["status"], status.lower())

        if is_under_internal_size_limit:
            # Assert status file size < 126kb n 128kb
            substatus_file_in_bytes = len(json.dumps(substatus_file_data).encode('utf-8'))
            self.assertTrue(substatus_file_in_bytes < Constants.StatusTruncationConfig.AGENT_FACING_STATUS_FILE_SIZE_LIMIT_IN_BYTES)
            self.assertTrue(substatus_file_in_bytes <= Constants.StatusTruncationConfig.INTERNAL_FILE_SIZE_LIMIT_IN_BYTES)

            if is_truncated:
                self.assertTrue(status_file_patch_count < patch_count)  # Assert length of truncated patches < patch_count post truncation
                self.assertTrue(substatus_file_in_bytes < len(json.dumps(complete_substatus_file_data).encode('utf-8')))  # Assert truncated status file size < completed status file size

                if errors_count > 0:
                    self.assertTrue(any(Constants.PatchOperationErrorCodes.TRUNCATION in details['code'] for details in message["errors"]["details"]))
                    self.assertTrue(any(Constants.StatusTruncationConfig.TRUNCATION_WARNING_MESSAGE in details['message'] for details in message["errors"]["details"]))
                    self.assertTrue('The latest ' + str(errors_count) + ' error/s are shared in detail. To view all errors, review this log file on the machine' in message["errors"]["message"])

                if self.__test_scenario == 'assessment_only':
                    self.__assert_assessment_truncation_scenario(substatus_file_data, complete_substatus_file_data, status_file_patch_count, patch_count, truncated_substatus_msg=message)

                if self.__test_scenario == 'installation_only':
                    self.__assert_installation_truncation_scenario(complete_substatus_file_data, status_file_patch_count, patch_count, truncated_substatus_msg=message)

                if self.__test_scenario == 'both':
                    if installation_substatus_index == 0:
                        self.__assert_assessment_truncation_scenario(substatus_file_data, complete_substatus_file_data, status_file_patch_count, patch_count, truncated_substatus_msg=message)
                    if installation_substatus_index == 1:
                        self.__assert_installation_truncation_scenario(complete_substatus_file_data, status_file_patch_count, patch_count, truncated_substatus_msg=message, installation_substatus_index=installation_substatus_index)
            else:
                self.assertNotEqual(message['patches'][-1]['patchId'], "Truncated_patch_list_id")  # Assert no tombstone record when there's no truncation

        else:
            self.assertTrue(len(json.dumps(substatus_file_data)) > Constants.StatusTruncationConfig.AGENT_FACING_STATUS_FILE_SIZE_LIMIT_IN_BYTES)  # Assert complete status file size > 128kb
            self.assertEqual(status_file_patch_count, patch_count)  # Assert length of message patches == patch_count prior truncation
            self.assertNotEqual(message['patches'][-1]['patchId'], "Truncated_patch_list_id")  # Assert no tombstone record in complete status file size > 128kb

        # assert error
        self.assertEqual(message["errors"]["code"], errors_code)
        self.assertEqual(len(message["errors"]["details"]), errors_count)

        if errors_code == Constants.PatchOperationTopLevelErrorCode.ERROR:
            self.assertTrue(any(Constants.PatchOperationErrorCodes.OPERATION_FAILED in details['code'] for details in message["errors"]["details"]))
            self.assertTrue(any(Constants.PatchOperationErrorCodes.PACKAGE_MANAGER_FAILURE in details['code'] for details in message["errors"]["details"]))

    def __add_multiple_exception_errors(self):
        # Adding multiple exception errors
        self.runtime.status_handler.add_error_to_status("exception0", Constants.PatchOperationErrorCodes.DEFAULT_ERROR)
        self.runtime.status_handler.add_error_to_status("exception1", Constants.PatchOperationErrorCodes.DEFAULT_ERROR)
        self.runtime.status_handler.add_error_to_status("exception2", Constants.PatchOperationErrorCodes.DEFAULT_ERROR)
        self.runtime.status_handler.add_error_to_status("informational", Constants.PatchOperationErrorCodes.INFORMATIONAL)
        self.runtime.status_handler.add_error_to_status("exception4", Constants.PatchOperationErrorCodes.PACKAGE_MANAGER_FAILURE)
        self.runtime.status_handler.add_error_to_status("exception5", Constants.PatchOperationErrorCodes.OPERATION_FAILED)

    def __assert_assessment_truncation_scenario(self, truncated_substatus_filedata, complete_substatus_file_data, status_file_patch_count, patch_count, truncated_substatus_msg):
        self.assertEqual(status_file_patch_count, patch_count - self.runtime.status_handler.get_num_assessment_patches_removed())
        self.assertEqual(patch_count - status_file_patch_count,
        self.runtime.status_handler.get_num_assessment_patches_removed())  # Assert # assessment removed packages
        self.__assert_assessment_truncated_msg_fields(complete_substatus_file_data, truncated_substatus_msg=truncated_substatus_msg)  # Assert all assessment fields in the message json are equal in both status files

        # Assert tombstone record (min 1)
        self.__assert_assessment_tombstone_record(truncated_substatus_filedata, tombstone_count=1)

    def __assert_installation_truncation_scenario(self, complete_substatus_file_data, status_file_patch_count, patch_count, truncated_substatus_msg, installation_substatus_index=0):
        self.assertEqual(status_file_patch_count, patch_count - self.runtime.status_handler.get_num_installation_patches_removed())
        self.assertEqual(patch_count - status_file_patch_count,
        self.runtime.status_handler.get_num_installation_patches_removed())  # Assert # installation removed packages

        # Assert all installation fields in the message json are equal in both status files
        if installation_substatus_index == 1:
            self.__assert_installation_truncated_msg_fields(complete_substatus_file_data, truncated_substatus_msg=truncated_substatus_msg, installation_substatus_index=installation_substatus_index)
        else:
            self.__assert_installation_truncated_msg_fields(complete_substatus_file_data, truncated_substatus_msg=truncated_substatus_msg)

        # Assert tombstone record (min 1)
        self.assertEqual(truncated_substatus_msg['patches'][-1]['patchId'], "Truncated_patch_list_id")
        self.assertEqual(truncated_substatus_msg['patches'][-1]['name'], "Truncated_patch_list")
        self.assertEqual(truncated_substatus_msg['patches'][-1]['classifications'], ['Other'])

    def __assert_assessment_truncated_msg_fields(self, complete_substatus_file_data, truncated_substatus_msg):
        assessment_msg = self.__get_message_json_from_substatus(complete_substatus_file_data)
        self.assertEqual(assessment_msg['assessmentActivityId'], truncated_substatus_msg['assessmentActivityId'])
        self.assertEqual(assessment_msg['rebootPending'], truncated_substatus_msg['rebootPending'])
        self.assertEqual(assessment_msg['criticalAndSecurityPatchCount'], truncated_substatus_msg['criticalAndSecurityPatchCount'])
        self.assertEqual(assessment_msg['otherPatchCount'], truncated_substatus_msg['otherPatchCount'])
        self.assertEqual(assessment_msg['startTime'], truncated_substatus_msg['startTime'])
        self.assertEqual(assessment_msg['lastModifiedTime'], truncated_substatus_msg['lastModifiedTime'])
        self.assertEqual(assessment_msg['startedBy'], truncated_substatus_msg['startedBy'])

    def __assert_installation_truncated_msg_fields(self, complete_substatus_file_data, truncated_substatus_msg, installation_substatus_index=0):
        installation_msg = self.__get_message_json_from_substatus(complete_substatus_file_data, installation_substatus_index=installation_substatus_index)
        self.assertEqual(installation_msg['installationActivityId'], truncated_substatus_msg['installationActivityId'])
        self.assertEqual(installation_msg['rebootStatus'], truncated_substatus_msg['rebootStatus'])
        self.assertEqual(installation_msg['maintenanceWindowExceeded'], truncated_substatus_msg['maintenanceWindowExceeded'])
        self.assertEqual(installation_msg['notSelectedPatchCount'], truncated_substatus_msg['notSelectedPatchCount'])
        self.assertEqual(installation_msg['excludedPatchCount'], truncated_substatus_msg['excludedPatchCount'])
        self.assertEqual(installation_msg['pendingPatchCount'], truncated_substatus_msg['pendingPatchCount'])
        self.assertEqual(installation_msg['installedPatchCount'], truncated_substatus_msg['installedPatchCount'])
        self.assertEqual(installation_msg['failedPatchCount'], truncated_substatus_msg['failedPatchCount'])
        self.assertEqual(installation_msg['startTime'], truncated_substatus_msg['startTime'])
        self.assertEqual(installation_msg['lastModifiedTime'], truncated_substatus_msg['lastModifiedTime'])
        self.assertEqual(installation_msg['maintenanceRunId'], truncated_substatus_msg['maintenanceRunId'])

    def __assert_assessment_tombstone_record(self, truncated_substatus_file_data, tombstone_count=1):
        truncated_substatus_msg = self.__get_message_json_from_substatus(truncated_substatus_file_data)
        self.assertEqual(truncated_substatus_msg['patches'][-1]['patchId'], "Truncated_patch_list_id")
        self.assertEqual(truncated_substatus_msg['patches'][-1]['classifications'], ['Other'])
        self.assertTrue("additional updates of classification" in truncated_substatus_msg['patches'][-1]['name'][0])

        if tombstone_count >= 2:
            self.assertEqual(truncated_substatus_msg['patches'][-2]['patchId'], "Truncated_patch_list_id")
            self.assertEqual(truncated_substatus_msg['patches'][-2]['classifications'], ['Security'])

        if tombstone_count >= 3:
            self.assertEqual(truncated_substatus_msg['patches'][-3]['patchId'], "Truncated_patch_list_id")
            self.assertEqual(truncated_substatus_msg['patches'][-3]['classifications'], ['Critical'])

    def __set_up_status_file(self, run, config_operation, patch_count, patch_count_two=0, patch_count_three=0, status='transitioning', classification='Other', package_status='Available'):
        self.runtime.execution_config.operation = config_operation
        self.runtime.status_handler.set_current_operation(config_operation)

        if run == 'assessment':
<<<<<<< HEAD
            # random_char to ensure the packages are unique due to __set_up_packages_func remove duplicates
            self.__run_assessment_package_set_up(patch_count_three, classification='Other',  random_char='b')  # Other assessment packages
            self.__run_assessment_package_set_up(patch_count_two, classification='Security', random_char='a')  # Security assessment packages
            self.__run_assessment_package_set_up(patch_count, classification=classification)  # Critical assessment packages
=======
            test_patches, test_patches_version = self.__set_up_patches_func(patch_count)
            self.runtime.status_handler.set_package_assessment_status(test_patches, test_patches_version, classification=classification, status=package_status)
>>>>>>> 4c0d83fa

            if status != 'transitioning':
                self.runtime.status_handler.set_assessment_substatus_json(status=status)

        if run == 'installation':
            # random_char to ensure the packages are unique due to __set_up_packages_func remove duplicates
            self.__run_installation_package_set_up(patch_count_three, Constants.NOT_SELECTED, random_char='b')  # NOT_SELECTED installation packages
            self.__run_installation_package_set_up(patch_count_two, Constants.EXCLUDED, random_char='a')  # EXCLUDED installation packages
            self.__run_installation_package_set_up(patch_count, package_status)

            if status != 'transitioning':
                self.runtime.status_handler.set_installation_substatus_json(status=status)

        self.runtime.status_handler.log_truncated_patches()

    def __run_assessment_package_set_up(self, patch_count, classification, package_status='Available', random_char=None):
        if patch_count == 0:
            return
        test_patches, test_patches_version = self.__set_up_packages_func(patch_count, random_char=random_char)
        self.runtime.status_handler.set_package_assessment_status(test_patches, test_patches_version, classification, package_status)

    def __run_installation_package_set_up(self, patch_count, package_status, random_char=None):
<<<<<<< HEAD
        if patch_count == 0:
            return
        test_patches, test_patches_version = self.__set_up_packages_func(patch_count, random_char=random_char)
=======
        test_patches, test_patches_version = self.__set_up_patches_func(patch_count, random_char=random_char)
>>>>>>> 4c0d83fa
        self.runtime.status_handler.set_package_install_status(test_patches, test_patches_version, package_status)

    def __get_substatus_file_json(self, status_file_path):
        with self.runtime.env_layer.file_system.open(status_file_path, 'r') as file_handle:
            substatus_file_data = json.load(file_handle)[0]
        return substatus_file_data

    def __get_message_json_from_substatus(self, substatus_file_data, installation_substatus_index=0):
        return json.loads(substatus_file_data["status"]["substatus"][installation_substatus_index]["formattedMessage"]["message"])

    def __convert_performance_time_to_date_time_format(self, performance_time):
        performance_time = abs(performance_time)

        # Calc days, hours, minutes, and seconds
        days, remainder = divmod(performance_time, 86400)  # 86400 seconds in a day
        hours, remainder = divmod(remainder, 3600)  # 3600 seconds in an hour
        minutes, seconds = divmod(remainder, 60)  # 60 seconds in a minute

        # Format the result
        formatted_time = "%d days, %d hours, %d minutes, %.6f seconds" % (int(days), int(hours), int(minutes), seconds)
        return formatted_time

    def __set_up_patches_func(self, val, random_char=None):
        """ populate packages and versions for truncation """
        test_patches_list = []
        test_patches_version_list = []

        for i in range(0, val):
            test_patches_list.append('python-samba' + str(i))

            if random_char is not None:
                test_patches_version_list.append('2:4.4.5+dfsg-2ubuntu€' + random_char)
            else:
                test_patches_version_list.append('2:4.4.5+dfsg-2ubuntu€')

        return test_patches_list, test_patches_version_list


if __name__ == '__main__':
    unittest.main()
<|MERGE_RESOLUTION|>--- conflicted
+++ resolved
@@ -82,16 +82,10 @@
         operation: Assessment,
         assessment substatus name: PatchAssessmentSummary,
         assessment substatus status: warning,
-<<<<<<< HEAD
-        assessment errors code: 0 (success),
-        assessment errors details count: 0,
-        count of assessment patches removed: 99332,
-=======
         assessment errors code: 2 (warning),
         assessment errors details count: 1,
         assessment errors details code: [PACKAGE_LIST_TRUNCATED]
-        count of assessment patches removed: 99329,
->>>>>>> 4c0d83fa
+        count of assessment patches removed: 99332,
         truncated status file byte size: 126kb. """
 
         self.__test_scenario = 'assessment_only'
@@ -113,26 +107,22 @@
         # Assert truncated status file size, self.__patch_count_assessment + 3 (expect 3 tombstone types -> critical, security, other)
         self.__assert_patch_summary_from_status(truncated_substatus_file_data, Constants.ASSESSMENT, Constants.PATCH_ASSESSMENT_SUMMARY, Constants.STATUS_WARNING, self.__patch_count_assessment + 3, errors_count=1, errors_code=Constants.PatchOperationTopLevelErrorCode.WARNING, complete_substatus_file_data=complete_substatus_file_data, is_under_internal_size_limit=True, is_truncated=True)
 
-        # Assert 3 tombstone records
+        # Assert 3 tombstones details
         self.__assert_assessment_tombstone_record(truncated_substatus_file_data, tombstone_count=3)
 
     def test_only_assessment_patches_over_size_limit_with_status_error_truncated(self):
         """ Perform truncation on assessment patches and substatus status is set to Error (not warning) due to per-existing patching errors
         Before truncation: 1000 assessment patches in status, 6 exceptions
         completed status file byte size: 188kb
-        Expected (After truncation): ~665 assessment patches in status
+        Expected (After truncation): ~666 assessment patches in status
         tombstone records: 2 (Security, Other),
         operation: Assessment,
         assessment substatus name: PatchAssessmentSummary,
         assessment substatus status: error,
         assessment errors code: 1 (error),
         assessment errors details count: 5,
-<<<<<<< HEAD
-        count of assessment patches removed: 335,
-=======
         assessment errors details code: [PACKAGE_LIST_TRUNCATED, OPERATION_FAILED]
-        count of assessment patches removed: 331,
->>>>>>> 4c0d83fa
+        count of assessment patches removed: 334,
         truncated status file byte size: 126kb. """
 
         self.__test_scenario = 'assessment_only'
@@ -149,9 +139,9 @@
         # Assert complete status file size > 128kb and no exceptions
         self.__assert_patch_summary_from_status(complete_substatus_file_data, Constants.ASSESSMENT, Constants.PATCH_ASSESSMENT_SUMMARY, 'transitioning', self.__patch_count_assessment)
 
-        # Assert status file < 126kb and substatus status remain 'transitioning'
-        truncated_substatus_file_data = self.__get_substatus_file_json(self.runtime.execution_config.status_file_path)
-        self.__assert_patch_summary_from_status(truncated_substatus_file_data, Constants.ASSESSMENT, Constants.PATCH_ASSESSMENT_SUMMARY, 'transitioning', self.__patch_count_assessment, complete_substatus_file_data=complete_substatus_file_data, is_under_internal_size_limit=True, is_truncated=True)
+        # Assert status file < 126kb and substatus status remain 'transitioning', with 2 tombstones (Security, Other)
+        truncated_substatus_file_data = self.__get_substatus_file_json(self.runtime.execution_config.status_file_path)
+        self.__assert_patch_summary_from_status(truncated_substatus_file_data, Constants.ASSESSMENT, Constants.PATCH_ASSESSMENT_SUMMARY, 'transitioning', self.__patch_count_assessment + 2, complete_substatus_file_data=complete_substatus_file_data, is_under_internal_size_limit=True, is_truncated=True)
 
         # Set up complete status file with exception errors
         self.__add_multiple_exception_errors()
@@ -176,20 +166,20 @@
         """ Perform truncation on assessment patches and substatus status is set to warning with truncated message
         Before truncation: 1000 assessment patches in status, 1 informational message
         completed status file byte size: 188kb
-        Expected (After truncation): ~669 assessment patches in status
+        Expected (After truncation): ~680 assessment patches in status
         operation: Assessment,
         assessment substatus name: PatchAssessmentSummary,
         assessment substatus status: warning,
         assessment errors code: 2 (warning),
         assessment errors details count: 1,
         assessment errors details code: [PACKAGE_LIST_TRUNCATED]
-        count of assessment patches removed: 331,
+        count of assessment patches removed: 320,
         truncated status file byte size: 126kb. """
 
         self.__test_scenario = 'assessment_only'
         self.__patch_count_assessment = 1000
 
-        self.__set_up_status_file(run='assessment', config_operation=Constants.ASSESSMENT, patch_count=self.__patch_count_assessment, classification='Security')
+        self.__set_up_status_file(run='assessment', config_operation=Constants.ASSESSMENT, patch_count=self.__patch_count_assessment)
 
         # Set up complete status file with informational message
         self.runtime.status_handler.add_error_to_status("informational", Constants.PatchOperationErrorCodes.INFORMATIONAL)
@@ -201,10 +191,10 @@
         # Assert complete status file with informational message
         self.__assert_patch_summary_from_status(complete_substatus_file_data, Constants.ASSESSMENT, Constants.PATCH_ASSESSMENT_SUMMARY, Constants.STATUS_SUCCESS, self.__patch_count_assessment)
 
-        # Assert assessment truncated status file with multi exception errors
-        truncated_substatus_file_data = self.__get_substatus_file_json(self.runtime.execution_config.status_file_path)
-
-        self.__assert_patch_summary_from_status(truncated_substatus_file_data, Constants.ASSESSMENT, Constants.PATCH_ASSESSMENT_SUMMARY, Constants.STATUS_WARNING, self.__patch_count_assessment, errors_count=1, errors_code=Constants.PatchOperationTopLevelErrorCode.WARNING, complete_substatus_file_data=complete_substatus_file_data, is_under_internal_size_limit=True, is_truncated=True)
+        # assessment truncated status file with informational message
+        truncated_substatus_file_data = self.__get_substatus_file_json(self.runtime.execution_config.status_file_path)
+        # Assert assessment truncated status file with informational message, 1 tombstone
+        self.__assert_patch_summary_from_status(truncated_substatus_file_data, Constants.ASSESSMENT, Constants.PATCH_ASSESSMENT_SUMMARY, Constants.STATUS_WARNING, self.__patch_count_assessment + 1, errors_count=1, errors_code=Constants.PatchOperationTopLevelErrorCode.WARNING, complete_substatus_file_data=complete_substatus_file_data, is_under_internal_size_limit=True, is_truncated=True)
 
     def test_only_installation_under_size_limit_not_truncated(self):
         """ Perform no truncation on installation patches.
@@ -245,16 +235,10 @@
         operation: Installation,
         installation substatus name: PatchInstallationSummary,
         installation substatus status: warning,
-<<<<<<< HEAD
-        installation errors code: 0 (success),
-        installation errors details count: 0,
-        count of installation patches removed: 99447,
-=======
         installation errors code: 2 (warning),
         installation errors details count: 1,
         installation errors details code: [PACKAGE_LIST_TRUNCATED]
-        count of installation patches removed: 99446,
->>>>>>> 4c0d83fa
+        count of installation patches removed: 99447,
         truncated status file byte size: 126kb. """
 
         self.__test_scenario = 'installation_only'
@@ -298,15 +282,6 @@
         patch_count_pending = 400
         patch_count_exclude = 600
         patch_count_not_selected = 40
-<<<<<<< HEAD
-=======
-
-        # random_char=random.choice(string.ascii_letters) ensure the packages are unique due to __set_up_patches_func remove duplicates
-        self.__run_installation_package_set_up(patch_count_exclude, Constants.EXCLUDED, random_char=random.choice(string.ascii_letters))
-        self.__run_installation_package_set_up(patch_count_not_selected, Constants.NOT_SELECTED, random_char=random.choice(string.ascii_letters))
-        self.__set_up_status_file(run='installation', config_operation=Constants.INSTALLATION, patch_count=patch_count_pending, status=Constants.STATUS_SUCCESS, package_status=Constants.PENDING)
-
->>>>>>> 4c0d83fa
         self.__patch_count_installation = patch_count_pending + patch_count_exclude + patch_count_not_selected
 
         self.__set_up_status_file(run='installation', config_operation=Constants.INSTALLATION, patch_count=patch_count_pending, patch_count_two=patch_count_exclude, patch_count_three=patch_count_not_selected, status=Constants.STATUS_SUCCESS, package_status=Constants.PENDING)
@@ -341,12 +316,8 @@
         installation substatus status: error,
         installation errors code: 1 (error),
         installation errors details count: 5,
-<<<<<<< HEAD
+        installation errors details code: [PACKAGE_LIST_TRUNCATED, OPERATION_FAILED]
         count of installation patches removed: 248,
-=======
-        installation errors details code: [PACKAGE_LIST_TRUNCATED, OPERATION_FAILED]
-        count of installation patches removed: 247,
->>>>>>> 4c0d83fa
         truncated status file byte size: 126kb. """
 
         self.__test_scenario = 'installation_only'
@@ -363,9 +334,9 @@
         # Assert complete status file size > 128kb and no exception errors
         self.__assert_patch_summary_from_status(complete_substatus_file_data, Constants.INSTALLATION, Constants.PATCH_INSTALLATION_SUMMARY, 'transitioning', self.__patch_count_installation)
 
-        # Assert status file < 126kb and substatus status remain 'transitioning'
-        truncated_substatus_file_data = self.__get_substatus_file_json(self.runtime.execution_config.status_file_path)
-        self.__assert_patch_summary_from_status(truncated_substatus_file_data, Constants.INSTALLATION, Constants.PATCH_INSTALLATION_SUMMARY, 'transitioning', self.__patch_count_installation, complete_substatus_file_data=complete_substatus_file_data, is_under_internal_size_limit=True, is_truncated=True)
+        # Assert status file < 126kb and substatus status remain 'transitioning', 1 tombstone
+        truncated_substatus_file_data = self.__get_substatus_file_json(self.runtime.execution_config.status_file_path)
+        self.__assert_patch_summary_from_status(truncated_substatus_file_data, Constants.INSTALLATION, Constants.PATCH_INSTALLATION_SUMMARY, 'transitioning', self.__patch_count_installation + 1, complete_substatus_file_data=complete_substatus_file_data, is_under_internal_size_limit=True, is_truncated=True)
 
         # Set up complete status file with exception errors
         self.__add_multiple_exception_errors()
@@ -387,14 +358,14 @@
         """ Perform truncation on installation patches and substatus status is set to warning with truncated message
         Before truncation: 800 installation patches in status with 1 informational message
         completed status file byte size: 182kb,
-        Expected (After truncation): ~554 installation patches in status
+        Expected (After truncation): ~553 installation patches in status
         operation: Installation,
         installation substatus name: PatchInstallationSummary,
         installation substatus status: warning,
         installation errors code: 2 (warning),
         installation errors details count: 5,
         installation errors details code: [PACKAGE_LIST_TRUNCATED]
-        count of installation patches removed: 246,
+        count of installation patches removed: 247,
         truncated status file byte size: 126kb. """
 
         self.__test_scenario = 'installation_only'
@@ -412,12 +383,12 @@
         # Assert complete status file with informational message
         self.__assert_patch_summary_from_status(complete_substatus_file_data, Constants.INSTALLATION, Constants.PATCH_INSTALLATION_SUMMARY, Constants.STATUS_SUCCESS, self.__patch_count_installation)
 
-        # Assert installation truncated status file informational message
-        truncated_substatus_file_data = self.__get_substatus_file_json(self.runtime.execution_config.status_file_path)
-
-        self.__assert_patch_summary_from_status(truncated_substatus_file_data, Constants.INSTALLATION, Constants.PATCH_INSTALLATION_SUMMARY, Constants.STATUS_WARNING, self.__patch_count_installation, errors_count=1, errors_code=Constants.PatchOperationTopLevelErrorCode.WARNING, complete_substatus_file_data=complete_substatus_file_data, is_under_internal_size_limit=True, is_truncated=True)
-
-    def test_both_assessment_and_installation_over_size_limit_truncated(self):
+        # installation truncated status file informational message
+        truncated_substatus_file_data = self.__get_substatus_file_json(self.runtime.execution_config.status_file_path)
+        # Assert installation truncated status file informational message, 1 tombstone
+        self.__assert_patch_summary_from_status(truncated_substatus_file_data, Constants.INSTALLATION, Constants.PATCH_INSTALLATION_SUMMARY, Constants.STATUS_WARNING, self.__patch_count_installation + 1, errors_count=1, errors_code=Constants.PatchOperationTopLevelErrorCode.WARNING, complete_substatus_file_data=complete_substatus_file_data, is_under_internal_size_limit=True, is_truncated=True)
+
+    def test_both_assessment_min_5_and_installation_over_size_limit_truncated(self):
         """ Perform truncation installation patches.
         Before truncation: 5 assessment patches in status, 1000 installation patches in status
         complete status file byte size: 228kb,
@@ -426,8 +397,9 @@
         operation: Installation,
         substatus name: [assessment=PatchAssessmentSummary][installation=PatchInstallationSummary],
         substatus status: [assessment=warning][installation=warning],
-        errors code: [assessment=0 (success)][installation=0 (success)],
-        errors details count: [assessment=0][installation=0],
+        errors code: [assessment=0 (success)][installation=2 (warning)],
+        errors details count: [assessment=0][installation=1],
+        installation errors details code: [PACKAGE_LIST_TRUNCATED],
         count of patches removed from log: [assessment=0[installation=453],
         truncated status file byte size: 126kb. """
 
@@ -458,7 +430,7 @@
         # Assert installation truncation, self.__patch_count_installation + 1 (expect 1 tombstone)
         self.__assert_patch_summary_from_status(truncated_substatus_file_data, Constants.INSTALLATION, Constants.PATCH_INSTALLATION_SUMMARY, Constants.STATUS_WARNING, self.__patch_count_installation + 1, errors_count=1, errors_code=Constants.PatchOperationTopLevelErrorCode.WARNING, installation_substatus_index=1, complete_substatus_file_data=complete_substatus_file_data, is_under_internal_size_limit=True, is_truncated=True)
 
-    def test_both_assessment_min_5_and_installation_over_size_limit_truncated(self):
+    def test_both_assessment_and_installation_over_size_limit_truncated(self):
         """ Perform truncation on assessment/installation patches.
         Before truncation: 700 assessment patches in status, 500 installation patches in status
         complete status file byte size: 242kb,
@@ -468,16 +440,10 @@
         operation: Installation,
         substatus name: [assessment=PatchAssessmentSummary][installation=PatchInstallationSummary],
         substatus status: [assessment=warning][installation=warning],
-<<<<<<< HEAD
-        errors code: [assessment=0 (success)][installation=0 (success)],
-        errors details count: [assessment=0][installation=0],
-        count of patches removed from log: [assessment=332[installation=250],
-=======
         errors code: [assessment=2 (warning)][installation=2 (warning)],
         errors details count: [assessment=1][installation=1],
         errors details code: [assessment=[PACKAGE_LIST_TRUNCATED]][installation=[PACKAGE_LIST_TRUNCATED]],
-        count of patches removed from log: [assessment=330[installation=950],
->>>>>>> 4c0d83fa
+        count of patches removed from log: [assessment=332[installation=250],
         truncated status file byte size: 126kb. """
 
         self.__test_scenario = 'both'
@@ -487,12 +453,7 @@
         self.__patch_count_installation = patch_count_excluded + patch_count_installed
 
         self.__set_up_status_file(run='assessment', config_operation=Constants.INSTALLATION, patch_count=self.__patch_count_assessment, status=Constants.STATUS_SUCCESS)
-<<<<<<< HEAD
         self.__set_up_status_file(run='installation', config_operation=Constants.INSTALLATION, patch_count=patch_count_installed, patch_count_two=patch_count_excluded, status=Constants.STATUS_SUCCESS, package_status=Constants.INSTALLED)
-=======
-        self.__run_installation_package_set_up(patch_count_pending, Constants.PENDING, random_char=random.choice(string.ascii_letters))  # random_char=random.choice(string.ascii_letters) ensure the packages are unique due to __set_up_patches_func remove duplicates
-        self.__set_up_status_file(run='installation', config_operation=Constants.INSTALLATION, patch_count=patch_count_installed, status=Constants.STATUS_SUCCESS, package_status=Constants.INSTALLED)
->>>>>>> 4c0d83fa
 
         # Assert complete status file
         complete_substatus_file_data = self.__get_substatus_file_json(self.runtime.execution_config.complete_status_file_path)
@@ -513,7 +474,7 @@
         self.__assert_patch_summary_from_status(truncated_substatus_file_data, Constants.INSTALLATION, Constants.PATCH_INSTALLATION_SUMMARY, Constants.STATUS_WARNING, self.__patch_count_installation + 1, errors_count=1, errors_code=Constants.PatchOperationTopLevelErrorCode.WARNING, installation_substatus_index=1, complete_substatus_file_data=complete_substatus_file_data, is_under_internal_size_limit=True, is_truncated=True)
 
     def test_both_assessment_and_installation__keep_min_5_assessment_patches_truncated(self):
-        """ Perform truncation on very large assessment / installation patches and checks for time performance concern. but keep min 5 assessment patches.
+        """ Perform truncation on very large assessment / installation patches and checks for time performance concern. but reduce to min 5 assessment patches.
         Before truncation: 100000 assessment patches in status, 100000 installation patches in status
         complete status file byte size: 41,658kb,
         Expected (After truncation): ~5 assessment patches in status, ~545 installation patches in status
@@ -522,16 +483,10 @@
         operation: Installation,
         substatus name: [assessment=PatchAssessmentSummary][installation=PatchInstallationSummary],
         substatus status: [assessment=warning][installation=warning],
-<<<<<<< HEAD
-        errors code: [assessment=0 (success)][installation=0 (success)],
-        errors details count: [assessment=0][installation=0],
-        count of patches removed from log: [assessment=99995[installation=99455],
-=======
         errors code: [assessment=2 (warning)][installation=2 (warning)],
         errors details count: [assessment=1][installation=1],
         errors details code: [assessment=[PACKAGE_LIST_TRUNCATED]][installation=[PACKAGE_LIST_TRUNCATED]],
-        count of patches removed from log: [assessment=99995[installation=99454],
->>>>>>> 4c0d83fa
+        count of patches removed from log: [assessment=99995[installation=99455],
         truncated status file byte size: 126kb. """
 
         self.__test_scenario = 'both'
@@ -570,16 +525,10 @@
         operation: Installation,
         substatus name: [assessment=PatchAssessmentSummary][installation=PatchInstallationSummary],
         substatus status: [assessment=warning][installation=error],
-<<<<<<< HEAD
-        errors code: [assessment=0 (success)][installation=1 (error)],
-        errors details count: [assessment=0][installation=5],
-        count of patches removed from log: [assessment=795][installation=456],
-=======
         errors code: [assessment=2 (warning)][installation=1 (error)],
         errors details count: [assessment=1][installation=5],
         errors details code: [assessment=[PACKAGE_LIST_TRUNCATED]][installation=[PACKAGE_LIST_TRUNCATED, OPERATION_FAILED]],
-        count of patches removed from log: [assessment=795][installation=455],
->>>>>>> 4c0d83fa
+        count of patches removed from log: [assessment=795][installation=456],
         truncated status file byte size: < 126kb """
 
         self.__test_scenario = 'both'
@@ -599,9 +548,9 @@
         # Assert no installation message errors
         self.__assert_patch_summary_from_status(complete_substatus_file_data, Constants.INSTALLATION, Constants.PATCH_INSTALLATION_SUMMARY, 'transitioning', self.__patch_count_installation, installation_substatus_index=1)
 
-        # Assert status file < 126kb and substatus status remain 'transitioning'
-        truncated_substatus_file_data = self.__get_substatus_file_json(self.runtime.execution_config.status_file_path)
-        self.__assert_patch_summary_from_status(truncated_substatus_file_data, Constants.INSTALLATION, Constants.PATCH_INSTALLATION_SUMMARY, 'transitioning', self.__patch_count_installation, installation_substatus_index=1, complete_substatus_file_data=complete_substatus_file_data, is_under_internal_size_limit=True, is_truncated=True)
+        # Assert status file < 126kb and substatus status remain 'transitioning', tombstone logic still apply during transitioning (1 tombstone)
+        truncated_substatus_file_data = self.__get_substatus_file_json(self.runtime.execution_config.status_file_path)
+        self.__assert_patch_summary_from_status(truncated_substatus_file_data, Constants.INSTALLATION, Constants.PATCH_INSTALLATION_SUMMARY, 'transitioning', self.__patch_count_installation + 1, installation_substatus_index=1, complete_substatus_file_data=complete_substatus_file_data, is_under_internal_size_limit=True, is_truncated=True)
 
         # Set up complete status file with exception errors - installation
         self.__add_multiple_exception_errors()
@@ -657,37 +606,25 @@
         # Assert truncated status file
         truncated_substatus_file_data = self.__get_substatus_file_json(self.runtime.execution_config.status_file_path)
 
-        # Assert assessment truncated
-        self.__assert_patch_summary_from_status(truncated_substatus_file_data, Constants.INSTALLATION, Constants.PATCH_ASSESSMENT_SUMMARY, Constants.STATUS_WARNING, self.__patch_count_assessment, errors_count=1, errors_code=Constants.PatchOperationTopLevelErrorCode.WARNING, complete_substatus_file_data=complete_substatus_file_data, is_under_internal_size_limit=True, is_truncated=True)
-
-        # Assert installation truncated status file with multi exceptions
-        self.__assert_patch_summary_from_status(truncated_substatus_file_data, Constants.INSTALLATION, Constants.PATCH_INSTALLATION_SUMMARY, Constants.STATUS_WARNING, self.__patch_count_installation,
+        # Assert assessment truncated, 1 tombstone
+        self.__assert_patch_summary_from_status(truncated_substatus_file_data, Constants.INSTALLATION, Constants.PATCH_ASSESSMENT_SUMMARY, Constants.STATUS_WARNING, self.__patch_count_assessment + 1, errors_count=1, errors_code=Constants.PatchOperationTopLevelErrorCode.WARNING, complete_substatus_file_data=complete_substatus_file_data, is_under_internal_size_limit=True, is_truncated=True)
+
+        # Assert installation truncated status file with multi exceptions, 1 tombstone
+        self.__assert_patch_summary_from_status(truncated_substatus_file_data, Constants.INSTALLATION, Constants.PATCH_INSTALLATION_SUMMARY, Constants.STATUS_WARNING, self.__patch_count_installation + 1,
             errors_count=1, errors_code=Constants.PatchOperationTopLevelErrorCode.WARNING, installation_substatus_index=1, complete_substatus_file_data=complete_substatus_file_data, is_under_internal_size_limit=True, is_truncated=True)
 
     def test_truncation_method_time_performance(self):
         """ Comparing truncation code performance on prior and post on 750 packages with frequency of 30
         assert truncation code logic time performance is 30 secs more than current (prior truncation) logic """
-<<<<<<< HEAD
-        start_index = 0
-        end_index = 30
-        patch_count = 350
-        expected_time_performance = 30
-=======
->>>>>>> 4c0d83fa
 
         self.runtime.execution_config.operation = Constants.INSTALLATION
         self.runtime.status_handler.set_current_operation(Constants.INSTALLATION)
-        test_patches, test_patches_version = self.__set_up_packages_func(patch_count)
 
         # Start performance test prior truncation
         Constants.StatusTruncationConfig.TURN_ON_TRUNCATION = False
         test_patches, test_patches_version = self.__set_up_patches_func(TestStatusHandlerTruncation.TimePerformanceUTConfig.NUMBER_OF_PATCHES)
         start_time_no_truncation = time.time()
-<<<<<<< HEAD
-        for i in range(start_index, end_index):
-=======
         for i in range(TestStatusHandlerTruncation.TimePerformanceUTConfig.MIN_OPERATION_ITERATIONS, TestStatusHandlerTruncation.TimePerformanceUTConfig.MAX_OPERATION_ITERATIONS):
->>>>>>> 4c0d83fa
             self.runtime.status_handler.set_package_assessment_status(test_patches, test_patches_version)
             self.runtime.status_handler.set_package_install_status(test_patches, test_patches_version, Constants.INSTALLED)
 
@@ -697,12 +634,7 @@
         # Start truncation performance test
         Constants.StatusTruncationConfig.TURN_ON_TRUNCATION = True
         start_time_with_truncation = time.time()
-<<<<<<< HEAD
-        for i in range(start_index, end_index):
-            test_patches, test_patches_version = self.__set_up_packages_func(patch_count)
-=======
         for i in range(TestStatusHandlerTruncation.TimePerformanceUTConfig.MIN_OPERATION_ITERATIONS, TestStatusHandlerTruncation.TimePerformanceUTConfig.MAX_OPERATION_ITERATIONS):
->>>>>>> 4c0d83fa
             self.runtime.status_handler.set_package_assessment_status(test_patches, test_patches_version)
             self.runtime.status_handler.set_package_install_status(test_patches, test_patches_version, Constants.INSTALLED)
 
@@ -847,15 +779,10 @@
         self.runtime.status_handler.set_current_operation(config_operation)
 
         if run == 'assessment':
-<<<<<<< HEAD
             # random_char to ensure the packages are unique due to __set_up_packages_func remove duplicates
             self.__run_assessment_package_set_up(patch_count_three, classification='Other',  random_char='b')  # Other assessment packages
             self.__run_assessment_package_set_up(patch_count_two, classification='Security', random_char='a')  # Security assessment packages
             self.__run_assessment_package_set_up(patch_count, classification=classification)  # Critical assessment packages
-=======
-            test_patches, test_patches_version = self.__set_up_patches_func(patch_count)
-            self.runtime.status_handler.set_package_assessment_status(test_patches, test_patches_version, classification=classification, status=package_status)
->>>>>>> 4c0d83fa
 
             if status != 'transitioning':
                 self.runtime.status_handler.set_assessment_substatus_json(status=status)
@@ -874,17 +801,13 @@
     def __run_assessment_package_set_up(self, patch_count, classification, package_status='Available', random_char=None):
         if patch_count == 0:
             return
-        test_patches, test_patches_version = self.__set_up_packages_func(patch_count, random_char=random_char)
+        test_patches, test_patches_version = self.__set_up_patches_func(patch_count, random_char=random_char)
         self.runtime.status_handler.set_package_assessment_status(test_patches, test_patches_version, classification, package_status)
 
     def __run_installation_package_set_up(self, patch_count, package_status, random_char=None):
-<<<<<<< HEAD
         if patch_count == 0:
             return
-        test_patches, test_patches_version = self.__set_up_packages_func(patch_count, random_char=random_char)
-=======
         test_patches, test_patches_version = self.__set_up_patches_func(patch_count, random_char=random_char)
->>>>>>> 4c0d83fa
         self.runtime.status_handler.set_package_install_status(test_patches, test_patches_version, package_status)
 
     def __get_substatus_file_json(self, status_file_path):
