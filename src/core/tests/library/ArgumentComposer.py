--- conflicted
+++ resolved
@@ -47,15 +47,10 @@
         self.classifications_to_include = []
         self.patches_to_include = []
         self.patches_to_exclude = []
-<<<<<<< HEAD
-        self.patch_rollout_id = "" #ToDo: tests with a date present, will be added with further changes on using patch_rollout_id in status
-=======
         self.patch_rollout_id = None #Since this is optional, all possible inputs for this are added in respective tests
->>>>>>> 7db8ae1c
 
         # REAL environment settings
         self.emulator_enabled = False
-
 
     def get_composed_arguments(self):
         """ Serializes state into arguments for consumption """
