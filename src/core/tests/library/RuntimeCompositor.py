# Copyright 2020 Microsoft Corporation
#
# Licensed under the Apache License, Version 2.0 (the "License");
# you may not use this file except in compliance with the License.
# You may obtain a copy of the License at
#
#     http://www.apache.org/licenses/LICENSE-2.0
#
# Unless required by applicable law or agreed to in writing, software
# distributed under the License is distributed on an "AS IS" BASIS,
# WITHOUT WARRANTIES OR CONDITIONS OF ANY KIND, either express or implied.
# See the License for the specific language governing permissions and
# limitations under the License.
#
# Requires Python 2.7+

import datetime
import json
import os
import socket
import tempfile
import time
import uuid

from core.src.service_interfaces.TelemetryWriter import TelemetryWriter
from core.tests.library.ArgumentComposer import ArgumentComposer
from core.tests.library.LegacyEnvLayerExtensions import LegacyEnvLayerExtensions
from core.src.bootstrap.Bootstrapper import Bootstrapper
from core.src.bootstrap.Constants import Constants

# Todo: find a different way to import these
try:
    import urllib2 as urlreq   # Python 2.x
except:
    import urllib.request as urlreq   # Python 3.x

try:
    from StringIO import StringIO # for Python 2
except ImportError:
    from io import StringIO # for Python 3


class RuntimeCompositor(object):
    def __init__(self, argv=Constants.DEFAULT_UNSPECIFIED_VALUE, legacy_mode=False, package_manager_name=Constants.APT, vm_cloud_type=Constants.VMCloudType.AZURE, set_mock_sudo_status=True):
        # Init data
<<<<<<< HEAD
        self.set_mock_sudo_status = set_mock_sudo_status
=======
        self.original_rm_start_reboot = None
>>>>>>> e89747a5
        self.current_env = Constants.DEV
        os.environ[Constants.LPE_ENV_VARIABLE] = self.current_env
        self.argv = argv if argv != Constants.DEFAULT_UNSPECIFIED_VALUE else ArgumentComposer().get_composed_arguments()
        self.vm_cloud_type = vm_cloud_type
        Constants.SystemPaths.SYSTEMD_ROOT = os.getcwd() # mocking to pass a basic systemd check in Windows
        self.is_github_runner = os.getenv('RUNNER_TEMP', None) is not None

        # speed up test execution
        Constants.MAX_FILE_OPERATION_RETRY_COUNT = 1
        Constants.MAX_IMDS_CONNECTION_RETRY_COUNT = 1
        Constants.WAIT_TIME_AFTER_HEALTHSTORE_STATUS_UPDATE_IN_SECS = 0

        if self.is_github_runner:
            def mkdtemp_runner():
                temp_path = os.path.join(os.getenv('RUNNER_TEMP'), str(uuid.uuid4()))
                os.mkdir(temp_path)
                return temp_path
            tempfile.mkdtemp = mkdtemp_runner

        # Overriding time.sleep and urlopen to avoid delays in test execution
        self.backup_time_sleep = time.sleep
        time.sleep = self.mock_sleep
        self.backup_url_open = urlreq.urlopen
        urlreq.urlopen = self.mock_urlopen

        # Adapted bootstrapper
        self.bootstrapper = Bootstrapper(self.argv, capture_stdout=False)

        # Reconfigure env layer for legacy mode tests
        self.env_layer = self.bootstrapper.env_layer

        # Overriding sudo status check
        if self.set_mock_sudo_status:
            Bootstrapper.check_sudo_status = self.check_sudo_status

        else:
            self.env_layer.run_command_output = self.mock_run_command
            print('did run_command get called')

        if legacy_mode:
            self.legacy_env_layer_extensions = LegacyEnvLayerExtensions(package_manager_name)
            self.reconfigure_env_layer_to_legacy_mode()

        # Core components
        self.container = self.bootstrapper.build_out_container()
        self.file_logger = self.bootstrapper.file_logger
        self.composite_logger = self.bootstrapper.composite_logger

        # re-initializing telemetry_writer, outside of Bootstrapper, to correctly set the env_layer configured for tests
        self.telemetry_writer = TelemetryWriter(self.env_layer, self.composite_logger, self.bootstrapper.telemetry_writer.events_folder_path, self.bootstrapper.telemetry_supported)
        self.bootstrapper.telemetry_writer = self.telemetry_writer
        self.bootstrapper.composite_logger.telemetry_writer = self.telemetry_writer

        self.lifecycle_manager, self.status_handler = self.bootstrapper.build_core_components(self.container)

        # Business logic components
        self.execution_config = self.container.get('execution_config')
        self.legacy_env_layer_extensions.set_temp_folder_path(self.execution_config.temp_folder)
        self.package_manager = self.container.get('package_manager')
        self.backup_get_current_auto_os_patch_state = None
        self.reconfigure_package_manager()
        self.configure_patching_processor = self.container.get('configure_patching_processor')
        self.reboot_manager = self.container.get('reboot_manager')
        self.reconfigure_reboot_manager()
        self.package_filter = self.container.get('package_filter')
        self.patch_assessor = self.container.get('patch_assessor')
        self.patch_installer = self.container.get('patch_installer')
        self.maintenance_window = self.container.get('maintenance_window')
        self.vm_cloud_type = self.bootstrapper.configuration_factory.vm_cloud_type
        # Extension handler dependency
        self.write_ext_state_file(self.lifecycle_manager.ext_state_file_path, self.execution_config.sequence_number, datetime.datetime.utcnow().strftime("%Y-%m-%dT%H:%M:%S.%fZ"), self.execution_config.operation)

        # Write file to temp dir
        self.write_to_file(os.path.join(self.execution_config.temp_folder, "temp1.list"), "test temp file")

        # Mock service and timer creation and removal used for Auto Assessment
        self.backup_create_and_set_service_idem = self.configure_patching_processor.auto_assess_service_manager.create_and_set_service_idem
        self.configure_patching_processor.auto_assess_service_manager.create_and_set_service_idem = self.mock_create_and_set_service_idem
        self.backup_mock_create_and_set_timer_idem = self.configure_patching_processor.auto_assess_timer_manager.create_and_set_timer_idem
        self.configure_patching_processor.auto_assess_timer_manager.create_and_set_timer_idem = self.mock_create_and_set_timer_idem
        self.backup_remove_service = self.configure_patching_processor.auto_assess_service_manager.remove_service
        self.configure_patching_processor.auto_assess_service_manager.remove_service = self.mock_remove_service
        self.backup_remove_timer = self.configure_patching_processor.auto_assess_timer_manager.remove_timer
        self.configure_patching_processor.auto_assess_timer_manager.remove_timer = self.mock_remove_timer

    def stop(self):
        self.file_logger.close(message_at_close="<Runtime stopped>")
        self.container.reset()

    @staticmethod
    def write_ext_state_file(path, sequence_number, achieve_enable_by, operation):
        data = {
            "extensionSequence": {
                "number": sequence_number,
                "achieveEnableBy": achieve_enable_by,
                "operation": operation
            }
        }
        with open(path, "w+") as file_handle:
            file_handle.write(json.dumps(data))

    def set_legacy_test_type(self, test_type):
        self.legacy_env_layer_extensions.legacy_test_type = test_type

    def reconfigure_env_layer_to_legacy_mode(self):
        self.env_layer.get_package_manager = self.legacy_env_layer_extensions.get_package_manager
        self.env_layer.platform = self.legacy_env_layer_extensions.LegacyPlatform()
        self.env_layer.set_legacy_test_mode()
        self.env_layer.run_command_output = self.legacy_env_layer_extensions.run_command_output
        if os.name == 'nt':
            self.env_layer.etc_environment_file_path = os.getcwd()

    def reconfigure_reboot_manager(self):
        # Preserve the original reboot manager start_reboot method
        self.original_rm_start_reboot = self.reboot_manager.start_reboot

        # Reassign start_reboot to a new mock method
        self.reboot_manager.start_reboot = self.start_reboot

    def start_reboot(self, message="Test initiated reboot mock"):
        self.status_handler.set_installation_reboot_status(Constants.RebootStatus.STARTED)

    def use_original_rm_start_reboot(self):
        self.reboot_manager.start_reboot = self.original_rm_start_reboot

    def reconfigure_package_manager(self):
        self.backup_get_current_auto_os_patch_state = self.package_manager.get_current_auto_os_patch_state
        self.package_manager.get_current_auto_os_patch_state = self.get_current_auto_os_patch_state

    def mock_sleep(self, seconds):
        pass

    def check_sudo_status(self, raise_if_not_sudo=True):
        return True

    def mock_run_command(self):
        return 0, 'True'

    def get_current_auto_os_patch_state(self):
        return Constants.AutomaticOSPatchStates.DISABLED

    def mock_urlopen(self, url, data=None, timeout=socket._GLOBAL_DEFAULT_TIMEOUT, cafile=None, capath=None, cadefault=False, context=None):
        if self.vm_cloud_type == Constants.VMCloudType.AZURE:
            resp = urlreq.addinfourl(StringIO("mock file"), "mock message", "mockurl")
            resp.code = 200
            resp.msg = "OK"
            return resp
        else:
            raise Exception

    def mock_create_and_set_service_idem(self):
        pass

    def mock_create_and_set_timer_idem(self):
        pass

    def mock_remove_service(self):
        pass

    def mock_remove_timer(self):
        pass

    @staticmethod
    def write_to_file(path, data):
        with open(path, "w+") as file_handle:
            file_handle.write(data)<|MERGE_RESOLUTION|>--- conflicted
+++ resolved
@@ -43,11 +43,8 @@
 class RuntimeCompositor(object):
     def __init__(self, argv=Constants.DEFAULT_UNSPECIFIED_VALUE, legacy_mode=False, package_manager_name=Constants.APT, vm_cloud_type=Constants.VMCloudType.AZURE, set_mock_sudo_status=True):
         # Init data
-<<<<<<< HEAD
+        self.original_rm_start_reboot = None
         self.set_mock_sudo_status = set_mock_sudo_status
-=======
-        self.original_rm_start_reboot = None
->>>>>>> e89747a5
         self.current_env = Constants.DEV
         os.environ[Constants.LPE_ENV_VARIABLE] = self.current_env
         self.argv = argv if argv != Constants.DEFAULT_UNSPECIFIED_VALUE else ArgumentComposer().get_composed_arguments()
