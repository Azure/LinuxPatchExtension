# Copyright 2020 Microsoft Corporation
#
# Licensed under the Apache License, Version 2.0 (the "License");
# you may not use this file except in compliance with the License.
# You may obtain a copy of the License at
#
#     http://www.apache.org/licenses/LICENSE-2.0
#
# Unless required by applicable law or agreed to in writing, software
# distributed under the License is distributed on an "AS IS" BASIS,
# WITHOUT WARRANTIES OR CONDITIONS OF ANY KIND, either express or implied.
# See the License for the specific language governing permissions and
# limitations under the License.
#
# Requires Python 2.7+

import datetime
import json
import os
import socket
import tempfile
import time
import uuid

from core.src.service_interfaces.TelemetryWriter import TelemetryWriter
from core.tests.library.ArgumentComposer import ArgumentComposer
from core.tests.library.LegacyEnvLayerExtensions import LegacyEnvLayerExtensions
from core.src.bootstrap.Bootstrapper import Bootstrapper
from core.src.bootstrap.Constants import Constants

# Todo: find a different way to import these
try:
    import urllib2 as urlreq   # Python 2.x
except:
    import urllib.request as urlreq   # Python 3.x

try:
    from StringIO import StringIO # for Python 2
except ImportError:
    from io import StringIO # for Python 3


class RuntimeCompositor(object):
    def __init__(self, argv=Constants.DEFAULT_UNSPECIFIED_VALUE, legacy_mode=False, package_manager_name=Constants.APT, vm_cloud_type=Constants.VMCloudType.AZURE, test_type="HappyPath"):
        # Init data
        self.original_rm_start_reboot = None
        self.current_env = Constants.DEV
        os.environ[Constants.LPE_ENV_VARIABLE] = self.current_env
        self.argv = argv if argv != Constants.DEFAULT_UNSPECIFIED_VALUE else ArgumentComposer().get_composed_arguments()
        self.vm_cloud_type = vm_cloud_type
        Constants.SystemPaths.SYSTEMD_ROOT = os.getcwd() # mocking to pass a basic systemd check in Windows
        self.is_github_runner = os.getenv('RUNNER_TEMP', None) is not None
        self.scratch_path = os.path.join(os.path.curdir, "scratch")

        # speed up test execution
        Constants.MAX_FILE_OPERATION_RETRY_COUNT = 1
        Constants.MAX_IMDS_CONNECTION_RETRY_COUNT = 1
        Constants.WAIT_TIME_AFTER_HEALTHSTORE_STATUS_UPDATE_IN_SECS = 0

        if self.is_github_runner:
            def mkdtemp_runner():
                temp_path = os.path.join(os.getenv('RUNNER_TEMP'), str(uuid.uuid4()))
                os.mkdir(temp_path)
                return temp_path
            tempfile.mkdtemp = mkdtemp_runner

        # Overriding time.sleep and urlopen to avoid delays in test execution
        self.backup_time_sleep = time.sleep
        time.sleep = self.mock_sleep
        self.backup_url_open = urlreq.urlopen
        urlreq.urlopen = self.mock_urlopen

        # Adapted bootstrapper
        self.bootstrapper = Bootstrapper(self.argv, capture_stdout=False)

        # Store the original check_sudo_status method to reset when needed in stop()
        self.original_check_sudo_status = Bootstrapper.check_sudo_status

        # Reconfigure env layer for legacy mode tests
        self.env_layer = self.bootstrapper.env_layer
        if legacy_mode:
            self.legacy_env_layer_extensions = LegacyEnvLayerExtensions(package_manager_name, test_type)
            self.reconfigure_env_layer_to_legacy_mode()

        # Overriding check_sudo_status to always true
        if Constants.SET_CHECK_SUDO_STATUS_TRUE:
            Bootstrapper.check_sudo_status = self.check_sudo_status

        # Core components
        self.container = self.bootstrapper.build_out_container()
        self.file_logger = self.bootstrapper.file_logger
        self.composite_logger = self.bootstrapper.composite_logger

        # re-initializing telemetry_writer, outside of Bootstrapper, to correctly set the env_layer configured for tests
        self.telemetry_writer = TelemetryWriter(self.env_layer, self.composite_logger, self.bootstrapper.telemetry_writer.events_folder_path, self.bootstrapper.telemetry_supported)
        self.bootstrapper.telemetry_writer = self.telemetry_writer
        self.bootstrapper.composite_logger.telemetry_writer = self.telemetry_writer

        self.lifecycle_manager, self.status_handler = self.bootstrapper.build_core_components(self.container)

        # Business logic components
        self.execution_config = self.container.get('execution_config')
        self.legacy_env_layer_extensions.set_temp_folder_path(self.execution_config.temp_folder)
        self.package_manager = self.container.get('package_manager')
        self.backup_get_current_auto_os_patch_state = None
        self.reconfigure_package_manager()
        self.configure_patching_processor = self.container.get('configure_patching_processor')
        self.reboot_manager = self.container.get('reboot_manager')
        self.reconfigure_reboot_manager()
        self.package_filter = self.container.get('package_filter')
        self.patch_assessor = self.container.get('patch_assessor')
        self.patch_installer = self.container.get('patch_installer')
        self.maintenance_window = self.container.get('maintenance_window')
<<<<<<< HEAD
        self.service_manager = self.container.get('auto_assess_service_manager')
        self.vm_cloud_type = bootstrapper.configuration_factory.vm_cloud_type
=======
        self.vm_cloud_type = self.bootstrapper.configuration_factory.vm_cloud_type
>>>>>>> 10612826
        # Extension handler dependency
        self.write_ext_state_file(self.lifecycle_manager.ext_state_file_path, self.execution_config.sequence_number, datetime.datetime.utcnow().strftime("%Y-%m-%dT%H:%M:%S.%fZ"), self.execution_config.operation)

        # Write file to temp dir
        self.write_to_file(os.path.join(self.execution_config.temp_folder, "temp1.list"), "test temp file")

        # Mock service and timer creation and removal used for Auto Assessment
        self.backup_create_and_set_service_idem = self.configure_patching_processor.auto_assess_service_manager.create_and_set_service_idem
        self.configure_patching_processor.auto_assess_service_manager.create_and_set_service_idem = self.mock_create_and_set_service_idem
        self.backup_mock_create_and_set_timer_idem = self.configure_patching_processor.auto_assess_timer_manager.create_and_set_timer_idem
        self.configure_patching_processor.auto_assess_timer_manager.create_and_set_timer_idem = self.mock_create_and_set_timer_idem
        self.backup_remove_service = self.configure_patching_processor.auto_assess_service_manager.remove_service
        self.configure_patching_processor.auto_assess_service_manager.remove_service = self.mock_remove_service
        self.backup_remove_timer = self.configure_patching_processor.auto_assess_timer_manager.remove_timer
        self.configure_patching_processor.auto_assess_timer_manager.remove_timer = self.mock_remove_timer

    def stop(self):
        self.file_logger.close(message_at_close="<Runtime stopped>")
        self.container.reset()
        Bootstrapper.check_sudo_status = self.original_check_sudo_status

    @staticmethod
    def write_ext_state_file(path, sequence_number, achieve_enable_by, operation):
        data = {
            "extensionSequence": {
                "number": sequence_number,
                "achieveEnableBy": achieve_enable_by,
                "operation": operation
            }
        }
        with open(path, "w+") as file_handle:
            file_handle.write(json.dumps(data))

    def set_legacy_test_type(self, test_type):
        self.legacy_env_layer_extensions.legacy_test_type = test_type

    def reconfigure_env_layer_to_legacy_mode(self):
        self.env_layer.get_package_manager = self.legacy_env_layer_extensions.get_package_manager
        self.env_layer.platform = self.legacy_env_layer_extensions.LegacyPlatform()
        self.env_layer.set_legacy_test_mode()
        self.env_layer.run_command_output = self.legacy_env_layer_extensions.run_command_output
        if os.name == 'nt':
            self.env_layer.etc_environment_file_path = os.getcwd()

    def reconfigure_reboot_manager(self):
        # Preserve the original reboot manager start_reboot method
        self.original_rm_start_reboot = self.reboot_manager.start_reboot

        # Reassign start_reboot to a new mock method
        self.reboot_manager.start_reboot = self.start_reboot

    def start_reboot(self, message="Test initiated reboot mock"):
        self.status_handler.set_installation_reboot_status(Constants.RebootStatus.STARTED)

    def use_original_rm_start_reboot(self):
        self.reboot_manager.start_reboot = self.original_rm_start_reboot

    def reconfigure_package_manager(self):
        self.backup_get_current_auto_os_patch_state = self.package_manager.get_current_auto_os_patch_state
        self.package_manager.get_current_auto_os_patch_state = self.get_current_auto_os_patch_state

    def mock_sleep(self, seconds):
        pass

    def check_sudo_status(self, raise_if_not_sudo=True):
        return True

    def get_current_auto_os_patch_state(self):
        return Constants.AutomaticOSPatchStates.DISABLED

    def mock_urlopen(self, url, data=None, timeout=socket._GLOBAL_DEFAULT_TIMEOUT, cafile=None, capath=None, cadefault=False, context=None):
        if self.vm_cloud_type == Constants.VMCloudType.AZURE:
            resp = urlreq.addinfourl(StringIO("mock file"), "mock message", "mockurl")
            resp.code = 200
            resp.msg = "OK"
            return resp
        else:
            raise Exception

    def mock_create_and_set_service_idem(self):
        pass

    def mock_create_and_set_timer_idem(self):
        pass

    def mock_remove_service(self):
        pass

    def mock_remove_timer(self):
        pass

    @staticmethod
    def write_to_file(path, data):
        with open(path, "w+") as file_handle:
            file_handle.write(data)<|MERGE_RESOLUTION|>--- conflicted
+++ resolved
@@ -111,12 +111,8 @@
         self.patch_assessor = self.container.get('patch_assessor')
         self.patch_installer = self.container.get('patch_installer')
         self.maintenance_window = self.container.get('maintenance_window')
-<<<<<<< HEAD
         self.service_manager = self.container.get('auto_assess_service_manager')
-        self.vm_cloud_type = bootstrapper.configuration_factory.vm_cloud_type
-=======
         self.vm_cloud_type = self.bootstrapper.configuration_factory.vm_cloud_type
->>>>>>> 10612826
         # Extension handler dependency
         self.write_ext_state_file(self.lifecycle_manager.ext_state_file_path, self.execution_config.sequence_number, datetime.datetime.utcnow().strftime("%Y-%m-%dT%H:%M:%S.%fZ"), self.execution_config.operation)
 
