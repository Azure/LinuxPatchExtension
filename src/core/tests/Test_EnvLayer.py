# Copyright 2025 Microsoft Corporation
#
# Licensed under the Apache License, Version 2.0 (the "License");
# you may not use this file except in compliance with the License.
# You may obtain a copy of the License at
#
#     http://www.apache.org/licenses/LICENSE-2.0
#
# Unless required by applicable law or agreed to in writing, software
# distributed under the License is distributed on an "AS IS" BASIS,
# WITHOUT WARRANTIES OR CONDITIONS OF ANY KIND, either express or implied.
# See the License for the specific language governing permissions and
# limitations under the License.
#
# Requires Python 2.7+
import platform
import unittest
from core.src.bootstrap.EnvLayer import EnvLayer
from core.src.bootstrap.Constants import Constants


class TestExecutionConfig(unittest.TestCase):
    def setUp(self):
        self.envlayer = EnvLayer()

    def tearDown(self):
        pass

    # region setup mocks
    def mock_platform_system(self):
        return 'Linux'

    def mock_platform_system_windows(self):
        return 'Windows'

    def mock_linux_distribution(self):
        return ['test', 'test', 'test']

    def mock_linux_distribution_to_return_azure_linux_3(self):
        return ['Microsoft Azure Linux', '3.0', '']

    def mock_linux_distribution_to_return_azure_linux_2(self):
        return ['Common Base Linux Mariner', '2.0', '']

    def mock_run_command_for_apt(self, cmd, no_output=False, chk_err=False):
        if cmd.find("which apt-get") > -1:
            return 0, ''
        return -1, ''

    def mock_run_command_for_yum(self, cmd, no_output=False, chk_err=False):
        if cmd.find("which yum") > -1:
            return 0, ''
        return -1, ''

    def mock_run_command_for_zypper(self, cmd, no_output=False, chk_err=False):
        if cmd.find("which zypper") > -1:
            return 0, ''
        return -1, ''

    def mock_run_command_for_tdnf(self, cmd, no_output=False, chk_err=False):
        if cmd.find("which tdnf") > -1:
            return 0, ''
        return -1, ''
    # endregion

    def test_get_package_manager(self):
        self.backup_platform_system = platform.system
        platform.system = self.mock_platform_system
        self.backup_linux_distribution = self.envlayer.platform.linux_distribution
        self.envlayer.platform.linux_distribution = self.mock_linux_distribution
        self.backup_run_command_output = self.envlayer.run_command_output

        test_input_output_table = [
            [self.mock_run_command_for_apt, self.mock_linux_distribution, Constants.APT],
<<<<<<< HEAD
            [self.mock_run_command_for_tdnf, self.mock_linux_distribution_to_return_azure_linux, Constants.TDNF],
            [self.mock_run_command_for_yum, self.mock_linux_distribution_to_return_azure_linux, str()],  # check for Azure Linux machine which does not have tdnf
=======
            [self.mock_run_command_for_tdnf, self.mock_linux_distribution_to_return_azure_linux_3, Constants.TDNF],
            [self.mock_run_command_for_yum, self.mock_linux_distribution_to_return_azure_linux_3, None],  # check for Azure Linux machine which does not have tdnf
            [self.mock_run_command_for_tdnf, self.mock_linux_distribution_to_return_azure_linux_2, Constants.TDNF],
>>>>>>> 1183fcf5
            [self.mock_run_command_for_yum, self.mock_linux_distribution, Constants.YUM],
            [self.mock_run_command_for_zypper, self.mock_linux_distribution, Constants.ZYPPER],
            [lambda cmd, no_output, chk_err: (-1, ''), self.mock_linux_distribution, str()],    # no matches for any package manager
        ]

        for row in test_input_output_table:
            self.envlayer.run_command_output = row[0]
            self.envlayer.platform.linux_distribution = row[1]
            package_manager = self.envlayer.get_package_manager()
            self.assertTrue(package_manager is row[2])

        # test for Windows
        platform.system = self.mock_platform_system_windows
        self.assertEqual(self.envlayer.get_package_manager(), Constants.APT)

        # restore original methods
        self.envlayer.run_command_output = self.backup_run_command_output
        self.envlayer.platform.linux_distribution = self.backup_linux_distribution
        platform.system = self.backup_platform_system

    def test_filesystem(self):
        # only validates if these invocable without exceptions
        backup_retry_count = Constants.MAX_FILE_OPERATION_RETRY_COUNT
        Constants.MAX_FILE_OPERATION_RETRY_COUNT = 2
        self.envlayer.file_system.read_with_retry("fake.path", raise_if_not_found=False)
        Constants.MAX_FILE_OPERATION_RETRY_COUNT = backup_retry_count

    def test_platform(self):
        # only validates if these invocable without exceptions
        self.envlayer.platform.linux_distribution()
        self.envlayer.platform.os_type()
        self.envlayer.platform.cpu_arch()
        self.envlayer.platform.vm_name()


if __name__ == '__main__':
    unittest.main()<|MERGE_RESOLUTION|>--- conflicted
+++ resolved
@@ -72,14 +72,9 @@
 
         test_input_output_table = [
             [self.mock_run_command_for_apt, self.mock_linux_distribution, Constants.APT],
-<<<<<<< HEAD
-            [self.mock_run_command_for_tdnf, self.mock_linux_distribution_to_return_azure_linux, Constants.TDNF],
-            [self.mock_run_command_for_yum, self.mock_linux_distribution_to_return_azure_linux, str()],  # check for Azure Linux machine which does not have tdnf
-=======
             [self.mock_run_command_for_tdnf, self.mock_linux_distribution_to_return_azure_linux_3, Constants.TDNF],
-            [self.mock_run_command_for_yum, self.mock_linux_distribution_to_return_azure_linux_3, None],  # check for Azure Linux machine which does not have tdnf
+            [self.mock_run_command_for_yum, self.mock_linux_distribution_to_return_azure_linux_3, str()],  # check for Azure Linux machine which does not have tdnf
             [self.mock_run_command_for_tdnf, self.mock_linux_distribution_to_return_azure_linux_2, Constants.TDNF],
->>>>>>> 1183fcf5
             [self.mock_run_command_for_yum, self.mock_linux_distribution, Constants.YUM],
             [self.mock_run_command_for_zypper, self.mock_linux_distribution, Constants.ZYPPER],
             [lambda cmd, no_output, chk_err: (-1, ''), self.mock_linux_distribution, str()],    # no matches for any package manager
