--- conflicted
+++ resolved
@@ -55,14 +55,12 @@
         run: |
           echo "${{ steps.getoutput.outputs.contents }}"
           exit 1
-
   codecov-python-27:
     runs-on: windows-latest
     needs: codecov-python-39
     steps:
       - name: Checkout
         uses: actions/checkout@v3
-<<<<<<< HEAD
       - name: Restore Python 2.7 cache
         uses: actions/cache@v2
         with:
@@ -83,12 +81,6 @@
           key: ${{ runner.os }}-pip-${{ hashFiles('requirements.txt') }}
           restore-keys: |
             ${{ runner.os }}-pip-
-=======
-      - name: Set up Python 2.7
-        run : |
-          choco install python2 -y
-          SETX PATH "%PATH%;C:\Python27"
->>>>>>> 3184c6d6
       - name: Install dependencies
         shell: cmd
         run: pip install -r requirements.txt
