
# Azure Linux VM Patch Extension

Azure Linux VM Patch Extension allows users to securely update their Linux IaaS 
VMs with latest patches. It provides a two-fold solution of assessment and patching 
wherein, assessment identifies the patches available on the VM and patching enables 
users to select and install patches, while ensuring azure native availability 
and resiliency standards are met. 

# Reference Guide

<<<<<<< HEAD
This project has adopted the [Microsoft Open Source Code of Conduct](https://opensource.microsoft.com/codeofconduct/).
For more information see the [Code of Conduct FAQ](https://opensource.microsoft.com/codeofconduct/faq/) or
contact [opencode@microsoft.com](mailto:opencode@microsoft.com) with any additional questions or comments.
=======
## 1. Extension Configuration

Configurations expected in the request:

* `operation`: the operation expected to occur (Assessment/Installation/NoOperation). 
NoOperation can be used to cancel an ongoing assess or patch operation. (**required for all 3 operations**) 
* `activityId`: GUID used to track the operation end to end (**required for all 3 operations**) 
* `startTime`: the expected start time of the operation in UTC (**required for all 3 operations**)
* `maximumDuration`: the expected maximum run time of the operation (**required for Installation**)
* `rebootSetting`: reboot preference during the operation (IfRequired/Never/Always) (**required for Installation**)
* `classificationsToInclude`: ["Critical", "Security"] as a unit (both have to be specified or neither) and/or ["Other"] 
(**optional for all operations**)
* `patchesToInclude`: packages to include during the operation. Package names and versions are supported (both with wildcards) 
(**optional for all operations**)
* `patchesToExclude`: packages to exclude during the operation. Package names and versions are supported (both with wildcards) 
(**optional for all operations**)

> Example:
>
> ```json
> {
>   "operation": "Assessment",
>   "activityId": "1612-2327-1334-23245-32112",
>   "startTime": "2019-09-26T23:37:14Z",
>   "maximumDuration": "PT2H",
>   "rebootSetting": "IfRequired",
>   "classificationsToInclude":["Critical","Security"],
>   "patchesToInclude": ["mysql-server", "snapd"],
>   "patchesToExclude": ["kernel*"]
> }
> ```

Of these, only `operation`, `activityId`, `startTime` are required for Assessment & NoOperation. Rest all apply to Installation.

## 2. Build and Test locally

* Run `python <Project-Path>\src\tools\Package-All.py`. This will generate LinuxPatchExtension.zip under `<Project-Path>\out\`
* Extract files from the zip to any location on your Linux machine. Note down this path.
* Add `HandlerEnvironment.json` following the reference `<Project-Path>\src\tools\references\HandlerEnvironment.json` within the folder containing extracted files. 
`HandlerEnvironment.json` defines the location where log, config and status files will be saved. Make sure to specify a directory/folder path for all 3 (can be any location within the machine)
* Create `<random-number>.settings` file with extension configuration for the request (Sample: `<Project-Path>\src\tools\references\12.settings`) 
and add this file into the configFolder path from HandlerEnvironment.json
* From within the extracted folder, run `.\MsftLinuxPatchExtShim.sh -e` to `enable` the extension. To get more details on all commands for the extension use --help.

## 3. Troubleshooting

Within Azure VM, you can find logs/config files at these locations:

* Agent log: `/var/log/waagent.log`
* Extension logs: `under /var/log/azure/Microsoft.CPlat.Core.Edp.LinuxPatchExtension/`
* Other Extension files (such as status blob, config file, etc): `/var/lib/waagent/Microsoft.CPlat.Core.Edp.LinuxPatchExtension-<version>/`

Please open an issue on this GitHub repository if you encounter problems that
you could not debug with these log files.

## 4. Disclaimer

* **Data Collection**: The software may collect information about you and your use of the software and send it to Microsoft. 
Microsoft may use this information to provide services and improve our products and services. You may turn off the telemetry 
as described in the repository. There are also some features in the software that may enable you and Microsoft to collect data 
from users of your applications. If you use these features, you must comply with applicable law, including providing appropriate 
notices to users of your applications together with a copy of Microsoft's privacy statement. Our privacy statement is located 
at https://go.microsoft.com/fwlink/?LinkID=824704. You can learn more about data collection and use in the help documentation 
and our privacy statement. Your use of the software operates as your consent to these practices.

-----
This project has adopted the [Microsoft Open Source Code of Conduct](https://opensource.microsoft.com/codeofconduct/). 
For more information see the [Code of Conduct FAQ](https://opensource.microsoft.com/codeofconduct/faq/) or 
contact [opencode@microsoft.com](mailto:opencode@microsoft.com) with any additional questions or comments.


>>>>>>> 34595219
<|MERGE_RESOLUTION|>--- conflicted
+++ resolved
@@ -1,88 +1,81 @@
-
-# Azure Linux VM Patch Extension
-
-Azure Linux VM Patch Extension allows users to securely update their Linux IaaS 
-VMs with latest patches. It provides a two-fold solution of assessment and patching 
-wherein, assessment identifies the patches available on the VM and patching enables 
-users to select and install patches, while ensuring azure native availability 
-and resiliency standards are met. 
-
-# Reference Guide
-
-<<<<<<< HEAD
-This project has adopted the [Microsoft Open Source Code of Conduct](https://opensource.microsoft.com/codeofconduct/).
-For more information see the [Code of Conduct FAQ](https://opensource.microsoft.com/codeofconduct/faq/) or
-contact [opencode@microsoft.com](mailto:opencode@microsoft.com) with any additional questions or comments.
-=======
-## 1. Extension Configuration
-
-Configurations expected in the request:
-
-* `operation`: the operation expected to occur (Assessment/Installation/NoOperation). 
-NoOperation can be used to cancel an ongoing assess or patch operation. (**required for all 3 operations**) 
-* `activityId`: GUID used to track the operation end to end (**required for all 3 operations**) 
-* `startTime`: the expected start time of the operation in UTC (**required for all 3 operations**)
-* `maximumDuration`: the expected maximum run time of the operation (**required for Installation**)
-* `rebootSetting`: reboot preference during the operation (IfRequired/Never/Always) (**required for Installation**)
-* `classificationsToInclude`: ["Critical", "Security"] as a unit (both have to be specified or neither) and/or ["Other"] 
-(**optional for all operations**)
-* `patchesToInclude`: packages to include during the operation. Package names and versions are supported (both with wildcards) 
-(**optional for all operations**)
-* `patchesToExclude`: packages to exclude during the operation. Package names and versions are supported (both with wildcards) 
-(**optional for all operations**)
-
-> Example:
->
-> ```json
-> {
->   "operation": "Assessment",
->   "activityId": "1612-2327-1334-23245-32112",
->   "startTime": "2019-09-26T23:37:14Z",
->   "maximumDuration": "PT2H",
->   "rebootSetting": "IfRequired",
->   "classificationsToInclude":["Critical","Security"],
->   "patchesToInclude": ["mysql-server", "snapd"],
->   "patchesToExclude": ["kernel*"]
-> }
-> ```
-
-Of these, only `operation`, `activityId`, `startTime` are required for Assessment & NoOperation. Rest all apply to Installation.
-
-## 2. Build and Test locally
-
-* Run `python <Project-Path>\src\tools\Package-All.py`. This will generate LinuxPatchExtension.zip under `<Project-Path>\out\`
-* Extract files from the zip to any location on your Linux machine. Note down this path.
-* Add `HandlerEnvironment.json` following the reference `<Project-Path>\src\tools\references\HandlerEnvironment.json` within the folder containing extracted files. 
-`HandlerEnvironment.json` defines the location where log, config and status files will be saved. Make sure to specify a directory/folder path for all 3 (can be any location within the machine)
-* Create `<random-number>.settings` file with extension configuration for the request (Sample: `<Project-Path>\src\tools\references\12.settings`) 
-and add this file into the configFolder path from HandlerEnvironment.json
-* From within the extracted folder, run `.\MsftLinuxPatchExtShim.sh -e` to `enable` the extension. To get more details on all commands for the extension use --help.
-
-## 3. Troubleshooting
-
-Within Azure VM, you can find logs/config files at these locations:
-
-* Agent log: `/var/log/waagent.log`
-* Extension logs: `under /var/log/azure/Microsoft.CPlat.Core.Edp.LinuxPatchExtension/`
-* Other Extension files (such as status blob, config file, etc): `/var/lib/waagent/Microsoft.CPlat.Core.Edp.LinuxPatchExtension-<version>/`
-
-Please open an issue on this GitHub repository if you encounter problems that
-you could not debug with these log files.
-
-## 4. Disclaimer
-
-* **Data Collection**: The software may collect information about you and your use of the software and send it to Microsoft. 
-Microsoft may use this information to provide services and improve our products and services. You may turn off the telemetry 
-as described in the repository. There are also some features in the software that may enable you and Microsoft to collect data 
-from users of your applications. If you use these features, you must comply with applicable law, including providing appropriate 
-notices to users of your applications together with a copy of Microsoft's privacy statement. Our privacy statement is located 
-at https://go.microsoft.com/fwlink/?LinkID=824704. You can learn more about data collection and use in the help documentation 
-and our privacy statement. Your use of the software operates as your consent to these practices.
-
------
-This project has adopted the [Microsoft Open Source Code of Conduct](https://opensource.microsoft.com/codeofconduct/). 
-For more information see the [Code of Conduct FAQ](https://opensource.microsoft.com/codeofconduct/faq/) or 
-contact [opencode@microsoft.com](mailto:opencode@microsoft.com) with any additional questions or comments.
-
-
->>>>>>> 34595219
+
+# Azure Linux VM Patch Extension
+
+Azure Linux VM Patch Extension allows users to securely update their Linux IaaS 
+VMs with latest patches. It provides a two-fold solution of assessment and patching 
+wherein, assessment identifies the patches available on the VM and patching enables 
+users to select and install patches, while ensuring azure native availability 
+and resiliency standards are met. 
+
+# Reference Guide
+
+## 1. Extension Configuration
+
+Configurations expected in the request:
+
+* `operation`: the operation expected to occur (Assessment/Installation/NoOperation). 
+NoOperation can be used to cancel an ongoing assess or patch operation. (**required for all 3 operations**) 
+* `activityId`: GUID used to track the operation end to end (**required for all 3 operations**) 
+* `startTime`: the expected start time of the operation in UTC (**required for all 3 operations**)
+* `maximumDuration`: the expected maximum run time of the operation (**required for Installation**)
+* `rebootSetting`: reboot preference during the operation (IfRequired/Never/Always) (**required for Installation**)
+* `classificationsToInclude`: ["Critical", "Security"] as a unit (both have to be specified or neither) and/or ["Other"] 
+(**optional for all operations**)
+* `patchesToInclude`: packages to include during the operation. Package names and versions are supported (both with wildcards) 
+(**optional for all operations**)
+* `patchesToExclude`: packages to exclude during the operation. Package names and versions are supported (both with wildcards) 
+(**optional for all operations**)
+
+> Example:
+>
+> ```json
+> {
+>   "operation": "Assessment",
+>   "activityId": "1612-2327-1334-23245-32112",
+>   "startTime": "2019-09-26T23:37:14Z",
+>   "maximumDuration": "PT2H",
+>   "rebootSetting": "IfRequired",
+>   "classificationsToInclude":["Critical","Security"],
+>   "patchesToInclude": ["mysql-server", "snapd"],
+>   "patchesToExclude": ["kernel*"]
+> }
+> ```
+
+Of these, only `operation`, `activityId`, `startTime` are required for Assessment & NoOperation. Rest all apply to Installation.
+
+## 2. Build and Test locally
+
+* Run `python <Project-Path>\src\tools\Package-All.py`. This will generate LinuxPatchExtension.zip under `<Project-Path>\out\`
+* Extract files from the zip to any location on your Linux machine. Note down this path.
+* Add `HandlerEnvironment.json` following the reference `<Project-Path>\src\tools\references\HandlerEnvironment.json` within the folder containing extracted files. 
+`HandlerEnvironment.json` defines the location where log, config and status files will be saved. Make sure to specify a directory/folder path for all 3 (can be any location within the machine)
+* Create `<random-number>.settings` file with extension configuration for the request (Sample: `<Project-Path>\src\tools\references\12.settings`) 
+and add this file into the configFolder path from HandlerEnvironment.json
+* From within the extracted folder, run `.\MsftLinuxPatchExtShim.sh -e` to `enable` the extension. To get more details on all commands for the extension use --help.
+
+## 3. Troubleshooting
+
+Within Azure VM, you can find logs/config files at these locations:
+
+* Agent log: `/var/log/waagent.log`
+* Extension logs: `under /var/log/azure/Microsoft.CPlat.Core.Edp.LinuxPatchExtension/`
+* Other Extension files (such as status blob, config file, etc): `/var/lib/waagent/Microsoft.CPlat.Core.Edp.LinuxPatchExtension-<version>/`
+
+Please open an issue on this GitHub repository if you encounter problems that
+you could not debug with these log files.
+
+## 4. Disclaimer
+
+* **Data Collection**: The software may collect information about you and your use of the software and send it to Microsoft. 
+Microsoft may use this information to provide services and improve our products and services. You may turn off the telemetry 
+as described in the repository. There are also some features in the software that may enable you and Microsoft to collect data 
+from users of your applications. If you use these features, you must comply with applicable law, including providing appropriate 
+notices to users of your applications together with a copy of Microsoft's privacy statement. Our privacy statement is located 
+at https://go.microsoft.com/fwlink/?LinkID=824704. You can learn more about data collection and use in the help documentation 
+and our privacy statement. Your use of the software operates as your consent to these practices.
+
+-----
+This project has adopted the [Microsoft Open Source Code of Conduct](https://opensource.microsoft.com/codeofconduct/). 
+For more information see the [Code of Conduct FAQ](https://opensource.microsoft.com/codeofconduct/faq/) or 
+contact [opencode@microsoft.com](mailto:opencode@microsoft.com) with any additional questions or comments.
+